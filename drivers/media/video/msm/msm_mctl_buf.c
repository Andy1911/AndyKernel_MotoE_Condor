/* Copyright (c) 2011-2012, Code Aurora Forum. All rights reserved.
 *
 * This program is free software; you can redistribute it and/or modify
 * it under the terms of the GNU General Public License version 2 and
 * only version 2 as published by the Free Software Foundation.
 *
 * This program is distributed in the hope that it will be useful,
 * but WITHOUT ANY WARRANTY; without even the implied warranty of
 * MERCHANTABILITY or FITNESS FOR A PARTICULAR PURPOSE.  See the
 * GNU General Public License for more details.
 */

#include <linux/workqueue.h>
#include <linux/delay.h>
#include <linux/types.h>
#include <linux/list.h>
#include <linux/ioctl.h>
#include <linux/spinlock.h>
#include <linux/videodev2.h>
#include <linux/vmalloc.h>

#include <media/v4l2-dev.h>
#include <media/v4l2-ioctl.h>
#include <media/v4l2-device.h>

#include <linux/android_pmem.h>

#include "msm.h"
#include "msm_cam_server.h"
#include "msm_ispif.h"

#ifdef CONFIG_MSM_CAMERA_DEBUG
#define D(fmt, args...) pr_debug("msm_mctl_buf: " fmt, ##args)
#else
#define D(fmt, args...) do {} while (0)
#endif

static int msm_vb2_ops_queue_setup(struct vb2_queue *vq,
				const struct v4l2_format *fmt,
				unsigned int *num_buffers,
				unsigned int *num_planes,
				unsigned int sizes[],
				void *alloc_ctxs[])
{
	/* get the video device */
	struct msm_cam_v4l2_dev_inst *pcam_inst = vb2_get_drv_priv(vq);
	struct msm_cam_v4l2_device *pcam = pcam_inst->pcam;
	int i;

	D("%s\n", __func__);
	if (!pcam || !(*num_buffers)) {
		pr_err("%s error : invalid input\n", __func__);
		return -EINVAL;
	}

	*num_planes = pcam_inst->plane_info.num_planes;
	for (i = 0; i < pcam_inst->vid_fmt.fmt.pix_mp.num_planes; i++) {
		sizes[i] = pcam_inst->plane_info.plane[i].size;
<<<<<<< HEAD
		D("%s Inst %p : Plane %d Offset = %d Size = %ld "
			"Aligned Size = %d\n", __func__, pcam_inst, i,
=======
		D("%s Inst %p : Plane %d Offset = %d Size = %ld"
			"Aligned Size = %ld", __func__, pcam_inst, i,
>>>>>>> 46b442cc
			pcam_inst->plane_info.plane[i].offset,
			pcam_inst->plane_info.plane[i].size, sizes[i]);
	}
	return 0;
}

static void msm_vb2_ops_wait_prepare(struct vb2_queue *q)
{
	/* we use polling so do not use this fn now */
}
static void msm_vb2_ops_wait_finish(struct vb2_queue *q)
{
	/* we use polling so do not use this fn now */
}

static int msm_vb2_ops_buf_init(struct vb2_buffer *vb)
{
	struct msm_cam_v4l2_dev_inst *pcam_inst;
	struct msm_cam_v4l2_device *pcam;
	struct msm_cam_media_controller *pmctl;
	struct videobuf2_contig_pmem *mem;
	struct vb2_queue	*vq;
	uint32_t buf_idx;
	struct msm_frame_buffer *buf;
	int rc = 0, i;
	enum videobuf2_buffer_type buf_type;
	struct videobuf2_msm_offset offset;
	vq = vb->vb2_queue;
	pcam_inst = vb2_get_drv_priv(vq);
	pcam = pcam_inst->pcam;
	D("%s\n", __func__);
	D("%s, inst=0x%x,idx=%d, width = %d\n", __func__,
		(u32)pcam_inst, pcam_inst->my_index,
		pcam_inst->vid_fmt.fmt.pix.width);
	D("%s, inst=0x%x,idx=%d, height = %d\n", __func__,
		(u32)pcam_inst, pcam_inst->my_index,
		pcam_inst->vid_fmt.fmt.pix.height);

	buf = container_of(vb, struct msm_frame_buffer, vidbuf);
	if (buf->state == MSM_BUFFER_STATE_INITIALIZED)
		return rc;

	if (pcam_inst->plane_info.buffer_type ==
		V4L2_BUF_TYPE_VIDEO_CAPTURE_MPLANE)
		buf_type = VIDEOBUF2_MULTIPLE_PLANES;
	else if (pcam_inst->plane_info.buffer_type ==
		V4L2_BUF_TYPE_VIDEO_CAPTURE)
		buf_type = VIDEOBUF2_SINGLE_PLANE;
	else
		return -EINVAL;

	if (buf_type == VIDEOBUF2_SINGLE_PLANE) {
		offset.sp_off.y_off = pcam_inst->plane_info.sp_y_offset;
		offset.sp_off.cbcr_off =
			pcam_inst->plane_info.plane[0].offset;
	}
	buf_idx = vb->v4l2_buf.index;
	pmctl = msm_cam_server_get_mctl(pcam->mctl_handle);
	for (i = 0; i < vb->num_planes; i++) {
		mem = vb2_plane_cookie(vb, i);
		if (buf_type == VIDEOBUF2_MULTIPLE_PLANES)
			offset.data_offset =
				pcam_inst->plane_info.plane[i].offset;

		if (vb->v4l2_buf.memory == V4L2_MEMORY_USERPTR)
			rc = videobuf2_pmem_contig_user_get(mem, &offset,
				buf_type,
				pcam_inst->buf_offset[buf_idx][i].addr_offset,
				pcam_inst->path, pmctl->client);
		else
			rc = videobuf2_pmem_contig_mmap_get(mem, &offset,
				buf_type, pcam_inst->path);
		if (rc < 0) {
			pr_err("%s error initializing buffer ",
				__func__);
			return rc;
		}
	}
	buf->state = MSM_BUFFER_STATE_INITIALIZED;
	return rc;
}

static int msm_vb2_ops_buf_prepare(struct vb2_buffer *vb)
{
	int i, rc = 0;
	uint32_t len;
	struct msm_cam_v4l2_dev_inst *pcam_inst;
	struct msm_cam_v4l2_device *pcam;
	struct msm_frame_buffer *buf;
	struct vb2_queue	*vq = vb->vb2_queue;

	D("%s\n", __func__);
	if (!vb || !vq) {
		pr_err("%s error : input is NULL\n", __func__);
		return -EINVAL;
	}
	pcam_inst = vb2_get_drv_priv(vq);
	pcam = pcam_inst->pcam;
	buf = container_of(vb, struct msm_frame_buffer, vidbuf);

	if (!pcam || !buf) {
		pr_err("%s error : pointer is NULL\n", __func__);
		return -EINVAL;
	}
	/* by this time vid_fmt should be already set.
	 * return error if it is not. */
	if ((pcam_inst->vid_fmt.fmt.pix.width == 0) ||
		(pcam_inst->vid_fmt.fmt.pix.height == 0)) {
		pr_err("%s error : pcam vid_fmt is not set\n", __func__);
		return -EINVAL;
	}
	/* prefill in the byteused field */
	for (i = 0; i < vb->num_planes; i++) {
		len = vb2_plane_size(vb, i);
		vb2_set_plane_payload(vb, i, len);
	}
	buf->state = MSM_BUFFER_STATE_PREPARED;
	return rc;
}

static int msm_vb2_ops_buf_finish(struct vb2_buffer *vb)
{
	struct msm_cam_v4l2_dev_inst *pcam_inst;
	struct msm_cam_v4l2_device *pcam;
	struct msm_frame_buffer *buf;

	pcam_inst = vb2_get_drv_priv(vb->vb2_queue);
	pcam = pcam_inst->pcam;
	buf = container_of(vb, struct msm_frame_buffer, vidbuf);
	buf->state = MSM_BUFFER_STATE_DEQUEUED;
	D("%s: inst=0x%x, buf=0x%x, idx=%d\n", __func__,
	(uint32_t)pcam_inst, (uint32_t)buf, vb->v4l2_buf.index);
	return 0;
}

static void msm_vb2_ops_buf_cleanup(struct vb2_buffer *vb)
{
	struct msm_cam_v4l2_dev_inst *pcam_inst;
	struct msm_cam_media_controller *pmctl;
	struct msm_cam_v4l2_device *pcam;
	struct videobuf2_contig_pmem *mem;
	struct msm_frame_buffer *buf, *tmp;
	uint32_t i, vb_phyaddr = 0, buf_phyaddr = 0;
	unsigned long flags = 0;

	pcam_inst = vb2_get_drv_priv(vb->vb2_queue);
	pcam = pcam_inst->pcam;
	buf = container_of(vb, struct msm_frame_buffer, vidbuf);

	if (pcam_inst->vid_fmt.type == V4L2_BUF_TYPE_VIDEO_CAPTURE_MPLANE) {
		for (i = 0; i < vb->num_planes; i++) {
			mem = vb2_plane_cookie(vb, i);
			if (!mem) {
				D("%s Inst %p memory already freed up. return",
					__func__, pcam_inst);
				return;
			}
			D("%s: inst=%p, buf=0x%x, idx=%d plane id = %d\n",
				__func__, pcam_inst,
				(uint32_t)buf, vb->v4l2_buf.index, i);

			spin_lock_irqsave(&pcam_inst->vq_irqlock, flags);
			list_for_each_entry_safe(buf, tmp,
					&pcam_inst->free_vq, list) {
				if (&buf->vidbuf == vb) {
					list_del_init(&buf->list);
					break;
				}
			}
			spin_unlock_irqrestore(&pcam_inst->vq_irqlock, flags);
		}
	} else {
		mem = vb2_plane_cookie(vb, 0);
		if (!mem)
			return;
		D("%s: inst=0x%x, buf=0x%x, idx=%d\n", __func__,
		(uint32_t)pcam_inst, (uint32_t)buf, vb->v4l2_buf.index);
		vb_phyaddr = (unsigned long) videobuf2_to_pmem_contig(vb, 0);
		spin_lock_irqsave(&pcam_inst->vq_irqlock, flags);
		list_for_each_entry_safe(buf, tmp,
				&pcam_inst->free_vq, list) {
			buf_phyaddr = (unsigned long)
				videobuf2_to_pmem_contig(&buf->vidbuf, 0);
			D("%s vb_idx=%d,vb_paddr=0x%x,phyaddr=0x%x\n",
				__func__, buf->vidbuf.v4l2_buf.index,
				buf_phyaddr, vb_phyaddr);
			if (vb_phyaddr == buf_phyaddr) {
				list_del_init(&buf->list);
				break;
			}
		}
		spin_unlock_irqrestore(&pcam_inst->vq_irqlock, flags);
	}
	pmctl = msm_cam_server_get_mctl(pcam->mctl_handle);
	for (i = 0; i < vb->num_planes; i++) {
		mem = vb2_plane_cookie(vb, i);
		videobuf2_pmem_contig_user_put(mem, pmctl->client);
	}
	buf->state = MSM_BUFFER_STATE_UNUSED;
}

static int msm_vb2_ops_start_streaming(struct vb2_queue *q, unsigned int count)
{
	return 0;
}

static int msm_vb2_ops_stop_streaming(struct vb2_queue *q)
{
	return 0;
}

static void msm_vb2_ops_buf_queue(struct vb2_buffer *vb)
{
	struct msm_cam_v4l2_dev_inst *pcam_inst = NULL;
	struct msm_cam_v4l2_device *pcam = NULL;
	unsigned long flags = 0;
	struct vb2_queue *vq = vb->vb2_queue;
	struct msm_frame_buffer *buf;
	D("%s\n", __func__);
	if (!vb || !vq) {
		pr_err("%s error : input is NULL\n", __func__);
		return ;
	}
	pcam_inst = vb2_get_drv_priv(vq);
	pcam = pcam_inst->pcam;
	D("%s pcam_inst=%p,(vb=0x%p),idx=%d,len=%d\n",
		__func__, pcam_inst,
	vb, vb->v4l2_buf.index, vb->v4l2_buf.length);
	D("%s pcam_inst=%p, idx=%d\n", __func__, pcam_inst,
		vb->v4l2_buf.index);
	buf = container_of(vb, struct msm_frame_buffer, vidbuf);
	spin_lock_irqsave(&pcam_inst->vq_irqlock, flags);
	/* we are returning a buffer to the queue */
	list_add_tail(&buf->list, &pcam_inst->free_vq);
	spin_unlock_irqrestore(&pcam_inst->vq_irqlock, flags);
	buf->state = MSM_BUFFER_STATE_QUEUED;
}

static struct vb2_ops msm_vb2_ops = {
	.queue_setup = msm_vb2_ops_queue_setup,
	.wait_prepare = msm_vb2_ops_wait_prepare,
	.wait_finish = msm_vb2_ops_wait_finish,
	.buf_init = msm_vb2_ops_buf_init,
	.buf_prepare = msm_vb2_ops_buf_prepare,
	.buf_finish = msm_vb2_ops_buf_finish,
	.buf_cleanup = msm_vb2_ops_buf_cleanup,
	.start_streaming = msm_vb2_ops_start_streaming,
	.stop_streaming = msm_vb2_ops_stop_streaming,
	.buf_queue = msm_vb2_ops_buf_queue,
};


/* prepare a video buffer queue for a vl42 device*/
static int msm_vbqueue_init(struct msm_cam_v4l2_dev_inst *pcam_inst,
			struct vb2_queue *q, enum v4l2_buf_type type)
{
	if (!q) {
		pr_err("%s error : input is NULL\n", __func__);
		return -EINVAL;
	}

	spin_lock_init(&pcam_inst->vq_irqlock);
	INIT_LIST_HEAD(&pcam_inst->free_vq);
	videobuf2_queue_pmem_contig_init(q, type,
					&msm_vb2_ops,
					sizeof(struct msm_frame_buffer),
					(void *)pcam_inst);
	return 0;
}

int msm_mctl_img_mode_to_inst_index(struct msm_cam_media_controller *pmctl,
					int image_mode, int node_type)
{
	if ((image_mode >= 0) && node_type &&
		pmctl->pcam_ptr->mctl_node.dev_inst_map[image_mode])
		return pmctl->pcam_ptr->
				mctl_node.dev_inst_map[image_mode]->my_index;
	else if ((image_mode >= 0) &&
		pmctl->pcam_ptr->dev_inst_map[image_mode])
		return	pmctl->pcam_ptr->
				dev_inst_map[image_mode]->my_index;
	else
		return -EINVAL;
}

void msm_mctl_gettimeofday(struct timeval *tv)
{
	struct timespec ts;

	BUG_ON(!tv);

	ktime_get_ts(&ts);
	tv->tv_sec = ts.tv_sec;
	tv->tv_usec = ts.tv_nsec/1000;
}

struct msm_frame_buffer *msm_mctl_buf_find(
	struct msm_cam_media_controller *pmctl,
	struct msm_cam_v4l2_dev_inst *pcam_inst, int del_buf,
	int image_mode, struct msm_free_buf *fbuf)
{
	struct msm_frame_buffer *buf = NULL, *tmp;
	uint32_t buf_phyaddr = 0;
	unsigned long flags = 0;
	uint32_t buf_idx, offset = 0;
	struct videobuf2_contig_pmem *mem;

	/* we actually need a list, not a queue */
	spin_lock_irqsave(&pcam_inst->vq_irqlock, flags);
	list_for_each_entry_safe(buf, tmp,
			&pcam_inst->free_vq, list) {
		buf_idx = buf->vidbuf.v4l2_buf.index;
		mem = vb2_plane_cookie(&buf->vidbuf, 0);
		if (mem->buffer_type ==	VIDEOBUF2_MULTIPLE_PLANES)
			offset = mem->offset.data_offset +
				pcam_inst->buf_offset[buf_idx][0].data_offset;
		else
			offset = mem->offset.sp_off.y_off;
		buf_phyaddr = (unsigned long)
				videobuf2_to_pmem_contig(&buf->vidbuf, 0) +
				offset;
		D("%s vb_idx=%d,vb_paddr=0x%x ch0=0x%x\n",
			__func__, buf->vidbuf.v4l2_buf.index,
			buf_phyaddr, fbuf->ch_paddr[0]);
		if (fbuf->ch_paddr[0] == buf_phyaddr) {
			if (del_buf)
				list_del_init(&buf->list);
			spin_unlock_irqrestore(&pcam_inst->vq_irqlock,
								flags);
			buf->state = MSM_BUFFER_STATE_RESERVED;
			return buf;
		}
	}
	spin_unlock_irqrestore(&pcam_inst->vq_irqlock, flags);
	return NULL;
}

int msm_mctl_buf_done_proc(
		struct msm_cam_media_controller *pmctl,
		struct msm_cam_v4l2_dev_inst *pcam_inst,
		int image_mode, struct msm_free_buf *fbuf,
		uint32_t *frame_id, int gen_timestamp)
{
	struct msm_frame_buffer *buf = NULL;
	int del_buf = 1;

	buf = msm_mctl_buf_find(pmctl, pcam_inst, del_buf,
					image_mode, fbuf);
	if (!buf) {
		pr_err("%s: buf=0x%x not found\n",
			__func__, fbuf->ch_paddr[0]);
		return -EINVAL;
	}
	if (gen_timestamp) {
		if (frame_id)
			buf->vidbuf.v4l2_buf.sequence = *frame_id;
		msm_mctl_gettimeofday(
			&buf->vidbuf.v4l2_buf.timestamp);
	}
	vb2_buffer_done(&buf->vidbuf, VB2_BUF_STATE_DONE);
	return 0;
}


int msm_mctl_buf_done(struct msm_cam_media_controller *p_mctl,
			int image_mode, struct msm_free_buf *fbuf,
			uint32_t frame_id)
{
	struct msm_cam_v4l2_dev_inst *pcam_inst;
	int idx, rc;
	int pp_divert_type = 0, pp_type = 0;

	msm_mctl_check_pp(p_mctl, image_mode, &pp_divert_type, &pp_type);
	D("%s: pp_type=%d, pp_divert_type = %d, frame_id = 0x%x image_mode %d",
		__func__, pp_type, pp_divert_type, frame_id, image_mode);
	if (pp_type || pp_divert_type)
		rc = msm_mctl_do_pp_divert(p_mctl,
		image_mode, fbuf, frame_id, pp_type);
	else {
		idx = msm_mctl_img_mode_to_inst_index(
				p_mctl, image_mode, 0);
		if (idx < 0) {
			/* check mctl node */
			if ((image_mode >= 0) &&
				p_mctl->pcam_ptr->mctl_node.
					dev_inst_map[image_mode]) {
				int index = p_mctl->pcam_ptr->mctl_node.
					   dev_inst_map[image_mode]->my_index;
				pcam_inst = p_mctl->pcam_ptr->mctl_node.
					dev_inst[index];
				D("%s: Mctl node index %d inst %p",
					__func__, index, pcam_inst);
				rc = msm_mctl_buf_done_proc(p_mctl, pcam_inst,
					image_mode, fbuf,
					&frame_id, 1);
				D("%s mctl node buf done %d\n", __func__, 0);
				return -EINVAL;
			} else {
			  pr_err("%s Invalid instance, dropping buffer\n",
				  __func__);
			  return idx;
			}
		}
		pcam_inst = p_mctl->pcam_ptr->dev_inst[idx];
		rc = msm_mctl_buf_done_proc(p_mctl, pcam_inst,
				image_mode, fbuf,
				&frame_id, 1);
	}
	return rc;
}

int msm_mctl_buf_init(struct msm_cam_v4l2_device *pcam)
{
	struct msm_cam_media_controller *pmctl;
	pmctl = msm_cam_server_get_mctl(pcam->mctl_handle);
	pmctl->mctl_vbqueue_init = msm_vbqueue_init;
	return 0;
}

static int is_buffer_queued(struct msm_cam_v4l2_device *pcam, int image_mode)
{
	int idx;
	int ret = 0;
	struct msm_frame_buffer *buf = NULL;
	struct msm_cam_v4l2_dev_inst *pcam_inst = NULL;
	idx = pcam->mctl_node.dev_inst_map[image_mode]->my_index;
	pcam_inst = pcam->mctl_node.dev_inst[idx];
	list_for_each_entry(buf, &pcam_inst->free_vq, list) {
		if (buf->state != MSM_BUFFER_STATE_QUEUED)
			continue;
		ret = 1;
	}
	return ret;
}

struct msm_cam_v4l2_dev_inst *msm_mctl_get_pcam_inst(
				struct msm_cam_media_controller *pmctl,
				int image_mode)
{
	struct msm_cam_v4l2_dev_inst *pcam_inst = NULL;
	struct msm_cam_v4l2_device *pcam = pmctl->pcam_ptr;
	int idx;

	if (image_mode >= 0) {
		/* Valid image mode. Search the mctl node first.
		 * If mctl node doesnt have the instance, then
		 * search in the user's video node */
		if (pmctl->vfe_output_mode == VFE_OUTPUTS_MAIN_AND_THUMB
		|| pmctl->vfe_output_mode == VFE_OUTPUTS_THUMB_AND_MAIN) {
			if (pcam->mctl_node.dev_inst_map[image_mode]
			&& is_buffer_queued(pcam, image_mode)) {
				idx =
				pcam->mctl_node.dev_inst_map[image_mode]
				->my_index;
				pcam_inst = pcam->mctl_node.dev_inst[idx];
				D("%s Found instance %p in mctl node device\n",
				  __func__, pcam_inst);
			} else if (pcam->dev_inst_map[image_mode]) {
				idx = pcam->dev_inst_map[image_mode]->my_index;
				pcam_inst = pcam->dev_inst[idx];
				D("%s Found instance %p in video device\n",
				__func__, pcam_inst);
			}
		} else {
			if (pcam->mctl_node.dev_inst_map[image_mode]) {
				idx = pcam->mctl_node.dev_inst_map[image_mode]
				->my_index;
				pcam_inst = pcam->mctl_node.dev_inst[idx];
				D("%s Found instance %p in mctl node device\n",
				__func__, pcam_inst);
			} else if (pcam->dev_inst_map[image_mode]) {
				idx = pcam->dev_inst_map[image_mode]->my_index;
				pcam_inst = pcam->dev_inst[idx];
				D("%s Found instance %p in video device\n",
				__func__, pcam_inst);
			}
		}
	} else
		pr_err("%s Invalid image mode %d. Return NULL\n",
			__func__, image_mode);
	return pcam_inst;
}

int msm_mctl_reserve_free_buf(
		struct msm_cam_media_controller *pmctl,
		struct msm_cam_v4l2_dev_inst *pref_pcam_inst,
		int image_mode, struct msm_free_buf *free_buf)
{
	struct msm_cam_v4l2_dev_inst *pcam_inst = pref_pcam_inst;
	unsigned long flags = 0;
	struct videobuf2_contig_pmem *mem;
	struct msm_frame_buffer *buf = NULL;
	int rc = -EINVAL, i;
	uint32_t buf_idx, plane_offset = 0;

	if (!free_buf || !pmctl) {
		pr_err("%s: free_buf/pmctl is null\n", __func__);
		return rc;
	}
	memset(free_buf, 0, sizeof(struct msm_free_buf));

	/* If the caller wants to reserve a buffer from a particular
	 * camera instance, he would send the preferred camera instance.
	 * If the preferred camera instance is NULL, get the
	 * camera instance using the image mode passed */
	if (!pcam_inst)
		pcam_inst = msm_mctl_get_pcam_inst(pmctl, image_mode);

	if (!pcam_inst || !pcam_inst->streamon) {
		pr_err("%s: stream is turned off\n", __func__);
		return rc;
	}
	spin_lock_irqsave(&pcam_inst->vq_irqlock, flags);
	list_for_each_entry(buf, &pcam_inst->free_vq, list) {
		if (buf->state != MSM_BUFFER_STATE_QUEUED)
			continue;

		buf_idx = buf->vidbuf.v4l2_buf.index;
		if (pcam_inst->vid_fmt.type ==
				V4L2_BUF_TYPE_VIDEO_CAPTURE_MPLANE) {
			free_buf->num_planes =
				pcam_inst->plane_info.num_planes;
			for (i = 0; i < free_buf->num_planes; i++) {
				mem = vb2_plane_cookie(&buf->vidbuf, i);
				if (mem->buffer_type ==
						VIDEOBUF2_MULTIPLE_PLANES)
					plane_offset =
					mem->offset.data_offset;
				else
					plane_offset =
					mem->offset.sp_off.cbcr_off;

				D("%s: data off %d plane off %d",
					__func__,
					pcam_inst->buf_offset[buf_idx][i].
					data_offset, plane_offset);
				free_buf->ch_paddr[i] =	(uint32_t)
				videobuf2_to_pmem_contig(&buf->vidbuf, i) +
				pcam_inst->buf_offset[buf_idx][i].data_offset +
				plane_offset;

			}
		} else {
			mem = vb2_plane_cookie(&buf->vidbuf, 0);
			free_buf->ch_paddr[0] = (uint32_t)
				videobuf2_to_pmem_contig(&buf->vidbuf, 0) +
				mem->offset.sp_off.y_off;
			free_buf->ch_paddr[1] =	free_buf->ch_paddr[0] +
				mem->offset.sp_off.cbcr_off;
		}
		free_buf->vb = (uint32_t)buf;
		buf->state = MSM_BUFFER_STATE_RESERVED;
		D("%s inst=0x%p, idx=%d, paddr=0x%x, "
			"ch1 addr=0x%x\n", __func__,
			pcam_inst, buf->vidbuf.v4l2_buf.index,
			free_buf->ch_paddr[0], free_buf->ch_paddr[1]);
		rc = 0;
		break;
	}
	if (rc != 0)
		D("%s:No free buffer available: inst = 0x%p ",
				__func__, pcam_inst);
	spin_unlock_irqrestore(&pcam_inst->vq_irqlock, flags);
	return rc;
}

int msm_mctl_release_free_buf(struct msm_cam_media_controller *pmctl,
				struct msm_cam_v4l2_dev_inst *pcam_inst,
				int image_mode, struct msm_free_buf *free_buf)
{
	unsigned long flags = 0;
	struct msm_frame_buffer *buf = NULL;
	uint32_t buf_phyaddr = 0;
	int rc = -EINVAL;

	if (!free_buf)
		return rc;

	if (!pcam_inst) {
		pr_err("%s Invalid instance, buffer not released\n",
			__func__);
		return rc;
	}

	spin_lock_irqsave(&pcam_inst->vq_irqlock, flags);
	list_for_each_entry(buf, &pcam_inst->free_vq, list) {
		buf_phyaddr =
			(uint32_t) videobuf2_to_pmem_contig(&buf->vidbuf, 0);
		if (free_buf->ch_paddr[0] == buf_phyaddr) {
			D("%s buf = 0x%x \n", __func__, free_buf->ch_paddr[0]);
			buf->state = MSM_BUFFER_STATE_UNUSED;
			rc = 0;
			break;
		}
	}

	if (rc != 0)
		pr_err("%s invalid buffer address ", __func__);

	spin_unlock_irqrestore(&pcam_inst->vq_irqlock, flags);
	return rc;
}

int msm_mctl_buf_done_pp(struct msm_cam_media_controller *pmctl,
	int image_mode, struct msm_free_buf *frame, int dirty, int node_type)
{
	struct msm_cam_v4l2_dev_inst *pcam_inst;
	int rc = 0, idx;

	idx = msm_mctl_img_mode_to_inst_index(pmctl, image_mode, node_type);
	if (idx < 0) {
		pr_err("%s Invalid instance, buffer not released\n", __func__);
		return idx;
	}
	if (node_type)
		pcam_inst = pmctl->pcam_ptr->mctl_node.dev_inst[idx];
	else
		pcam_inst = pmctl->pcam_ptr->dev_inst[idx];
	if (!pcam_inst) {
		pr_err("%s Invalid instance, cannot send buf to user",
			__func__);
		return -EINVAL;
	}

	D("%s:inst=0x%p, paddr=0x%x, dirty=%d",
		__func__, pcam_inst, frame->ch_paddr[0], dirty);
	if (dirty)
		/* the frame is dirty, not going to disptach to app */
		rc = msm_mctl_release_free_buf(pmctl, pcam_inst,
						image_mode, frame);
	else
		rc = msm_mctl_buf_done_proc(pmctl, pcam_inst,
			image_mode, frame, NULL, 0);
	return rc;
}

struct msm_frame_buffer *msm_mctl_get_free_buf(
		struct msm_cam_media_controller *pmctl,
		int image_mode)
{
	struct msm_cam_v4l2_dev_inst *pcam_inst;
	unsigned long flags = 0;
	struct msm_frame_buffer *buf = NULL;
	int rc = -EINVAL, idx;

	idx = msm_mctl_img_mode_to_inst_index(pmctl,
		image_mode, 0);
	if (idx < 0) {
		pr_err("%s Invalid instance, cant get buffer\n", __func__);
		return NULL;
	}
	pcam_inst = pmctl->pcam_ptr->dev_inst[idx];
	if (!pcam_inst->streamon) {
		D("%s: stream 0x%p is off\n", __func__, pcam_inst);
		return NULL;
	}
	spin_lock_irqsave(&pcam_inst->vq_irqlock, flags);
	if (!list_empty(&pcam_inst->free_vq)) {
		list_for_each_entry(buf, &pcam_inst->free_vq, list) {
			if (buf->state == MSM_BUFFER_STATE_QUEUED) {
				buf->state = MSM_BUFFER_STATE_RESERVED;
				rc = 0;
				break;
			}
		}
	}
	if (rc != 0) {
		D("%s:No free buffer available: inst = 0x%p ",
				__func__, pcam_inst);
		buf = NULL;
	}
	spin_unlock_irqrestore(&pcam_inst->vq_irqlock, flags);
	return buf;
}

int msm_mctl_put_free_buf(
		struct msm_cam_media_controller *pmctl,
		int image_mode, struct msm_frame_buffer *my_buf)
{
	struct msm_cam_v4l2_dev_inst *pcam_inst;
	unsigned long flags = 0;
	int rc = 0, idx;
	struct msm_frame_buffer *buf = NULL;

	idx = msm_mctl_img_mode_to_inst_index(pmctl,
		image_mode, 0);
	if (idx < 0) {
		pr_err("%s Invalid instance, cant put buffer\n", __func__);
		return idx;
	}
	pcam_inst = pmctl->pcam_ptr->dev_inst[idx];
	if (!pcam_inst->streamon) {
		D("%s: stream 0x%p is off\n", __func__, pcam_inst);
		return rc;
	}
	spin_lock_irqsave(&pcam_inst->vq_irqlock, flags);
	if (!list_empty(&pcam_inst->free_vq)) {
		list_for_each_entry(buf, &pcam_inst->free_vq, list) {
			if (my_buf == buf) {
				buf->state = MSM_BUFFER_STATE_QUEUED;
				spin_unlock_irqrestore(&pcam_inst->vq_irqlock,
					flags);
				return 0;
			}
		}
	}
	spin_unlock_irqrestore(&pcam_inst->vq_irqlock, flags);
	return rc;
}

int msm_mctl_buf_del(struct msm_cam_media_controller *pmctl,
	int image_mode,
	struct msm_frame_buffer *my_buf)
{
	struct msm_cam_v4l2_dev_inst *pcam_inst;
	struct msm_frame_buffer *buf = NULL;
	unsigned long flags = 0;
	int idx;

	idx = msm_mctl_img_mode_to_inst_index(pmctl,
		image_mode, 0);
	if (idx < 0) {
		pr_err("%s Invalid instance, cant delete buffer\n", __func__);
		return idx;
	}
	pcam_inst = pmctl->pcam_ptr->dev_inst[idx];
	D("%s: idx = %d, pinst=0x%p", __func__, idx, pcam_inst);
	spin_lock_irqsave(&pcam_inst->vq_irqlock, flags);
	if (!list_empty(&pcam_inst->free_vq)) {
		list_for_each_entry(buf, &pcam_inst->free_vq, list) {
			if (my_buf == buf) {
				list_del_init(&buf->list);
				spin_unlock_irqrestore(&pcam_inst->vq_irqlock,
					flags);
				return 0;
			}
		}
	}
	spin_unlock_irqrestore(&pcam_inst->vq_irqlock, flags);
	pr_err("%s: buf 0x%p not found", __func__, my_buf);
	return -EINVAL;
}

int msm_mctl_buf_return_buf(struct msm_cam_media_controller *pmctl,
			int image_mode, struct msm_frame_buffer *rbuf)
{
	int idx = 0;
	struct msm_frame_buffer *buf = NULL;
	struct msm_cam_v4l2_dev_inst *pcam_inst;
	struct msm_cam_v4l2_device *pcam = pmctl->pcam_ptr;
	unsigned long flags = 0;

	if (pcam->mctl_node.dev_inst_map[image_mode]) {
		idx = pcam->mctl_node.dev_inst_map[image_mode]->my_index;
		pcam_inst = pcam->mctl_node.dev_inst[idx];
		D("%s Found instance %p in mctl node device\n",
			__func__, pcam_inst);
	} else {
		pr_err("%s Invalid image mode %d ", __func__, image_mode);
		return -EINVAL;
	}

	if (!pcam_inst) {
		pr_err("%s Invalid instance\n", __func__);
		return -EINVAL;
	}

	spin_lock_irqsave(&pcam_inst->vq_irqlock, flags);
	if (!list_empty(&pcam_inst->free_vq)) {
		list_for_each_entry(buf, &pcam_inst->free_vq, list) {
			if (rbuf == buf) {
				D("%s Return buffer %x in pcam_inst %p ",
				__func__, (int)rbuf, pcam_inst);
				buf->state = MSM_BUFFER_STATE_QUEUED;
				spin_unlock_irqrestore(&pcam_inst->vq_irqlock,
					flags);
				return 0;
			}
		}
	}
	spin_unlock_irqrestore(&pcam_inst->vq_irqlock, flags);
	return -EINVAL;
}<|MERGE_RESOLUTION|>--- conflicted
+++ resolved
@@ -56,13 +56,8 @@
 	*num_planes = pcam_inst->plane_info.num_planes;
 	for (i = 0; i < pcam_inst->vid_fmt.fmt.pix_mp.num_planes; i++) {
 		sizes[i] = pcam_inst->plane_info.plane[i].size;
-<<<<<<< HEAD
-		D("%s Inst %p : Plane %d Offset = %d Size = %ld "
-			"Aligned Size = %d\n", __func__, pcam_inst, i,
-=======
 		D("%s Inst %p : Plane %d Offset = %d Size = %ld"
-			"Aligned Size = %ld", __func__, pcam_inst, i,
->>>>>>> 46b442cc
+			"Aligned Size = %d", __func__, pcam_inst, i,
 			pcam_inst->plane_info.plane[i].offset,
 			pcam_inst->plane_info.plane[i].size, sizes[i]);
 	}
