--- conflicted
+++ resolved
@@ -151,10 +151,7 @@
 	piix_pata_vmw,			/* PIIX4 for VMware, spurious DMA_ERR */
 	ich8_sata_snb,
 	ich8_2port_sata_snb,
-<<<<<<< HEAD
-=======
 	ich8_2port_sata_byt,
->>>>>>> 8861fd33
 };
 
 struct piix_map_db {
@@ -352,12 +349,9 @@
 	{ 0x8086, 0x8d60, PCI_ANY_ID, PCI_ANY_ID, 0, 0, ich8_sata_snb },
 	/* SATA Controller IDE (Wellsburg) */
 	{ 0x8086, 0x8d68, PCI_ANY_ID, PCI_ANY_ID, 0, 0, ich8_2port_sata },
-<<<<<<< HEAD
-=======
 	/* SATA Controller IDE (BayTrail) */
 	{ 0x8086, 0x0F20, PCI_ANY_ID, PCI_ANY_ID, 0, 0, ich8_2port_sata_byt },
 	{ 0x8086, 0x0F21, PCI_ANY_ID, PCI_ANY_ID, 0, 0, ich8_2port_sata_byt },
->>>>>>> 8861fd33
 
 	{ }	/* terminate list */
 };
@@ -523,10 +517,7 @@
 	[tolapai_sata]		= &tolapai_map_db,
 	[ich8_sata_snb]		= &ich8_map_db,
 	[ich8_2port_sata_snb]	= &ich8_2port_map_db,
-<<<<<<< HEAD
-=======
 	[ich8_2port_sata_byt]	= &ich8_2port_map_db,
->>>>>>> 8861fd33
 };
 
 static struct ata_port_info piix_port_info[] = {
@@ -677,8 +668,6 @@
 		.udma_mask	= ATA_UDMA6,
 		.port_ops	= &piix_sata_ops,
 	},
-<<<<<<< HEAD
-=======
 
 	[ich8_2port_sata_byt] =
 	{
@@ -689,7 +678,6 @@
 		.port_ops       = &piix_sata_ops,
 	},
 
->>>>>>> 8861fd33
 };
 
 static struct pci_bits piix_enable_bits[] = {
