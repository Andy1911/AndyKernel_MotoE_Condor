--- conflicted
+++ resolved
@@ -30,12 +30,9 @@
 #include <linux/phy.h>
 #include <linux/cache.h>
 #include <linux/io.h>
-<<<<<<< HEAD
 #include <linux/pm_runtime.h>
-=======
 #include <asm/cacheflush.h>
 
->>>>>>> f568a926
 #include "sh_eth.h"
 
 /* There is CPU dependent code */
