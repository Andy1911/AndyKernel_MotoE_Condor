--- conflicted
+++ resolved
@@ -1156,28 +1156,16 @@
 				tmp = RREG32(EVERGREEN_CRTC_BLANK_CONTROL + crtc_offsets[i]);
 				if (!(tmp & EVERGREEN_CRTC_BLANK_DATA_EN)) {
 					radeon_wait_for_vblank(rdev, i);
-<<<<<<< HEAD
-					tmp |= EVERGREEN_CRTC_BLANK_DATA_EN;
-					WREG32(EVERGREEN_CRTC_UPDATE_LOCK + crtc_offsets[i], 1);
-					WREG32(EVERGREEN_CRTC_BLANK_CONTROL + crtc_offsets[i], tmp);
-					WREG32(EVERGREEN_CRTC_UPDATE_LOCK + crtc_offsets[i], 0);
-=======
 					WREG32(EVERGREEN_CRTC_UPDATE_LOCK + crtc_offsets[i], 1);
 					tmp |= EVERGREEN_CRTC_BLANK_DATA_EN;
 					WREG32(EVERGREEN_CRTC_BLANK_CONTROL + crtc_offsets[i], tmp);
->>>>>>> 8861fd33
 				}
 			} else {
 				tmp = RREG32(EVERGREEN_CRTC_CONTROL + crtc_offsets[i]);
 				if (!(tmp & EVERGREEN_CRTC_DISP_READ_REQUEST_DISABLE)) {
 					radeon_wait_for_vblank(rdev, i);
-<<<<<<< HEAD
-					tmp |= EVERGREEN_CRTC_DISP_READ_REQUEST_DISABLE;
-					WREG32(EVERGREEN_CRTC_UPDATE_LOCK + crtc_offsets[i], 1);
-=======
 					WREG32(EVERGREEN_CRTC_UPDATE_LOCK + crtc_offsets[i], 1);
 					tmp |= EVERGREEN_CRTC_DISP_READ_REQUEST_DISABLE;
->>>>>>> 8861fd33
 					WREG32(EVERGREEN_CRTC_CONTROL + crtc_offsets[i], tmp);
 					WREG32(EVERGREEN_CRTC_UPDATE_LOCK + crtc_offsets[i], 0);
 				}
@@ -1189,8 +1177,6 @@
 					break;
 				udelay(1);
 			}
-<<<<<<< HEAD
-=======
 
 			/* XXX this is a hack to avoid strange behavior with EFI on certain systems */
 			WREG32(EVERGREEN_CRTC_UPDATE_LOCK + crtc_offsets[i], 1);
@@ -1200,7 +1186,6 @@
 			WREG32(EVERGREEN_CRTC_UPDATE_LOCK + crtc_offsets[i], 0);
 			save->crtc_enabled[i] = false;
 			/* ***** */
->>>>>>> 8861fd33
 		} else {
 			save->crtc_enabled[i] = false;
 		}
@@ -1215,8 +1200,6 @@
 		/* blackout the MC */
 		blackout &= ~BLACKOUT_MODE_MASK;
 		WREG32(MC_SHARED_BLACKOUT_CNTL, blackout | 1);
-<<<<<<< HEAD
-=======
 	}
 	/* wait for the MC to settle */
 	udelay(100);
@@ -1235,32 +1218,13 @@
 				WREG32(EVERGREEN_MASTER_UPDATE_LOCK + crtc_offsets[i], tmp);
 			}
 		}
->>>>>>> 8861fd33
-	}
-	/* wait for the MC to settle */
-	udelay(100);
+	}
 }
 
 void evergreen_mc_resume(struct radeon_device *rdev, struct evergreen_mc_save *save)
 {
 	u32 tmp, frame_count;
 	int i, j;
-<<<<<<< HEAD
-
-	/* update crtc base addresses */
-	for (i = 0; i < rdev->num_crtc; i++) {
-		WREG32(EVERGREEN_GRPH_PRIMARY_SURFACE_ADDRESS_HIGH + crtc_offsets[i],
-		       upper_32_bits(rdev->mc.vram_start));
-		WREG32(EVERGREEN_GRPH_SECONDARY_SURFACE_ADDRESS_HIGH + crtc_offsets[i],
-		       upper_32_bits(rdev->mc.vram_start));
-		WREG32(EVERGREEN_GRPH_PRIMARY_SURFACE_ADDRESS + crtc_offsets[i],
-		       (u32)rdev->mc.vram_start);
-		WREG32(EVERGREEN_GRPH_SECONDARY_SURFACE_ADDRESS + crtc_offsets[i],
-		       (u32)rdev->mc.vram_start);
-	}
-	WREG32(EVERGREEN_VGA_MEMORY_BASE_ADDRESS_HIGH, upper_32_bits(rdev->mc.vram_start));
-	WREG32(EVERGREEN_VGA_MEMORY_BASE_ADDRESS, (u32)rdev->mc.vram_start);
-=======
 
 	/* update crtc base addresses */
 	for (i = 0; i < rdev->num_crtc; i++) {
@@ -1302,7 +1266,6 @@
 			}
 		}
 	}
->>>>>>> 8861fd33
 
 	/* unblackout the MC */
 	tmp = RREG32(MC_SHARED_BLACKOUT_CNTL);
