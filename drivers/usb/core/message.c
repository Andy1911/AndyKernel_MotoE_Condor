--- conflicted
+++ resolved
@@ -1771,36 +1771,8 @@
 		goto free_interfaces;
 	}
 
-<<<<<<< HEAD
-	dev->actconfig = cp;
-	if (cp)
-		usb_notify_config_device(dev);
-	ret = usb_control_msg(dev, usb_sndctrlpipe(dev, 0),
-			      USB_REQ_SET_CONFIGURATION, 0, configuration, 0,
-			      NULL, 0, USB_CTRL_SET_TIMEOUT);
-	if (ret < 0) {
-		/* All the old state is gone, so what else can we do?
-		 * The device is probably useless now anyway.
-		 */
-		dev->actconfig = cp = NULL;
-	}
-
-	if (!cp) {
-		usb_notify_config_device(dev);
-		usb_set_device_state(dev, USB_STATE_ADDRESS);
-		usb_hcd_alloc_bandwidth(dev, NULL, NULL, NULL);
-		mutex_unlock(hcd->bandwidth_mutex);
-		usb_autosuspend_device(dev);
-		goto free_interfaces;
-	}
-	mutex_unlock(hcd->bandwidth_mutex);
-	usb_set_device_state(dev, USB_STATE_CONFIGURED);
-
-	/* Initialize the new interface structures and the
-=======
 	/*
 	 * Initialize the new interface structures and the
->>>>>>> 85f38030
 	 * hc/hcd/usbcore interface/endpoint state.
 	 */
 	for (i = 0; i < nintf; ++i) {
