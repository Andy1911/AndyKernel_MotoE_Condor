/*
 * xHCI host controller driver
 *
 * Copyright (C) 2008 Intel Corp.
 *
 * Author: Sarah Sharp
 * Some code borrowed from the Linux EHCI driver.
 *
 * This program is free software; you can redistribute it and/or modify
 * it under the terms of the GNU General Public License version 2 as
 * published by the Free Software Foundation.
 *
 * This program is distributed in the hope that it will be useful, but
 * WITHOUT ANY WARRANTY; without even the implied warranty of MERCHANTABILITY
 * or FITNESS FOR A PARTICULAR PURPOSE.  See the GNU General Public License
 * for more details.
 *
 * You should have received a copy of the GNU General Public License
 * along with this program; if not, write to the Free Software Foundation,
 * Inc., 675 Mass Ave, Cambridge, MA 02139, USA.
 */

#include <linux/pci.h>
#include <linux/irq.h>
#include <linux/log2.h>
#include <linux/module.h>
#include <linux/moduleparam.h>
#include <linux/slab.h>
#include <linux/dmi.h>

#include "xhci.h"

#define DRIVER_AUTHOR "Sarah Sharp"
#define DRIVER_DESC "'eXtensible' Host Controller (xHC) Driver"

/* Some 0.95 hardware can't handle the chain bit on a Link TRB being cleared */
static int link_quirk;
module_param(link_quirk, int, S_IRUGO | S_IWUSR);
MODULE_PARM_DESC(link_quirk, "Don't clear the chain bit on a link TRB");

/* TODO: copied from ehci-hcd.c - can this be refactored? */
/*
 * handshake - spin reading hc until handshake completes or fails
 * @ptr: address of hc register to be read
 * @mask: bits to look at in result of read
 * @done: value of those bits when handshake succeeds
 * @usec: timeout in microseconds
 *
 * Returns negative errno, or zero on success
 *
 * Success happens when the "mask" bits have the specified value (hardware
 * handshake done).  There are two failure modes:  "usec" have passed (major
 * hardware flakeout), or the register reads as all-ones (hardware removed).
 */
int handshake(struct xhci_hcd *xhci, void __iomem *ptr,
		      u32 mask, u32 done, int usec)
{
	u32	result;

	do {
		result = xhci_readl(xhci, ptr);
		if (result == ~(u32)0)		/* card removed */
			return -ENODEV;
		result &= mask;
		if (result == done)
			return 0;
		udelay(1);
		usec--;
	} while (usec > 0);
	return -ETIMEDOUT;
}

/*
 * Disable interrupts and begin the xHCI halting process.
 */
void xhci_quiesce(struct xhci_hcd *xhci)
{
	u32 halted;
	u32 cmd;
	u32 mask;

	mask = ~(XHCI_IRQS);
	halted = xhci_readl(xhci, &xhci->op_regs->status) & STS_HALT;
	if (!halted)
		mask &= ~CMD_RUN;

	cmd = xhci_readl(xhci, &xhci->op_regs->command);
	cmd &= mask;
	xhci_writel(xhci, cmd, &xhci->op_regs->command);
}

/*
 * Force HC into halt state.
 *
 * Disable any IRQs and clear the run/stop bit.
 * HC will complete any current and actively pipelined transactions, and
 * should halt within 16 ms of the run/stop bit being cleared.
 * Read HC Halted bit in the status register to see when the HC is finished.
 */
int xhci_halt(struct xhci_hcd *xhci)
{
	int ret;
	xhci_dbg(xhci, "// Halt the HC\n");
	xhci_quiesce(xhci);

	ret = handshake(xhci, &xhci->op_regs->status,
			STS_HALT, STS_HALT, XHCI_MAX_HALT_USEC);
	if (!ret) {
		xhci->xhc_state |= XHCI_STATE_HALTED;
		xhci->cmd_ring_state = CMD_RING_STATE_STOPPED;
	} else
		xhci_warn(xhci, "Host not halted after %u microseconds.\n",
				XHCI_MAX_HALT_USEC);
	return ret;
}

/*
 * Set the run bit and wait for the host to be running.
 */
static int xhci_start(struct xhci_hcd *xhci)
{
	u32 temp;
	int ret;

	temp = xhci_readl(xhci, &xhci->op_regs->command);
	temp |= (CMD_RUN);
	xhci_dbg(xhci, "// Turn on HC, cmd = 0x%x.\n",
			temp);
	xhci_writel(xhci, temp, &xhci->op_regs->command);

	/*
	 * Wait for the HCHalted Status bit to be 0 to indicate the host is
	 * running.
	 */
	ret = handshake(xhci, &xhci->op_regs->status,
			STS_HALT, 0, XHCI_MAX_HALT_USEC);
	if (ret == -ETIMEDOUT)
		xhci_err(xhci, "Host took too long to start, "
				"waited %u microseconds.\n",
				XHCI_MAX_HALT_USEC);
	if (!ret)
		xhci->xhc_state &= ~XHCI_STATE_HALTED;
	return ret;
}

/*
 * Reset a halted HC.
 *
 * This resets pipelines, timers, counters, state machines, etc.
 * Transactions will be terminated immediately, and operational registers
 * will be set to their defaults.
 */
int xhci_reset(struct xhci_hcd *xhci)
{
	u32 command;
	u32 state;
	int ret, i;

	state = xhci_readl(xhci, &xhci->op_regs->status);
	if ((state & STS_HALT) == 0) {
		xhci_warn(xhci, "Host controller not halted, aborting reset.\n");
		return 0;
	}

	xhci_dbg(xhci, "// Reset the HC\n");
	command = xhci_readl(xhci, &xhci->op_regs->command);
	command |= CMD_RESET;
	xhci_writel(xhci, command, &xhci->op_regs->command);

	ret = handshake(xhci, &xhci->op_regs->command,
			CMD_RESET, 0, 10 * 1000 * 1000);
	if (ret)
		return ret;

	xhci_dbg(xhci, "Wait for controller to be ready for doorbell rings\n");
	/*
	 * xHCI cannot write to any doorbells or operational registers other
	 * than status until the "Controller Not Ready" flag is cleared.
	 */
	ret = handshake(xhci, &xhci->op_regs->status,
			STS_CNR, 0, 10 * 1000 * 1000);

	for (i = 0; i < 2; ++i) {
		xhci->bus_state[i].port_c_suspend = 0;
		xhci->bus_state[i].suspended_ports = 0;
		xhci->bus_state[i].resuming_ports = 0;
	}

	return ret;
}

#ifdef CONFIG_PCI
static int xhci_free_msi(struct xhci_hcd *xhci)
{
	int i;

	if (!xhci->msix_entries)
		return -EINVAL;

	for (i = 0; i < xhci->msix_count; i++)
		if (xhci->msix_entries[i].vector)
			free_irq(xhci->msix_entries[i].vector,
					xhci_to_hcd(xhci));
	return 0;
}

/*
 * Set up MSI
 */
static int xhci_setup_msi(struct xhci_hcd *xhci)
{
	int ret;
	struct pci_dev  *pdev = to_pci_dev(xhci_to_hcd(xhci)->self.controller);

	ret = pci_enable_msi(pdev);
	if (ret) {
		xhci_dbg(xhci, "failed to allocate MSI entry\n");
		return ret;
	}

	ret = request_irq(pdev->irq, (irq_handler_t)xhci_msi_irq,
				0, "xhci_hcd", xhci_to_hcd(xhci));
	if (ret) {
		xhci_dbg(xhci, "disable MSI interrupt\n");
		pci_disable_msi(pdev);
	}

	return ret;
}

/*
 * Free IRQs
 * free all IRQs request
 */
static void xhci_free_irq(struct xhci_hcd *xhci)
{
	struct pci_dev *pdev = to_pci_dev(xhci_to_hcd(xhci)->self.controller);
	int ret;

	/* return if using legacy interrupt */
	if (xhci_to_hcd(xhci)->irq > 0)
		return;

	ret = xhci_free_msi(xhci);
	if (!ret)
		return;
	if (pdev->irq > 0)
		free_irq(pdev->irq, xhci_to_hcd(xhci));

	return;
}

/*
 * Set up MSI-X
 */
static int xhci_setup_msix(struct xhci_hcd *xhci)
{
	int i, ret = 0;
	struct usb_hcd *hcd = xhci_to_hcd(xhci);
	struct pci_dev *pdev = to_pci_dev(hcd->self.controller);

	/*
	 * calculate number of msi-x vectors supported.
	 * - HCS_MAX_INTRS: the max number of interrupts the host can handle,
	 *   with max number of interrupters based on the xhci HCSPARAMS1.
	 * - num_online_cpus: maximum msi-x vectors per CPUs core.
	 *   Add additional 1 vector to ensure always available interrupt.
	 */
	xhci->msix_count = min(num_online_cpus() + 1,
				HCS_MAX_INTRS(xhci->hcs_params1));

	xhci->msix_entries =
		kmalloc((sizeof(struct msix_entry))*xhci->msix_count,
				GFP_KERNEL);
	if (!xhci->msix_entries) {
		xhci_err(xhci, "Failed to allocate MSI-X entries\n");
		return -ENOMEM;
	}

	for (i = 0; i < xhci->msix_count; i++) {
		xhci->msix_entries[i].entry = i;
		xhci->msix_entries[i].vector = 0;
	}

	ret = pci_enable_msix(pdev, xhci->msix_entries, xhci->msix_count);
	if (ret) {
		xhci_dbg(xhci, "Failed to enable MSI-X\n");
		goto free_entries;
	}

	for (i = 0; i < xhci->msix_count; i++) {
		ret = request_irq(xhci->msix_entries[i].vector,
				(irq_handler_t)xhci_msi_irq,
				0, "xhci_hcd", xhci_to_hcd(xhci));
		if (ret)
			goto disable_msix;
	}

	hcd->msix_enabled = 1;
	return ret;

disable_msix:
	xhci_dbg(xhci, "disable MSI-X interrupt\n");
	xhci_free_irq(xhci);
	pci_disable_msix(pdev);
free_entries:
	kfree(xhci->msix_entries);
	xhci->msix_entries = NULL;
	return ret;
}

/* Free any IRQs and disable MSI-X */
static void xhci_cleanup_msix(struct xhci_hcd *xhci)
{
	struct usb_hcd *hcd = xhci_to_hcd(xhci);
	struct pci_dev *pdev = to_pci_dev(hcd->self.controller);

	xhci_free_irq(xhci);

	if (xhci->msix_entries) {
		pci_disable_msix(pdev);
		kfree(xhci->msix_entries);
		xhci->msix_entries = NULL;
	} else {
		pci_disable_msi(pdev);
	}

	hcd->msix_enabled = 0;
	return;
}

static int xhci_try_enable_msi(struct usb_hcd *hcd)
{
	struct xhci_hcd *xhci = hcd_to_xhci(hcd);
	struct pci_dev  *pdev = to_pci_dev(xhci_to_hcd(xhci)->self.controller);
	int ret;

	/*
	 * Some Fresco Logic host controllers advertise MSI, but fail to
	 * generate interrupts.  Don't even try to enable MSI.
	 */
	if (xhci->quirks & XHCI_BROKEN_MSI)
		goto legacy_irq;

	/* unregister the legacy interrupt */
	if (hcd->irq)
		free_irq(hcd->irq, hcd);
	hcd->irq = 0;

	ret = xhci_setup_msix(xhci);
	if (ret)
		/* fall back to msi*/
		ret = xhci_setup_msi(xhci);

	if (!ret)
		/* hcd->irq is 0, we have MSI */
		return 0;

	if (!pdev->irq) {
		xhci_err(xhci, "No msi-x/msi found and no IRQ in BIOS\n");
		return -EINVAL;
	}

 legacy_irq:
	/* fall back to legacy interrupt*/
	ret = request_irq(pdev->irq, &usb_hcd_irq, IRQF_SHARED,
			hcd->irq_descr, hcd);
	if (ret) {
		xhci_err(xhci, "request interrupt %d failed\n",
				pdev->irq);
		return ret;
	}
	hcd->irq = pdev->irq;
	return 0;
}

#else

static int xhci_try_enable_msi(struct usb_hcd *hcd)
{
	return 0;
}

static void xhci_cleanup_msix(struct xhci_hcd *xhci)
{
}

#endif /* CONFIG_PCI */

static void compliance_mode_recovery(unsigned long arg)
{
	struct xhci_hcd *xhci;
	struct usb_hcd *hcd;
	u32 temp;
	int i;

	xhci = (struct xhci_hcd *)arg;

	for (i = 0; i < xhci->num_usb3_ports; i++) {
		temp = xhci_readl(xhci, xhci->usb3_ports[i]);
		if ((temp & PORT_PLS_MASK) == USB_SS_PORT_LS_COMP_MOD) {
			/*
			 * Compliance Mode Detected. Letting USB Core
			 * handle the Warm Reset
			 */
			xhci_dbg(xhci, "Compliance Mode Detected->Port %d!\n",
					i + 1);
			xhci_dbg(xhci, "Attempting Recovery routine!\n");
			hcd = xhci->shared_hcd;

			if (hcd->state == HC_STATE_SUSPENDED)
				usb_hcd_resume_root_hub(hcd);

			usb_hcd_poll_rh_status(hcd);
		}
	}

	if (xhci->port_status_u0 != ((1 << xhci->num_usb3_ports)-1))
		mod_timer(&xhci->comp_mode_recovery_timer,
			jiffies + msecs_to_jiffies(COMP_MODE_RCVRY_MSECS));
}

/*
 * Quirk to work around issue generated by the SN65LVPE502CP USB3.0 re-driver
 * that causes ports behind that hardware to enter compliance mode sometimes.
 * The quirk creates a timer that polls every 2 seconds the link state of
 * each host controller's port and recovers it by issuing a Warm reset
 * if Compliance mode is detected, otherwise the port will become "dead" (no
 * device connections or disconnections will be detected anymore). Becasue no
 * status event is generated when entering compliance mode (per xhci spec),
 * this quirk is needed on systems that have the failing hardware installed.
 */
static void compliance_mode_recovery_timer_init(struct xhci_hcd *xhci)
{
	xhci->port_status_u0 = 0;
	init_timer(&xhci->comp_mode_recovery_timer);

	xhci->comp_mode_recovery_timer.data = (unsigned long) xhci;
	xhci->comp_mode_recovery_timer.function = compliance_mode_recovery;
	xhci->comp_mode_recovery_timer.expires = jiffies +
			msecs_to_jiffies(COMP_MODE_RCVRY_MSECS);

	set_timer_slack(&xhci->comp_mode_recovery_timer,
			msecs_to_jiffies(COMP_MODE_RCVRY_MSECS));
	add_timer(&xhci->comp_mode_recovery_timer);
	xhci_dbg(xhci, "Compliance Mode Recovery Timer Initialized.\n");
}

/*
 * This function identifies the systems that have installed the SN65LVPE502CP
 * USB3.0 re-driver and that need the Compliance Mode Quirk.
 * Systems:
 * Vendor: Hewlett-Packard -> System Models: Z420, Z620 and Z820
 */
static bool compliance_mode_recovery_timer_quirk_check(void)
{
	const char *dmi_product_name, *dmi_sys_vendor;

	dmi_product_name = dmi_get_system_info(DMI_PRODUCT_NAME);
	dmi_sys_vendor = dmi_get_system_info(DMI_SYS_VENDOR);
	if (!dmi_product_name || !dmi_sys_vendor)
		return false;

	if (!(strstr(dmi_sys_vendor, "Hewlett-Packard")))
		return false;

	if (strstr(dmi_product_name, "Z420") ||
			strstr(dmi_product_name, "Z620") ||
			strstr(dmi_product_name, "Z820") ||
			strstr(dmi_product_name, "Z1 Workstation"))
		return true;

	return false;
}

static int xhci_all_ports_seen_u0(struct xhci_hcd *xhci)
{
	return (xhci->port_status_u0 == ((1 << xhci->num_usb3_ports)-1));
}


static void compliance_mode_recovery(unsigned long arg)
{
	struct xhci_hcd *xhci;
	struct usb_hcd *hcd;
	u32 temp;
	int i;

	xhci = (struct xhci_hcd *)arg;

	for (i = 0; i < xhci->num_usb3_ports; i++) {
		temp = xhci_readl(xhci, xhci->usb3_ports[i]);
		if ((temp & PORT_PLS_MASK) == USB_SS_PORT_LS_COMP_MOD) {
			/*
			 * Compliance Mode Detected. Letting USB Core
			 * handle the Warm Reset
			 */
			xhci_dbg(xhci, "Compliance Mode Detected->Port %d!\n",
					i + 1);
			xhci_dbg(xhci, "Attempting Recovery routine!\n");
			hcd = xhci->shared_hcd;

			if (hcd->state == HC_STATE_SUSPENDED)
				usb_hcd_resume_root_hub(hcd);

			usb_hcd_poll_rh_status(hcd);
		}
	}

	if (xhci->port_status_u0 != ((1 << xhci->num_usb3_ports)-1))
		mod_timer(&xhci->comp_mode_recovery_timer,
			jiffies + msecs_to_jiffies(COMP_MODE_RCVRY_MSECS));
}

/*
 * Quirk to work around issue generated by the SN65LVPE502CP USB3.0 re-driver
 * that causes ports behind that hardware to enter compliance mode sometimes.
 * The quirk creates a timer that polls every 2 seconds the link state of
 * each host controller's port and recovers it by issuing a Warm reset
 * if Compliance mode is detected, otherwise the port will become "dead" (no
 * device connections or disconnections will be detected anymore). Becasue no
 * status event is generated when entering compliance mode (per xhci spec),
 * this quirk is needed on systems that have the failing hardware installed.
 */
static void compliance_mode_recovery_timer_init(struct xhci_hcd *xhci)
{
	xhci->port_status_u0 = 0;
	init_timer(&xhci->comp_mode_recovery_timer);

	xhci->comp_mode_recovery_timer.data = (unsigned long) xhci;
	xhci->comp_mode_recovery_timer.function = compliance_mode_recovery;
	xhci->comp_mode_recovery_timer.expires = jiffies +
			msecs_to_jiffies(COMP_MODE_RCVRY_MSECS);

	set_timer_slack(&xhci->comp_mode_recovery_timer,
			msecs_to_jiffies(COMP_MODE_RCVRY_MSECS));
	add_timer(&xhci->comp_mode_recovery_timer);
	xhci_dbg(xhci, "Compliance Mode Recovery Timer Initialized.\n");
}

/*
 * This function identifies the systems that have installed the SN65LVPE502CP
 * USB3.0 re-driver and that need the Compliance Mode Quirk.
 * Systems:
 * Vendor: Hewlett-Packard -> System Models: Z420, Z620 and Z820
 */
static bool compliance_mode_recovery_timer_quirk_check(void)
{
	const char *dmi_product_name, *dmi_sys_vendor;

	dmi_product_name = dmi_get_system_info(DMI_PRODUCT_NAME);
	dmi_sys_vendor = dmi_get_system_info(DMI_SYS_VENDOR);
	if (!dmi_product_name || !dmi_sys_vendor)
		return false;

	if (!(strstr(dmi_sys_vendor, "Hewlett-Packard")))
		return false;

	if (strstr(dmi_product_name, "Z420") ||
			strstr(dmi_product_name, "Z620") ||
			strstr(dmi_product_name, "Z820") ||
			strstr(dmi_product_name, "Z1 Workstation"))
		return true;

	return false;
}

static int xhci_all_ports_seen_u0(struct xhci_hcd *xhci)
{
	return (xhci->port_status_u0 == ((1 << xhci->num_usb3_ports)-1));
}


/*
 * Initialize memory for HCD and xHC (one-time init).
 *
 * Program the PAGESIZE register, initialize the device context array, create
 * device contexts (?), set up a command ring segment (or two?), create event
 * ring (one for now).
 */
int xhci_init(struct usb_hcd *hcd)
{
	struct xhci_hcd *xhci = hcd_to_xhci(hcd);
	int retval = 0;

	xhci_dbg(xhci, "xhci_init\n");
	spin_lock_init(&xhci->lock);
	if (xhci->hci_version == 0x95 && link_quirk) {
		xhci_dbg(xhci, "QUIRK: Not clearing Link TRB chain bits.\n");
		xhci->quirks |= XHCI_LINK_TRB_QUIRK;
	} else {
		xhci_dbg(xhci, "xHCI doesn't need link TRB QUIRK\n");
	}
	retval = xhci_mem_init(xhci, GFP_KERNEL);
	xhci_dbg(xhci, "Finished xhci_init\n");

	/* Initializing Compliance Mode Recovery Data If Needed */
	if (compliance_mode_recovery_timer_quirk_check()) {
		xhci->quirks |= XHCI_COMP_MODE_QUIRK;
		compliance_mode_recovery_timer_init(xhci);
	}

	return retval;
}

/*-------------------------------------------------------------------------*/


#ifdef CONFIG_USB_XHCI_HCD_DEBUGGING
static void xhci_event_ring_work(unsigned long arg)
{
	unsigned long flags;
	int temp;
	u64 temp_64;
	struct xhci_hcd *xhci = (struct xhci_hcd *) arg;
	int i, j;

	xhci_dbg(xhci, "Poll event ring: %lu\n", jiffies);

	spin_lock_irqsave(&xhci->lock, flags);
	temp = xhci_readl(xhci, &xhci->op_regs->status);
	xhci_dbg(xhci, "op reg status = 0x%x\n", temp);
	if (temp == 0xffffffff || (xhci->xhc_state & XHCI_STATE_DYING) ||
			(xhci->xhc_state & XHCI_STATE_HALTED)) {
		xhci_dbg(xhci, "HW died, polling stopped.\n");
		spin_unlock_irqrestore(&xhci->lock, flags);
		return;
	}

	temp = xhci_readl(xhci, &xhci->ir_set->irq_pending);
	xhci_dbg(xhci, "ir_set 0 pending = 0x%x\n", temp);
	xhci_dbg(xhci, "HC error bitmask = 0x%x\n", xhci->error_bitmask);
	xhci->error_bitmask = 0;
	xhci_dbg(xhci, "Event ring:\n");
	xhci_debug_segment(xhci, xhci->event_ring->deq_seg);
	xhci_dbg_ring_ptrs(xhci, xhci->event_ring);
	temp_64 = xhci_read_64(xhci, &xhci->ir_set->erst_dequeue);
	temp_64 &= ~ERST_PTR_MASK;
	xhci_dbg(xhci, "ERST deq = 64'h%0lx\n", (long unsigned int) temp_64);
	xhci_dbg(xhci, "Command ring:\n");
	xhci_debug_segment(xhci, xhci->cmd_ring->deq_seg);
	xhci_dbg_ring_ptrs(xhci, xhci->cmd_ring);
	xhci_dbg_cmd_ptrs(xhci);
	for (i = 0; i < MAX_HC_SLOTS; ++i) {
		if (!xhci->devs[i])
			continue;
		for (j = 0; j < 31; ++j) {
			xhci_dbg_ep_rings(xhci, i, j, &xhci->devs[i]->eps[j]);
		}
	}
	spin_unlock_irqrestore(&xhci->lock, flags);

	if (!xhci->zombie)
		mod_timer(&xhci->event_ring_timer, jiffies + POLL_TIMEOUT * HZ);
	else
		xhci_dbg(xhci, "Quit polling the event ring.\n");
}
#endif

static int xhci_run_finished(struct xhci_hcd *xhci)
{
	if (xhci_start(xhci)) {
		xhci_halt(xhci);
		return -ENODEV;
	}
	xhci->shared_hcd->state = HC_STATE_RUNNING;
	xhci->cmd_ring_state = CMD_RING_STATE_RUNNING;

	if (xhci->quirks & XHCI_NEC_HOST)
		xhci_ring_cmd_db(xhci);

	xhci_dbg(xhci, "Finished xhci_run for USB3 roothub\n");
	return 0;
}

/*
 * Start the HC after it was halted.
 *
 * This function is called by the USB core when the HC driver is added.
 * Its opposite is xhci_stop().
 *
 * xhci_init() must be called once before this function can be called.
 * Reset the HC, enable device slot contexts, program DCBAAP, and
 * set command ring pointer and event ring pointer.
 *
 * Setup MSI-X vectors and enable interrupts.
 */
int xhci_run(struct usb_hcd *hcd)
{
	u32 temp;
	u64 temp_64;
	int ret;
	struct xhci_hcd *xhci = hcd_to_xhci(hcd);

	/* Start the xHCI host controller running only after the USB 2.0 roothub
	 * is setup.
	 */

	hcd->uses_new_polling = 1;
	if (!usb_hcd_is_primary_hcd(hcd))
		return xhci_run_finished(xhci);

	xhci_dbg(xhci, "xhci_run\n");

	xhci_dbg(xhci, "Calling HCD init\n");
	/* Initialize HCD and host controller data structures. */
	ret = xhci_init(hcd);
	if (ret)
		return ret;
	xhci_dbg(xhci, "Called HCD init\n");

	ret = xhci_try_enable_msi(hcd);
	if (ret)
		return ret;

#ifdef CONFIG_USB_XHCI_HCD_DEBUGGING
	init_timer(&xhci->event_ring_timer);
	xhci->event_ring_timer.data = (unsigned long) xhci;
	xhci->event_ring_timer.function = xhci_event_ring_work;
	/* Poll the event ring */
	xhci->event_ring_timer.expires = jiffies + POLL_TIMEOUT * HZ;
	xhci->zombie = 0;
	xhci_dbg(xhci, "Setting event ring polling timer\n");
	add_timer(&xhci->event_ring_timer);
#endif

	xhci_dbg(xhci, "Command ring memory map follows:\n");
	xhci_debug_ring(xhci, xhci->cmd_ring);
	xhci_dbg_ring_ptrs(xhci, xhci->cmd_ring);
	xhci_dbg_cmd_ptrs(xhci);

	xhci_dbg(xhci, "ERST memory map follows:\n");
	xhci_dbg_erst(xhci, &xhci->erst);
	xhci_dbg(xhci, "Event ring:\n");
	xhci_debug_ring(xhci, xhci->event_ring);
	xhci_dbg_ring_ptrs(xhci, xhci->event_ring);
	temp_64 = xhci_read_64(xhci, &xhci->ir_set->erst_dequeue);
	temp_64 &= ~ERST_PTR_MASK;
	xhci_dbg(xhci, "ERST deq = 64'h%0lx\n", (long unsigned int) temp_64);

	xhci_dbg(xhci, "// Set the interrupt modulation register\n");
	temp = xhci_readl(xhci, &xhci->ir_set->irq_control);
	temp &= ~ER_IRQ_INTERVAL_MASK;
	temp |= (u32) 160;
	xhci_writel(xhci, temp, &xhci->ir_set->irq_control);

	/* Set the HCD state before we enable the irqs */
	temp = xhci_readl(xhci, &xhci->op_regs->command);
	temp |= (CMD_EIE);
	xhci_dbg(xhci, "// Enable interrupts, cmd = 0x%x.\n",
			temp);
	xhci_writel(xhci, temp, &xhci->op_regs->command);

	temp = xhci_readl(xhci, &xhci->ir_set->irq_pending);
	xhci_dbg(xhci, "// Enabling event ring interrupter %p by writing 0x%x to irq_pending\n",
			xhci->ir_set, (unsigned int) ER_IRQ_ENABLE(temp));
	xhci_writel(xhci, ER_IRQ_ENABLE(temp),
			&xhci->ir_set->irq_pending);
	xhci_print_ir_set(xhci, 0);

	if (xhci->quirks & XHCI_NEC_HOST)
		xhci_queue_vendor_command(xhci, 0, 0, 0,
				TRB_TYPE(TRB_NEC_GET_FW));

	xhci_dbg(xhci, "Finished xhci_run for USB2 roothub\n");
	return 0;
}

static void xhci_only_stop_hcd(struct usb_hcd *hcd)
{
	struct xhci_hcd *xhci = hcd_to_xhci(hcd);

	spin_lock_irq(&xhci->lock);
	xhci_halt(xhci);

	/* The shared_hcd is going to be deallocated shortly (the USB core only
	 * calls this function when allocation fails in usb_add_hcd(), or
	 * usb_remove_hcd() is called).  So we need to unset xHCI's pointer.
	 */
	xhci->shared_hcd = NULL;
	spin_unlock_irq(&xhci->lock);
}

/*
 * Stop xHCI driver.
 *
 * This function is called by the USB core when the HC driver is removed.
 * Its opposite is xhci_run().
 *
 * Disable device contexts, disable IRQs, and quiesce the HC.
 * Reset the HC, finish any completed transactions, and cleanup memory.
 */
void xhci_stop(struct usb_hcd *hcd)
{
	u32 temp;
	struct xhci_hcd *xhci = hcd_to_xhci(hcd);

	if (!usb_hcd_is_primary_hcd(hcd)) {
		xhci_only_stop_hcd(xhci->shared_hcd);
		return;
	}

	spin_lock_irq(&xhci->lock);
	/* Make sure the xHC is halted for a USB3 roothub
	 * (xhci_stop() could be called as part of failed init).
	 */
	xhci_halt(xhci);
	xhci_reset(xhci);
	spin_unlock_irq(&xhci->lock);

	xhci_cleanup_msix(xhci);

#ifdef CONFIG_USB_XHCI_HCD_DEBUGGING
	/* Tell the event ring poll function not to reschedule */
	xhci->zombie = 1;
	del_timer_sync(&xhci->event_ring_timer);
#endif

	/* Deleting Compliance Mode Recovery Timer */
	if ((xhci->quirks & XHCI_COMP_MODE_QUIRK) &&
			(!(xhci_all_ports_seen_u0(xhci))))
		del_timer_sync(&xhci->comp_mode_recovery_timer);

	if (xhci->quirks & XHCI_AMD_PLL_FIX)
		usb_amd_dev_put();

	xhci_dbg(xhci, "// Disabling event ring interrupts\n");
	temp = xhci_readl(xhci, &xhci->op_regs->status);
	xhci_writel(xhci, temp & ~STS_EINT, &xhci->op_regs->status);
	temp = xhci_readl(xhci, &xhci->ir_set->irq_pending);
	xhci_writel(xhci, ER_IRQ_DISABLE(temp),
			&xhci->ir_set->irq_pending);
	xhci_print_ir_set(xhci, 0);

	xhci_dbg(xhci, "cleaning up memory\n");
	xhci_mem_cleanup(xhci);
	xhci_dbg(xhci, "xhci_stop completed - status = %x\n",
		    xhci_readl(xhci, &xhci->op_regs->status));
}

/*
 * Shutdown HC (not bus-specific)
 *
 * This is called when the machine is rebooting or halting.  We assume that the
 * machine will be powered off, and the HC's internal state will be reset.
 * Don't bother to free memory.
 *
 * This will only ever be called with the main usb_hcd (the USB3 roothub).
 */
void xhci_shutdown(struct usb_hcd *hcd)
{
	struct xhci_hcd *xhci = hcd_to_xhci(hcd);

	if (xhci->quirks & XHCI_SPURIOUS_REBOOT)
		usb_disable_xhci_ports(to_pci_dev(hcd->self.controller));

	spin_lock_irq(&xhci->lock);
	xhci_halt(xhci);
	spin_unlock_irq(&xhci->lock);

	xhci_cleanup_msix(xhci);

	xhci_dbg(xhci, "xhci_shutdown completed - status = %x\n",
		    xhci_readl(xhci, &xhci->op_regs->status));
}

#ifdef CONFIG_PM

#ifdef CONFIG_PCI
static void xhci_msix_sync_irqs(struct xhci_hcd *xhci)
{
	int i;

	if (xhci->msix_entries) {
		for (i = 0; i < xhci->msix_count; i++)
			synchronize_irq(xhci->msix_entries[i].vector);
	}
}
#else
static void xhci_msix_sync_irqs(struct xhci_hcd *xhci)
{
}
#endif /* CONFIG_PCI */

static void xhci_save_registers(struct xhci_hcd *xhci)
{
	xhci->s3.command = xhci_readl(xhci, &xhci->op_regs->command);
	xhci->s3.dev_nt = xhci_readl(xhci, &xhci->op_regs->dev_notification);
	xhci->s3.dcbaa_ptr = xhci_read_64(xhci, &xhci->op_regs->dcbaa_ptr);
	xhci->s3.config_reg = xhci_readl(xhci, &xhci->op_regs->config_reg);
	xhci->s3.erst_size = xhci_readl(xhci, &xhci->ir_set->erst_size);
	xhci->s3.erst_base = xhci_read_64(xhci, &xhci->ir_set->erst_base);
	xhci->s3.erst_dequeue = xhci_read_64(xhci, &xhci->ir_set->erst_dequeue);
	xhci->s3.irq_pending = xhci_readl(xhci, &xhci->ir_set->irq_pending);
	xhci->s3.irq_control = xhci_readl(xhci, &xhci->ir_set->irq_control);
}

static void xhci_restore_registers(struct xhci_hcd *xhci)
{
	xhci_writel(xhci, xhci->s3.command, &xhci->op_regs->command);
	xhci_writel(xhci, xhci->s3.dev_nt, &xhci->op_regs->dev_notification);
	xhci_write_64(xhci, xhci->s3.dcbaa_ptr, &xhci->op_regs->dcbaa_ptr);
	xhci_writel(xhci, xhci->s3.config_reg, &xhci->op_regs->config_reg);
	xhci_writel(xhci, xhci->s3.erst_size, &xhci->ir_set->erst_size);
	xhci_write_64(xhci, xhci->s3.erst_base, &xhci->ir_set->erst_base);
	xhci_write_64(xhci, xhci->s3.erst_dequeue, &xhci->ir_set->erst_dequeue);
	xhci_writel(xhci, xhci->s3.irq_pending, &xhci->ir_set->irq_pending);
	xhci_writel(xhci, xhci->s3.irq_control, &xhci->ir_set->irq_control);
}

static void xhci_set_cmd_ring_deq(struct xhci_hcd *xhci)
{
	u64	val_64;

	/* step 2: initialize command ring buffer */
	val_64 = xhci_read_64(xhci, &xhci->op_regs->cmd_ring);
	val_64 = (val_64 & (u64) CMD_RING_RSVD_BITS) |
		(xhci_trb_virt_to_dma(xhci->cmd_ring->deq_seg,
				      xhci->cmd_ring->dequeue) &
		 (u64) ~CMD_RING_RSVD_BITS) |
		xhci->cmd_ring->cycle_state;
	xhci_dbg(xhci, "// Setting command ring address to 0x%llx\n",
			(long unsigned long) val_64);
	xhci_write_64(xhci, val_64, &xhci->op_regs->cmd_ring);
}

/*
 * The whole command ring must be cleared to zero when we suspend the host.
 *
 * The host doesn't save the command ring pointer in the suspend well, so we
 * need to re-program it on resume.  Unfortunately, the pointer must be 64-byte
 * aligned, because of the reserved bits in the command ring dequeue pointer
 * register.  Therefore, we can't just set the dequeue pointer back in the
 * middle of the ring (TRBs are 16-byte aligned).
 */
static void xhci_clear_command_ring(struct xhci_hcd *xhci)
{
	struct xhci_ring *ring;
	struct xhci_segment *seg;

	ring = xhci->cmd_ring;
	seg = ring->deq_seg;
	do {
		memset(seg->trbs, 0,
			sizeof(union xhci_trb) * (TRBS_PER_SEGMENT - 1));
		seg->trbs[TRBS_PER_SEGMENT - 1].link.control &=
			cpu_to_le32(~TRB_CYCLE);
		seg = seg->next;
	} while (seg != ring->deq_seg);

	/* Reset the software enqueue and dequeue pointers */
	ring->deq_seg = ring->first_seg;
	ring->dequeue = ring->first_seg->trbs;
	ring->enq_seg = ring->deq_seg;
	ring->enqueue = ring->dequeue;

	ring->num_trbs_free = ring->num_segs * (TRBS_PER_SEGMENT - 1) - 1;
	/*
	 * Ring is now zeroed, so the HW should look for change of ownership
	 * when the cycle bit is set to 1.
	 */
	ring->cycle_state = 1;

	/*
	 * Reset the hardware dequeue pointer.
	 * Yes, this will need to be re-written after resume, but we're paranoid
	 * and want to make sure the hardware doesn't access bogus memory
	 * because, say, the BIOS or an SMI started the host without changing
	 * the command ring pointers.
	 */
	xhci_set_cmd_ring_deq(xhci);
}

/*
 * Stop HC (not bus-specific)
 *
 * This is called when the machine transition into S3/S4 mode.
 *
 */
int xhci_suspend(struct xhci_hcd *xhci)
{
	int			rc = 0;
	struct usb_hcd		*hcd = xhci_to_hcd(xhci);
	u32			command;

	/* Don't poll the roothubs on bus suspend. */
	xhci_dbg(xhci, "%s: stopping port polling.\n", __func__);
	clear_bit(HCD_FLAG_POLL_RH, &hcd->flags);
	del_timer_sync(&hcd->rh_timer);

	spin_lock_irq(&xhci->lock);
	clear_bit(HCD_FLAG_HW_ACCESSIBLE, &hcd->flags);
	clear_bit(HCD_FLAG_HW_ACCESSIBLE, &xhci->shared_hcd->flags);
	/* step 1: stop endpoint */
	/* skipped assuming that port suspend has done */

	/* step 2: clear Run/Stop bit */
	command = xhci_readl(xhci, &xhci->op_regs->command);
	command &= ~CMD_RUN;
	xhci_writel(xhci, command, &xhci->op_regs->command);
	if (handshake(xhci, &xhci->op_regs->status,
		      STS_HALT, STS_HALT, XHCI_MAX_HALT_USEC)) {
		xhci_warn(xhci, "WARN: xHC CMD_RUN timeout\n");
		spin_unlock_irq(&xhci->lock);
		return -ETIMEDOUT;
	}
	xhci_clear_command_ring(xhci);

	/* step 3: save registers */
	xhci_save_registers(xhci);

	/* step 4: set CSS flag */
	command = xhci_readl(xhci, &xhci->op_regs->command);
	command |= CMD_CSS;
	xhci_writel(xhci, command, &xhci->op_regs->command);
	if (handshake(xhci, &xhci->op_regs->status, STS_SAVE, 0, 10 * 1000)) {
		xhci_warn(xhci, "WARN: xHC save state timeout\n");
		spin_unlock_irq(&xhci->lock);
		return -ETIMEDOUT;
	}
	spin_unlock_irq(&xhci->lock);

	/*
	 * Deleting Compliance Mode Recovery Timer because the xHCI Host
	 * is about to be suspended.
	 */
	if ((xhci->quirks & XHCI_COMP_MODE_QUIRK) &&
			(!(xhci_all_ports_seen_u0(xhci)))) {
		del_timer_sync(&xhci->comp_mode_recovery_timer);
		xhci_dbg(xhci, "Compliance Mode Recovery Timer Deleted!\n");
	}

	/* step 5: remove core well power */
	/* synchronize irq when using MSI-X */
	xhci_msix_sync_irqs(xhci);

	return rc;
}

/*
 * start xHC (not bus-specific)
 *
 * This is called when the machine transition from S3/S4 mode.
 *
 */
int xhci_resume(struct xhci_hcd *xhci, bool hibernated)
{
	u32			command, temp = 0;
	struct usb_hcd		*hcd = xhci_to_hcd(xhci);
	struct usb_hcd		*secondary_hcd;
	int			retval = 0;
	bool			comp_timer_running = false;

	/* Wait a bit if either of the roothubs need to settle from the
	 * transition into bus suspend.
	 */
	if (time_before(jiffies, xhci->bus_state[0].next_statechange) ||
			time_before(jiffies,
				xhci->bus_state[1].next_statechange))
		msleep(100);

	set_bit(HCD_FLAG_HW_ACCESSIBLE, &hcd->flags);
	set_bit(HCD_FLAG_HW_ACCESSIBLE, &xhci->shared_hcd->flags);

	spin_lock_irq(&xhci->lock);
	if (xhci->quirks & XHCI_RESET_ON_RESUME)
		hibernated = true;

	if (!hibernated) {
		/* step 1: restore register */
		xhci_restore_registers(xhci);
		/* step 2: initialize command ring buffer */
		xhci_set_cmd_ring_deq(xhci);
		/* step 3: restore state and start state*/
		/* step 3: set CRS flag */
		command = xhci_readl(xhci, &xhci->op_regs->command);
		command |= CMD_CRS;
		xhci_writel(xhci, command, &xhci->op_regs->command);
		if (handshake(xhci, &xhci->op_regs->status,
			      STS_RESTORE, 0, 10 * 1000)) {
			xhci_warn(xhci, "WARN: xHC restore state timeout\n");
			spin_unlock_irq(&xhci->lock);
			return -ETIMEDOUT;
		}
		temp = xhci_readl(xhci, &xhci->op_regs->status);
	}

	/* If restore operation fails, re-initialize the HC during resume */
	if ((temp & STS_SRE) || hibernated) {

		if ((xhci->quirks & XHCI_COMP_MODE_QUIRK) &&
				!(xhci_all_ports_seen_u0(xhci))) {
			del_timer_sync(&xhci->comp_mode_recovery_timer);
			xhci_dbg(xhci, "Compliance Mode Recovery Timer deleted!\n");
		}

		/* Let the USB core know _both_ roothubs lost power. */
		usb_root_hub_lost_power(xhci->main_hcd->self.root_hub);
		usb_root_hub_lost_power(xhci->shared_hcd->self.root_hub);

		xhci_dbg(xhci, "Stop HCD\n");
		xhci_halt(xhci);
		xhci_reset(xhci);
		spin_unlock_irq(&xhci->lock);
		xhci_cleanup_msix(xhci);

#ifdef CONFIG_USB_XHCI_HCD_DEBUGGING
		/* Tell the event ring poll function not to reschedule */
		xhci->zombie = 1;
		del_timer_sync(&xhci->event_ring_timer);
#endif

		xhci_dbg(xhci, "// Disabling event ring interrupts\n");
		temp = xhci_readl(xhci, &xhci->op_regs->status);
		xhci_writel(xhci, temp & ~STS_EINT, &xhci->op_regs->status);
		temp = xhci_readl(xhci, &xhci->ir_set->irq_pending);
		xhci_writel(xhci, ER_IRQ_DISABLE(temp),
				&xhci->ir_set->irq_pending);
		xhci_print_ir_set(xhci, 0);

		xhci_dbg(xhci, "cleaning up memory\n");
		xhci_mem_cleanup(xhci);
		xhci_dbg(xhci, "xhci_stop completed - status = %x\n",
			    xhci_readl(xhci, &xhci->op_regs->status));

		/* USB core calls the PCI reinit and start functions twice:
		 * first with the primary HCD, and then with the secondary HCD.
		 * If we don't do the same, the host will never be started.
		 */
		if (!usb_hcd_is_primary_hcd(hcd))
			secondary_hcd = hcd;
		else
			secondary_hcd = xhci->shared_hcd;

		xhci_dbg(xhci, "Initialize the xhci_hcd\n");
		retval = xhci_init(hcd->primary_hcd);
		if (retval)
			return retval;
		comp_timer_running = true;

		xhci_dbg(xhci, "Start the primary HCD\n");
		retval = xhci_run(hcd->primary_hcd);
		if (!retval) {
			xhci_dbg(xhci, "Start the secondary HCD\n");
			retval = xhci_run(secondary_hcd);
		}
		hcd->state = HC_STATE_SUSPENDED;
		xhci->shared_hcd->state = HC_STATE_SUSPENDED;
		goto done;
	}

	/* step 4: set Run/Stop bit */
	command = xhci_readl(xhci, &xhci->op_regs->command);
	command |= CMD_RUN;
	xhci_writel(xhci, command, &xhci->op_regs->command);
	handshake(xhci, &xhci->op_regs->status, STS_HALT,
		  0, 250 * 1000);

	/* step 5: walk topology and initialize portsc,
	 * portpmsc and portli
	 */
	/* this is done in bus_resume */

	/* step 6: restart each of the previously
	 * Running endpoints by ringing their doorbells
	 */

	spin_unlock_irq(&xhci->lock);

 done:
	if (retval == 0) {
		usb_hcd_resume_root_hub(hcd);
		usb_hcd_resume_root_hub(xhci->shared_hcd);
	}

	/*
	 * If system is subject to the Quirk, Compliance Mode Timer needs to
	 * be re-initialized Always after a system resume. Ports are subject
	 * to suffer the Compliance Mode issue again. It doesn't matter if
	 * ports have entered previously to U0 before system's suspension.
	 */
<<<<<<< HEAD
	if (xhci->quirks & XHCI_COMP_MODE_QUIRK)
=======
	if ((xhci->quirks & XHCI_COMP_MODE_QUIRK) && !comp_timer_running)
>>>>>>> 8861fd33
		compliance_mode_recovery_timer_init(xhci);

	/* Re-enable port polling. */
	xhci_dbg(xhci, "%s: starting port polling.\n", __func__);
	set_bit(HCD_FLAG_POLL_RH, &hcd->flags);
	usb_hcd_poll_rh_status(hcd);

	return retval;
}
#endif	/* CONFIG_PM */

/*-------------------------------------------------------------------------*/

/**
 * xhci_get_endpoint_index - Used for passing endpoint bitmasks between the core and
 * HCDs.  Find the index for an endpoint given its descriptor.  Use the return
 * value to right shift 1 for the bitmask.
 *
 * Index  = (epnum * 2) + direction - 1,
 * where direction = 0 for OUT, 1 for IN.
 * For control endpoints, the IN index is used (OUT index is unused), so
 * index = (epnum * 2) + direction - 1 = (epnum * 2) + 1 - 1 = (epnum * 2)
 */
unsigned int xhci_get_endpoint_index(struct usb_endpoint_descriptor *desc)
{
	unsigned int index;
	if (usb_endpoint_xfer_control(desc))
		index = (unsigned int) (usb_endpoint_num(desc)*2);
	else
		index = (unsigned int) (usb_endpoint_num(desc)*2) +
			(usb_endpoint_dir_in(desc) ? 1 : 0) - 1;
	return index;
}

/* Find the flag for this endpoint (for use in the control context).  Use the
 * endpoint index to create a bitmask.  The slot context is bit 0, endpoint 0 is
 * bit 1, etc.
 */
unsigned int xhci_get_endpoint_flag(struct usb_endpoint_descriptor *desc)
{
	return 1 << (xhci_get_endpoint_index(desc) + 1);
}

/* Find the flag for this endpoint (for use in the control context).  Use the
 * endpoint index to create a bitmask.  The slot context is bit 0, endpoint 0 is
 * bit 1, etc.
 */
unsigned int xhci_get_endpoint_flag_from_index(unsigned int ep_index)
{
	return 1 << (ep_index + 1);
}

/* Compute the last valid endpoint context index.  Basically, this is the
 * endpoint index plus one.  For slot contexts with more than valid endpoint,
 * we find the most significant bit set in the added contexts flags.
 * e.g. ep 1 IN (with epnum 0x81) => added_ctxs = 0b1000
 * fls(0b1000) = 4, but the endpoint context index is 3, so subtract one.
 */
unsigned int xhci_last_valid_endpoint(u32 added_ctxs)
{
	return fls(added_ctxs) - 1;
}

/* Returns 1 if the arguments are OK;
 * returns 0 this is a root hub; returns -EINVAL for NULL pointers.
 */
static int xhci_check_args(struct usb_hcd *hcd, struct usb_device *udev,
		struct usb_host_endpoint *ep, int check_ep, bool check_virt_dev,
		const char *func) {
	struct xhci_hcd	*xhci;
	struct xhci_virt_device	*virt_dev;

	if (!hcd || (check_ep && !ep) || !udev) {
		printk(KERN_DEBUG "xHCI %s called with invalid args\n",
				func);
		return -EINVAL;
	}
	if (!udev->parent) {
		printk(KERN_DEBUG "xHCI %s called for root hub\n",
				func);
		return 0;
	}

	xhci = hcd_to_xhci(hcd);
	if (check_virt_dev) {
		if (!udev->slot_id || !xhci->devs[udev->slot_id]) {
			printk(KERN_DEBUG "xHCI %s called with unaddressed "
						"device\n", func);
			return -EINVAL;
		}

		virt_dev = xhci->devs[udev->slot_id];
		if (virt_dev->udev != udev) {
			printk(KERN_DEBUG "xHCI %s called with udev and "
					  "virt_dev does not match\n", func);
			return -EINVAL;
		}
	}

	if (xhci->xhc_state & XHCI_STATE_HALTED)
		return -ENODEV;

	return 1;
}

static int xhci_configure_endpoint(struct xhci_hcd *xhci,
		struct usb_device *udev, struct xhci_command *command,
		bool ctx_change, bool must_succeed);

/*
 * Full speed devices may have a max packet size greater than 8 bytes, but the
 * USB core doesn't know that until it reads the first 8 bytes of the
 * descriptor.  If the usb_device's max packet size changes after that point,
 * we need to issue an evaluate context command and wait on it.
 */
static int xhci_check_maxpacket(struct xhci_hcd *xhci, unsigned int slot_id,
		unsigned int ep_index, struct urb *urb)
{
	struct xhci_container_ctx *in_ctx;
	struct xhci_container_ctx *out_ctx;
	struct xhci_input_control_ctx *ctrl_ctx;
	struct xhci_ep_ctx *ep_ctx;
	int max_packet_size;
	int hw_max_packet_size;
	int ret = 0;

	out_ctx = xhci->devs[slot_id]->out_ctx;
	ep_ctx = xhci_get_ep_ctx(xhci, out_ctx, ep_index);
	hw_max_packet_size = MAX_PACKET_DECODED(le32_to_cpu(ep_ctx->ep_info2));
	max_packet_size = usb_endpoint_maxp(&urb->dev->ep0.desc);
	if (hw_max_packet_size != max_packet_size) {
		xhci_dbg(xhci, "Max Packet Size for ep 0 changed.\n");
		xhci_dbg(xhci, "Max packet size in usb_device = %d\n",
				max_packet_size);
		xhci_dbg(xhci, "Max packet size in xHCI HW = %d\n",
				hw_max_packet_size);
		xhci_dbg(xhci, "Issuing evaluate context command.\n");

		/* Set up the modified control endpoint 0 */
		xhci_endpoint_copy(xhci, xhci->devs[slot_id]->in_ctx,
				xhci->devs[slot_id]->out_ctx, ep_index);
		in_ctx = xhci->devs[slot_id]->in_ctx;
		ep_ctx = xhci_get_ep_ctx(xhci, in_ctx, ep_index);
		ep_ctx->ep_info2 &= cpu_to_le32(~MAX_PACKET_MASK);
		ep_ctx->ep_info2 |= cpu_to_le32(MAX_PACKET(max_packet_size));

		/* Set up the input context flags for the command */
		/* FIXME: This won't work if a non-default control endpoint
		 * changes max packet sizes.
		 */
		ctrl_ctx = xhci_get_input_control_ctx(xhci, in_ctx);
		ctrl_ctx->add_flags = cpu_to_le32(EP0_FLAG);
		ctrl_ctx->drop_flags = 0;

		xhci_dbg(xhci, "Slot %d input context\n", slot_id);
		xhci_dbg_ctx(xhci, in_ctx, ep_index);
		xhci_dbg(xhci, "Slot %d output context\n", slot_id);
		xhci_dbg_ctx(xhci, out_ctx, ep_index);

		ret = xhci_configure_endpoint(xhci, urb->dev, NULL,
				true, false);

		/* Clean up the input context for later use by bandwidth
		 * functions.
		 */
		ctrl_ctx->add_flags = cpu_to_le32(SLOT_FLAG);
	}
	return ret;
}

/*
 * non-error returns are a promise to giveback() the urb later
 * we drop ownership so next owner (or urb unlink) can get it
 */
int xhci_urb_enqueue(struct usb_hcd *hcd, struct urb *urb, gfp_t mem_flags)
{
	struct xhci_hcd *xhci = hcd_to_xhci(hcd);
	struct xhci_td *buffer;
	unsigned long flags;
	int ret = 0;
	unsigned int slot_id, ep_index;
	struct urb_priv	*urb_priv;
	int size, i;

	if (!urb || xhci_check_args(hcd, urb->dev, urb->ep,
					true, true, __func__) <= 0)
		return -EINVAL;

	slot_id = urb->dev->slot_id;
	ep_index = xhci_get_endpoint_index(&urb->ep->desc);

	if (!HCD_HW_ACCESSIBLE(hcd)) {
		if (!in_interrupt())
			xhci_dbg(xhci, "urb submitted during PCI suspend\n");
		ret = -ESHUTDOWN;
		goto exit;
	}

	if (usb_endpoint_xfer_isoc(&urb->ep->desc))
		size = urb->number_of_packets;
	else
		size = 1;

	urb_priv = kzalloc(sizeof(struct urb_priv) +
				  size * sizeof(struct xhci_td *), mem_flags);
	if (!urb_priv)
		return -ENOMEM;

	buffer = kzalloc(size * sizeof(struct xhci_td), mem_flags);
	if (!buffer) {
		kfree(urb_priv);
		return -ENOMEM;
	}

	for (i = 0; i < size; i++) {
		urb_priv->td[i] = buffer;
		buffer++;
	}

	urb_priv->length = size;
	urb_priv->td_cnt = 0;
	urb->hcpriv = urb_priv;

	if (usb_endpoint_xfer_control(&urb->ep->desc)) {
		/* Check to see if the max packet size for the default control
		 * endpoint changed during FS device enumeration
		 */
		if (urb->dev->speed == USB_SPEED_FULL) {
			ret = xhci_check_maxpacket(xhci, slot_id,
					ep_index, urb);
			if (ret < 0) {
				xhci_urb_free_priv(xhci, urb_priv);
				urb->hcpriv = NULL;
				return ret;
			}
		}

		/* We have a spinlock and interrupts disabled, so we must pass
		 * atomic context to this function, which may allocate memory.
		 */
		spin_lock_irqsave(&xhci->lock, flags);
		if (xhci->xhc_state & XHCI_STATE_DYING)
			goto dying;
		ret = xhci_queue_ctrl_tx(xhci, GFP_ATOMIC, urb,
				slot_id, ep_index);
		if (ret)
			goto free_priv;
		spin_unlock_irqrestore(&xhci->lock, flags);
	} else if (usb_endpoint_xfer_bulk(&urb->ep->desc)) {
		spin_lock_irqsave(&xhci->lock, flags);
		if (xhci->xhc_state & XHCI_STATE_DYING)
			goto dying;
		if (xhci->devs[slot_id]->eps[ep_index].ep_state &
				EP_GETTING_STREAMS) {
			xhci_warn(xhci, "WARN: Can't enqueue URB while bulk ep "
					"is transitioning to using streams.\n");
			ret = -EINVAL;
		} else if (xhci->devs[slot_id]->eps[ep_index].ep_state &
				EP_GETTING_NO_STREAMS) {
			xhci_warn(xhci, "WARN: Can't enqueue URB while bulk ep "
					"is transitioning to "
					"not having streams.\n");
			ret = -EINVAL;
		} else {
			ret = xhci_queue_bulk_tx(xhci, GFP_ATOMIC, urb,
					slot_id, ep_index);
		}
		if (ret)
			goto free_priv;
		spin_unlock_irqrestore(&xhci->lock, flags);
	} else if (usb_endpoint_xfer_int(&urb->ep->desc)) {
		spin_lock_irqsave(&xhci->lock, flags);
		if (xhci->xhc_state & XHCI_STATE_DYING)
			goto dying;
		ret = xhci_queue_intr_tx(xhci, GFP_ATOMIC, urb,
				slot_id, ep_index);
		if (ret)
			goto free_priv;
		spin_unlock_irqrestore(&xhci->lock, flags);
	} else {
		spin_lock_irqsave(&xhci->lock, flags);
		if (xhci->xhc_state & XHCI_STATE_DYING)
			goto dying;
		ret = xhci_queue_isoc_tx_prepare(xhci, GFP_ATOMIC, urb,
				slot_id, ep_index);
		if (ret)
			goto free_priv;
		spin_unlock_irqrestore(&xhci->lock, flags);
	}
exit:
	return ret;
dying:
	xhci_dbg(xhci, "Ep 0x%x: URB %p submitted for "
			"non-responsive xHCI host.\n",
			urb->ep->desc.bEndpointAddress, urb);
	ret = -ESHUTDOWN;
free_priv:
	xhci_urb_free_priv(xhci, urb_priv);
	urb->hcpriv = NULL;
	spin_unlock_irqrestore(&xhci->lock, flags);
	return ret;
}

/* Get the right ring for the given URB.
 * If the endpoint supports streams, boundary check the URB's stream ID.
 * If the endpoint doesn't support streams, return the singular endpoint ring.
 */
static struct xhci_ring *xhci_urb_to_transfer_ring(struct xhci_hcd *xhci,
		struct urb *urb)
{
	unsigned int slot_id;
	unsigned int ep_index;
	unsigned int stream_id;
	struct xhci_virt_ep *ep;

	slot_id = urb->dev->slot_id;
	ep_index = xhci_get_endpoint_index(&urb->ep->desc);
	stream_id = urb->stream_id;
	ep = &xhci->devs[slot_id]->eps[ep_index];
	/* Common case: no streams */
	if (!(ep->ep_state & EP_HAS_STREAMS))
		return ep->ring;

	if (stream_id == 0) {
		xhci_warn(xhci,
				"WARN: Slot ID %u, ep index %u has streams, "
				"but URB has no stream ID.\n",
				slot_id, ep_index);
		return NULL;
	}

	if (stream_id < ep->stream_info->num_streams)
		return ep->stream_info->stream_rings[stream_id];

	xhci_warn(xhci,
			"WARN: Slot ID %u, ep index %u has "
			"stream IDs 1 to %u allocated, "
			"but stream ID %u is requested.\n",
			slot_id, ep_index,
			ep->stream_info->num_streams - 1,
			stream_id);
	return NULL;
}

/*
 * Remove the URB's TD from the endpoint ring.  This may cause the HC to stop
 * USB transfers, potentially stopping in the middle of a TRB buffer.  The HC
 * should pick up where it left off in the TD, unless a Set Transfer Ring
 * Dequeue Pointer is issued.
 *
 * The TRBs that make up the buffers for the canceled URB will be "removed" from
 * the ring.  Since the ring is a contiguous structure, they can't be physically
 * removed.  Instead, there are two options:
 *
 *  1) If the HC is in the middle of processing the URB to be canceled, we
 *     simply move the ring's dequeue pointer past those TRBs using the Set
 *     Transfer Ring Dequeue Pointer command.  This will be the common case,
 *     when drivers timeout on the last submitted URB and attempt to cancel.
 *
 *  2) If the HC is in the middle of a different TD, we turn the TRBs into a
 *     series of 1-TRB transfer no-op TDs.  (No-ops shouldn't be chained.)  The
 *     HC will need to invalidate the any TRBs it has cached after the stop
 *     endpoint command, as noted in the xHCI 0.95 errata.
 *
 *  3) The TD may have completed by the time the Stop Endpoint Command
 *     completes, so software needs to handle that case too.
 *
 * This function should protect against the TD enqueueing code ringing the
 * doorbell while this code is waiting for a Stop Endpoint command to complete.
 * It also needs to account for multiple cancellations on happening at the same
 * time for the same endpoint.
 *
 * Note that this function can be called in any context, or so says
 * usb_hcd_unlink_urb()
 */
int xhci_urb_dequeue(struct usb_hcd *hcd, struct urb *urb, int status)
{
	unsigned long flags;
	int ret, i;
	u32 temp;
	struct xhci_hcd *xhci;
	struct urb_priv	*urb_priv;
	struct xhci_td *td;
	unsigned int ep_index;
	struct xhci_ring *ep_ring;
	struct xhci_virt_ep *ep;

	xhci = hcd_to_xhci(hcd);
	spin_lock_irqsave(&xhci->lock, flags);
	/* Make sure the URB hasn't completed or been unlinked already */
	ret = usb_hcd_check_unlink_urb(hcd, urb, status);
	if (ret || !urb->hcpriv)
		goto done;
	temp = xhci_readl(xhci, &xhci->op_regs->status);
	if (temp == 0xffffffff || (xhci->xhc_state & XHCI_STATE_HALTED)) {
		xhci_dbg(xhci, "HW died, freeing TD.\n");
		urb_priv = urb->hcpriv;
		for (i = urb_priv->td_cnt; i < urb_priv->length; i++) {
			td = urb_priv->td[i];
			if (!list_empty(&td->td_list))
				list_del_init(&td->td_list);
			if (!list_empty(&td->cancelled_td_list))
				list_del_init(&td->cancelled_td_list);
		}

		usb_hcd_unlink_urb_from_ep(hcd, urb);
		spin_unlock_irqrestore(&xhci->lock, flags);
		usb_hcd_giveback_urb(hcd, urb, -ESHUTDOWN);
		xhci_urb_free_priv(xhci, urb_priv);
		return ret;
	}
	if ((xhci->xhc_state & XHCI_STATE_DYING) ||
			(xhci->xhc_state & XHCI_STATE_HALTED)) {
		xhci_dbg(xhci, "Ep 0x%x: URB %p to be canceled on "
				"non-responsive xHCI host.\n",
				urb->ep->desc.bEndpointAddress, urb);
		/* Let the stop endpoint command watchdog timer (which set this
		 * state) finish cleaning up the endpoint TD lists.  We must
		 * have caught it in the middle of dropping a lock and giving
		 * back an URB.
		 */
		goto done;
	}

	ep_index = xhci_get_endpoint_index(&urb->ep->desc);
	ep = &xhci->devs[urb->dev->slot_id]->eps[ep_index];
	ep_ring = xhci_urb_to_transfer_ring(xhci, urb);
	if (!ep_ring) {
		ret = -EINVAL;
		goto done;
	}

	urb_priv = urb->hcpriv;
	i = urb_priv->td_cnt;
	if (i < urb_priv->length)
		xhci_dbg(xhci, "Cancel URB %p, dev %s, ep 0x%x, "
				"starting at offset 0x%llx\n",
				urb, urb->dev->devpath,
				urb->ep->desc.bEndpointAddress,
				(unsigned long long) xhci_trb_virt_to_dma(
					urb_priv->td[i]->start_seg,
					urb_priv->td[i]->first_trb));

	for (; i < urb_priv->length; i++) {
		td = urb_priv->td[i];
		list_add_tail(&td->cancelled_td_list, &ep->cancelled_td_list);
	}

	/* Queue a stop endpoint command, but only if this is
	 * the first cancellation to be handled.
	 */
	if (!(ep->ep_state & EP_HALT_PENDING)) {
		ep->ep_state |= EP_HALT_PENDING;
		ep->stop_cmds_pending++;
		ep->stop_cmd_timer.expires = jiffies +
			XHCI_STOP_EP_CMD_TIMEOUT * HZ;
		add_timer(&ep->stop_cmd_timer);
		if (hcd->driver->set_autosuspend)
			hcd->driver->set_autosuspend(hcd, 0);
		xhci_queue_stop_endpoint(xhci, urb->dev->slot_id, ep_index, 0);
		xhci_ring_cmd_db(xhci);
	}
done:
	spin_unlock_irqrestore(&xhci->lock, flags);
	return ret;
}

/* Drop an endpoint from a new bandwidth configuration for this device.
 * Only one call to this function is allowed per endpoint before
 * check_bandwidth() or reset_bandwidth() must be called.
 * A call to xhci_drop_endpoint() followed by a call to xhci_add_endpoint() will
 * add the endpoint to the schedule with possibly new parameters denoted by a
 * different endpoint descriptor in usb_host_endpoint.
 * A call to xhci_add_endpoint() followed by a call to xhci_drop_endpoint() is
 * not allowed.
 *
 * The USB core will not allow URBs to be queued to an endpoint that is being
 * disabled, so there's no need for mutual exclusion to protect
 * the xhci->devs[slot_id] structure.
 */
int xhci_drop_endpoint(struct usb_hcd *hcd, struct usb_device *udev,
		struct usb_host_endpoint *ep)
{
	struct xhci_hcd *xhci;
	struct xhci_container_ctx *in_ctx, *out_ctx;
	struct xhci_input_control_ctx *ctrl_ctx;
	struct xhci_slot_ctx *slot_ctx;
	unsigned int last_ctx;
	unsigned int ep_index;
	struct xhci_ep_ctx *ep_ctx;
	u32 drop_flag;
	u32 new_add_flags, new_drop_flags, new_slot_info;
	int ret;

	ret = xhci_check_args(hcd, udev, ep, 1, true, __func__);
	if (ret <= 0)
		return ret;
	xhci = hcd_to_xhci(hcd);
	if (xhci->xhc_state & XHCI_STATE_DYING)
		return -ENODEV;

	xhci_dbg(xhci, "%s called for udev %p\n", __func__, udev);
	drop_flag = xhci_get_endpoint_flag(&ep->desc);
	if (drop_flag == SLOT_FLAG || drop_flag == EP0_FLAG) {
		xhci_dbg(xhci, "xHCI %s - can't drop slot or ep 0 %#x\n",
				__func__, drop_flag);
		return 0;
	}

	in_ctx = xhci->devs[udev->slot_id]->in_ctx;
	out_ctx = xhci->devs[udev->slot_id]->out_ctx;
	ctrl_ctx = xhci_get_input_control_ctx(xhci, in_ctx);
	ep_index = xhci_get_endpoint_index(&ep->desc);
	ep_ctx = xhci_get_ep_ctx(xhci, out_ctx, ep_index);
	/* If the HC already knows the endpoint is disabled,
	 * or the HCD has noted it is disabled, ignore this request
	 */
	if (((ep_ctx->ep_info & cpu_to_le32(EP_STATE_MASK)) ==
	     cpu_to_le32(EP_STATE_DISABLED)) ||
	    le32_to_cpu(ctrl_ctx->drop_flags) &
	    xhci_get_endpoint_flag(&ep->desc)) {
		xhci_warn(xhci, "xHCI %s called with disabled ep %p\n",
				__func__, ep);
		return 0;
	}

	ctrl_ctx->drop_flags |= cpu_to_le32(drop_flag);
	new_drop_flags = le32_to_cpu(ctrl_ctx->drop_flags);

	ctrl_ctx->add_flags &= cpu_to_le32(~drop_flag);
	new_add_flags = le32_to_cpu(ctrl_ctx->add_flags);

	last_ctx = xhci_last_valid_endpoint(le32_to_cpu(ctrl_ctx->add_flags));
	slot_ctx = xhci_get_slot_ctx(xhci, in_ctx);
	/* Update the last valid endpoint context, if we deleted the last one */
	if ((le32_to_cpu(slot_ctx->dev_info) & LAST_CTX_MASK) >
	    LAST_CTX(last_ctx)) {
		slot_ctx->dev_info &= cpu_to_le32(~LAST_CTX_MASK);
		slot_ctx->dev_info |= cpu_to_le32(LAST_CTX(last_ctx));
	}
	new_slot_info = le32_to_cpu(slot_ctx->dev_info);

	xhci_endpoint_zero(xhci, xhci->devs[udev->slot_id], ep);

	xhci_dbg(xhci, "drop ep 0x%x, slot id %d, new drop flags = %#x, new add flags = %#x, new slot info = %#x\n",
			(unsigned int) ep->desc.bEndpointAddress,
			udev->slot_id,
			(unsigned int) new_drop_flags,
			(unsigned int) new_add_flags,
			(unsigned int) new_slot_info);
	return 0;
}

/* Add an endpoint to a new possible bandwidth configuration for this device.
 * Only one call to this function is allowed per endpoint before
 * check_bandwidth() or reset_bandwidth() must be called.
 * A call to xhci_drop_endpoint() followed by a call to xhci_add_endpoint() will
 * add the endpoint to the schedule with possibly new parameters denoted by a
 * different endpoint descriptor in usb_host_endpoint.
 * A call to xhci_add_endpoint() followed by a call to xhci_drop_endpoint() is
 * not allowed.
 *
 * The USB core will not allow URBs to be queued to an endpoint until the
 * configuration or alt setting is installed in the device, so there's no need
 * for mutual exclusion to protect the xhci->devs[slot_id] structure.
 */
int xhci_add_endpoint(struct usb_hcd *hcd, struct usb_device *udev,
		struct usb_host_endpoint *ep)
{
	struct xhci_hcd *xhci;
	struct xhci_container_ctx *in_ctx, *out_ctx;
	unsigned int ep_index;
	struct xhci_ep_ctx *ep_ctx;
	struct xhci_slot_ctx *slot_ctx;
	struct xhci_input_control_ctx *ctrl_ctx;
	u32 added_ctxs;
	unsigned int last_ctx;
	u32 new_add_flags, new_drop_flags, new_slot_info;
	struct xhci_virt_device *virt_dev;
	int ret = 0;

	ret = xhci_check_args(hcd, udev, ep, 1, true, __func__);
	if (ret <= 0) {
		/* So we won't queue a reset ep command for a root hub */
		ep->hcpriv = NULL;
		return ret;
	}
	xhci = hcd_to_xhci(hcd);
	if (xhci->xhc_state & XHCI_STATE_DYING)
		return -ENODEV;

	added_ctxs = xhci_get_endpoint_flag(&ep->desc);
	last_ctx = xhci_last_valid_endpoint(added_ctxs);
	if (added_ctxs == SLOT_FLAG || added_ctxs == EP0_FLAG) {
		/* FIXME when we have to issue an evaluate endpoint command to
		 * deal with ep0 max packet size changing once we get the
		 * descriptors
		 */
		xhci_dbg(xhci, "xHCI %s - can't add slot or ep 0 %#x\n",
				__func__, added_ctxs);
		return 0;
	}

	virt_dev = xhci->devs[udev->slot_id];
	in_ctx = virt_dev->in_ctx;
	out_ctx = virt_dev->out_ctx;
	ctrl_ctx = xhci_get_input_control_ctx(xhci, in_ctx);
	ep_index = xhci_get_endpoint_index(&ep->desc);
	ep_ctx = xhci_get_ep_ctx(xhci, out_ctx, ep_index);

	/* If this endpoint is already in use, and the upper layers are trying
	 * to add it again without dropping it, reject the addition.
	 */
	if (virt_dev->eps[ep_index].ring &&
			!(le32_to_cpu(ctrl_ctx->drop_flags) &
				xhci_get_endpoint_flag(&ep->desc))) {
		xhci_warn(xhci, "Trying to add endpoint 0x%x "
				"without dropping it.\n",
				(unsigned int) ep->desc.bEndpointAddress);
		return -EINVAL;
	}

	/* If the HCD has already noted the endpoint is enabled,
	 * ignore this request.
	 */
	if (le32_to_cpu(ctrl_ctx->add_flags) &
	    xhci_get_endpoint_flag(&ep->desc)) {
		xhci_warn(xhci, "xHCI %s called with enabled ep %p\n",
				__func__, ep);
		return 0;
	}

	/*
	 * Configuration and alternate setting changes must be done in
	 * process context, not interrupt context (or so documenation
	 * for usb_set_interface() and usb_set_configuration() claim).
	 */
	if (xhci_endpoint_init(xhci, virt_dev, udev, ep, GFP_NOIO) < 0) {
		dev_dbg(&udev->dev, "%s - could not initialize ep %#x\n",
				__func__, ep->desc.bEndpointAddress);
		return -ENOMEM;
	}

	ctrl_ctx->add_flags |= cpu_to_le32(added_ctxs);
	new_add_flags = le32_to_cpu(ctrl_ctx->add_flags);

	/* If xhci_endpoint_disable() was called for this endpoint, but the
	 * xHC hasn't been notified yet through the check_bandwidth() call,
	 * this re-adds a new state for the endpoint from the new endpoint
	 * descriptors.  We must drop and re-add this endpoint, so we leave the
	 * drop flags alone.
	 */
	new_drop_flags = le32_to_cpu(ctrl_ctx->drop_flags);

	slot_ctx = xhci_get_slot_ctx(xhci, in_ctx);
	/* Update the last valid endpoint context, if we just added one past */
	if ((le32_to_cpu(slot_ctx->dev_info) & LAST_CTX_MASK) <
	    LAST_CTX(last_ctx)) {
		slot_ctx->dev_info &= cpu_to_le32(~LAST_CTX_MASK);
		slot_ctx->dev_info |= cpu_to_le32(LAST_CTX(last_ctx));
	}
	new_slot_info = le32_to_cpu(slot_ctx->dev_info);

	/* Store the usb_device pointer for later use */
	ep->hcpriv = udev;

	xhci_dbg(xhci, "add ep 0x%x, slot id %d, new drop flags = %#x, new add flags = %#x, new slot info = %#x\n",
			(unsigned int) ep->desc.bEndpointAddress,
			udev->slot_id,
			(unsigned int) new_drop_flags,
			(unsigned int) new_add_flags,
			(unsigned int) new_slot_info);
	return 0;
}

static void xhci_zero_in_ctx(struct xhci_hcd *xhci, struct xhci_virt_device *virt_dev)
{
	struct xhci_input_control_ctx *ctrl_ctx;
	struct xhci_ep_ctx *ep_ctx;
	struct xhci_slot_ctx *slot_ctx;
	int i;

	/* When a device's add flag and drop flag are zero, any subsequent
	 * configure endpoint command will leave that endpoint's state
	 * untouched.  Make sure we don't leave any old state in the input
	 * endpoint contexts.
	 */
	ctrl_ctx = xhci_get_input_control_ctx(xhci, virt_dev->in_ctx);
	ctrl_ctx->drop_flags = 0;
	ctrl_ctx->add_flags = 0;
	slot_ctx = xhci_get_slot_ctx(xhci, virt_dev->in_ctx);
	slot_ctx->dev_info &= cpu_to_le32(~LAST_CTX_MASK);
	/* Endpoint 0 is always valid */
	slot_ctx->dev_info |= cpu_to_le32(LAST_CTX(1));
	for (i = 1; i < 31; ++i) {
		ep_ctx = xhci_get_ep_ctx(xhci, virt_dev->in_ctx, i);
		ep_ctx->ep_info = 0;
		ep_ctx->ep_info2 = 0;
		ep_ctx->deq = 0;
		ep_ctx->tx_info = 0;
	}
}

static int xhci_configure_endpoint_result(struct xhci_hcd *xhci,
		struct usb_device *udev, u32 *cmd_status)
{
	int ret;

	switch (*cmd_status) {
	case COMP_ENOMEM:
		dev_warn(&udev->dev, "Not enough host controller resources "
				"for new device state.\n");
		ret = -ENOMEM;
		/* FIXME: can we allocate more resources for the HC? */
		break;
	case COMP_BW_ERR:
	case COMP_2ND_BW_ERR:
		dev_warn(&udev->dev, "Not enough bandwidth "
				"for new device state.\n");
		ret = -ENOSPC;
		/* FIXME: can we go back to the old state? */
		break;
	case COMP_TRB_ERR:
		/* the HCD set up something wrong */
		dev_warn(&udev->dev, "ERROR: Endpoint drop flag = 0, "
				"add flag = 1, "
				"and endpoint is not disabled.\n");
		ret = -EINVAL;
		break;
	case COMP_DEV_ERR:
		dev_warn(&udev->dev, "ERROR: Incompatible device for endpoint "
				"configure command.\n");
		ret = -ENODEV;
		break;
	case COMP_SUCCESS:
		dev_dbg(&udev->dev, "Successful Endpoint Configure command\n");
		ret = 0;
		break;
	default:
		xhci_err(xhci, "ERROR: unexpected command completion "
				"code 0x%x.\n", *cmd_status);
		ret = -EINVAL;
		break;
	}
	return ret;
}

static int xhci_evaluate_context_result(struct xhci_hcd *xhci,
		struct usb_device *udev, u32 *cmd_status)
{
	int ret;
	struct xhci_virt_device *virt_dev = xhci->devs[udev->slot_id];

	switch (*cmd_status) {
	case COMP_EINVAL:
		dev_warn(&udev->dev, "WARN: xHCI driver setup invalid evaluate "
				"context command.\n");
		ret = -EINVAL;
		break;
	case COMP_EBADSLT:
		dev_warn(&udev->dev, "WARN: slot not enabled for"
				"evaluate context command.\n");
	case COMP_CTX_STATE:
		dev_warn(&udev->dev, "WARN: invalid context state for "
				"evaluate context command.\n");
		xhci_dbg_ctx(xhci, virt_dev->out_ctx, 1);
		ret = -EINVAL;
		break;
	case COMP_DEV_ERR:
		dev_warn(&udev->dev, "ERROR: Incompatible device for evaluate "
				"context command.\n");
		ret = -ENODEV;
		break;
	case COMP_MEL_ERR:
		/* Max Exit Latency too large error */
		dev_warn(&udev->dev, "WARN: Max Exit Latency too large\n");
		ret = -EINVAL;
		break;
	case COMP_SUCCESS:
		dev_dbg(&udev->dev, "Successful evaluate context command\n");
		ret = 0;
		break;
	default:
		xhci_err(xhci, "ERROR: unexpected command completion "
				"code 0x%x.\n", *cmd_status);
		ret = -EINVAL;
		break;
	}
	return ret;
}

static u32 xhci_count_num_new_endpoints(struct xhci_hcd *xhci,
		struct xhci_container_ctx *in_ctx)
{
	struct xhci_input_control_ctx *ctrl_ctx;
	u32 valid_add_flags;
	u32 valid_drop_flags;

	ctrl_ctx = xhci_get_input_control_ctx(xhci, in_ctx);
	/* Ignore the slot flag (bit 0), and the default control endpoint flag
	 * (bit 1).  The default control endpoint is added during the Address
	 * Device command and is never removed until the slot is disabled.
	 */
	valid_add_flags = ctrl_ctx->add_flags >> 2;
	valid_drop_flags = ctrl_ctx->drop_flags >> 2;

	/* Use hweight32 to count the number of ones in the add flags, or
	 * number of endpoints added.  Don't count endpoints that are changed
	 * (both added and dropped).
	 */
	return hweight32(valid_add_flags) -
		hweight32(valid_add_flags & valid_drop_flags);
}

static unsigned int xhci_count_num_dropped_endpoints(struct xhci_hcd *xhci,
		struct xhci_container_ctx *in_ctx)
{
	struct xhci_input_control_ctx *ctrl_ctx;
	u32 valid_add_flags;
	u32 valid_drop_flags;

	ctrl_ctx = xhci_get_input_control_ctx(xhci, in_ctx);
	valid_add_flags = ctrl_ctx->add_flags >> 2;
	valid_drop_flags = ctrl_ctx->drop_flags >> 2;

	return hweight32(valid_drop_flags) -
		hweight32(valid_add_flags & valid_drop_flags);
}

/*
 * We need to reserve the new number of endpoints before the configure endpoint
 * command completes.  We can't subtract the dropped endpoints from the number
 * of active endpoints until the command completes because we can oversubscribe
 * the host in this case:
 *
 *  - the first configure endpoint command drops more endpoints than it adds
 *  - a second configure endpoint command that adds more endpoints is queued
 *  - the first configure endpoint command fails, so the config is unchanged
 *  - the second command may succeed, even though there isn't enough resources
 *
 * Must be called with xhci->lock held.
 */
static int xhci_reserve_host_resources(struct xhci_hcd *xhci,
		struct xhci_container_ctx *in_ctx)
{
	u32 added_eps;

	added_eps = xhci_count_num_new_endpoints(xhci, in_ctx);
	if (xhci->num_active_eps + added_eps > xhci->limit_active_eps) {
		xhci_dbg(xhci, "Not enough ep ctxs: "
				"%u active, need to add %u, limit is %u.\n",
				xhci->num_active_eps, added_eps,
				xhci->limit_active_eps);
		return -ENOMEM;
	}
	xhci->num_active_eps += added_eps;
	xhci_dbg(xhci, "Adding %u ep ctxs, %u now active.\n", added_eps,
			xhci->num_active_eps);
	return 0;
}

/*
 * The configure endpoint was failed by the xHC for some other reason, so we
 * need to revert the resources that failed configuration would have used.
 *
 * Must be called with xhci->lock held.
 */
static void xhci_free_host_resources(struct xhci_hcd *xhci,
		struct xhci_container_ctx *in_ctx)
{
	u32 num_failed_eps;

	num_failed_eps = xhci_count_num_new_endpoints(xhci, in_ctx);
	xhci->num_active_eps -= num_failed_eps;
	xhci_dbg(xhci, "Removing %u failed ep ctxs, %u now active.\n",
			num_failed_eps,
			xhci->num_active_eps);
}

/*
 * Now that the command has completed, clean up the active endpoint count by
 * subtracting out the endpoints that were dropped (but not changed).
 *
 * Must be called with xhci->lock held.
 */
static void xhci_finish_resource_reservation(struct xhci_hcd *xhci,
		struct xhci_container_ctx *in_ctx)
{
	u32 num_dropped_eps;

	num_dropped_eps = xhci_count_num_dropped_endpoints(xhci, in_ctx);
	xhci->num_active_eps -= num_dropped_eps;
	if (num_dropped_eps)
		xhci_dbg(xhci, "Removing %u dropped ep ctxs, %u now active.\n",
				num_dropped_eps,
				xhci->num_active_eps);
}

unsigned int xhci_get_block_size(struct usb_device *udev)
{
	switch (udev->speed) {
	case USB_SPEED_LOW:
	case USB_SPEED_FULL:
		return FS_BLOCK;
	case USB_SPEED_HIGH:
		return HS_BLOCK;
	case USB_SPEED_SUPER:
		return SS_BLOCK;
	case USB_SPEED_UNKNOWN:
	case USB_SPEED_WIRELESS:
	default:
		/* Should never happen */
		return 1;
	}
}

unsigned int xhci_get_largest_overhead(struct xhci_interval_bw *interval_bw)
{
	if (interval_bw->overhead[LS_OVERHEAD_TYPE])
		return LS_OVERHEAD;
	if (interval_bw->overhead[FS_OVERHEAD_TYPE])
		return FS_OVERHEAD;
	return HS_OVERHEAD;
}

/* If we are changing a LS/FS device under a HS hub,
 * make sure (if we are activating a new TT) that the HS bus has enough
 * bandwidth for this new TT.
 */
static int xhci_check_tt_bw_table(struct xhci_hcd *xhci,
		struct xhci_virt_device *virt_dev,
		int old_active_eps)
{
	struct xhci_interval_bw_table *bw_table;
	struct xhci_tt_bw_info *tt_info;

	/* Find the bandwidth table for the root port this TT is attached to. */
	bw_table = &xhci->rh_bw[virt_dev->real_port - 1].bw_table;
	tt_info = virt_dev->tt_info;
	/* If this TT already had active endpoints, the bandwidth for this TT
	 * has already been added.  Removing all periodic endpoints (and thus
	 * making the TT enactive) will only decrease the bandwidth used.
	 */
	if (old_active_eps)
		return 0;
	if (old_active_eps == 0 && tt_info->active_eps != 0) {
		if (bw_table->bw_used + TT_HS_OVERHEAD > HS_BW_LIMIT)
			return -ENOMEM;
		return 0;
	}
	/* Not sure why we would have no new active endpoints...
	 *
	 * Maybe because of an Evaluate Context change for a hub update or a
	 * control endpoint 0 max packet size change?
	 * FIXME: skip the bandwidth calculation in that case.
	 */
	return 0;
}

static int xhci_check_ss_bw(struct xhci_hcd *xhci,
		struct xhci_virt_device *virt_dev)
{
	unsigned int bw_reserved;

	bw_reserved = DIV_ROUND_UP(SS_BW_RESERVED*SS_BW_LIMIT_IN, 100);
	if (virt_dev->bw_table->ss_bw_in > (SS_BW_LIMIT_IN - bw_reserved))
		return -ENOMEM;

	bw_reserved = DIV_ROUND_UP(SS_BW_RESERVED*SS_BW_LIMIT_OUT, 100);
	if (virt_dev->bw_table->ss_bw_out > (SS_BW_LIMIT_OUT - bw_reserved))
		return -ENOMEM;

	return 0;
}

/*
 * This algorithm is a very conservative estimate of the worst-case scheduling
 * scenario for any one interval.  The hardware dynamically schedules the
 * packets, so we can't tell which microframe could be the limiting factor in
 * the bandwidth scheduling.  This only takes into account periodic endpoints.
 *
 * Obviously, we can't solve an NP complete problem to find the minimum worst
 * case scenario.  Instead, we come up with an estimate that is no less than
 * the worst case bandwidth used for any one microframe, but may be an
 * over-estimate.
 *
 * We walk the requirements for each endpoint by interval, starting with the
 * smallest interval, and place packets in the schedule where there is only one
 * possible way to schedule packets for that interval.  In order to simplify
 * this algorithm, we record the largest max packet size for each interval, and
 * assume all packets will be that size.
 *
 * For interval 0, we obviously must schedule all packets for each interval.
 * The bandwidth for interval 0 is just the amount of data to be transmitted
 * (the sum of all max ESIT payload sizes, plus any overhead per packet times
 * the number of packets).
 *
 * For interval 1, we have two possible microframes to schedule those packets
 * in.  For this algorithm, if we can schedule the same number of packets for
 * each possible scheduling opportunity (each microframe), we will do so.  The
 * remaining number of packets will be saved to be transmitted in the gaps in
 * the next interval's scheduling sequence.
 *
 * As we move those remaining packets to be scheduled with interval 2 packets,
 * we have to double the number of remaining packets to transmit.  This is
 * because the intervals are actually powers of 2, and we would be transmitting
 * the previous interval's packets twice in this interval.  We also have to be
 * sure that when we look at the largest max packet size for this interval, we
 * also look at the largest max packet size for the remaining packets and take
 * the greater of the two.
 *
 * The algorithm continues to evenly distribute packets in each scheduling
 * opportunity, and push the remaining packets out, until we get to the last
 * interval.  Then those packets and their associated overhead are just added
 * to the bandwidth used.
 */
static int xhci_check_bw_table(struct xhci_hcd *xhci,
		struct xhci_virt_device *virt_dev,
		int old_active_eps)
{
	unsigned int bw_reserved;
	unsigned int max_bandwidth;
	unsigned int bw_used;
	unsigned int block_size;
	struct xhci_interval_bw_table *bw_table;
	unsigned int packet_size = 0;
	unsigned int overhead = 0;
	unsigned int packets_transmitted = 0;
	unsigned int packets_remaining = 0;
	unsigned int i;

	if (virt_dev->udev->speed == USB_SPEED_SUPER)
		return xhci_check_ss_bw(xhci, virt_dev);

	if (virt_dev->udev->speed == USB_SPEED_HIGH) {
		max_bandwidth = HS_BW_LIMIT;
		/* Convert percent of bus BW reserved to blocks reserved */
		bw_reserved = DIV_ROUND_UP(HS_BW_RESERVED * max_bandwidth, 100);
	} else {
		max_bandwidth = FS_BW_LIMIT;
		bw_reserved = DIV_ROUND_UP(FS_BW_RESERVED * max_bandwidth, 100);
	}

	bw_table = virt_dev->bw_table;
	/* We need to translate the max packet size and max ESIT payloads into
	 * the units the hardware uses.
	 */
	block_size = xhci_get_block_size(virt_dev->udev);

	/* If we are manipulating a LS/FS device under a HS hub, double check
	 * that the HS bus has enough bandwidth if we are activing a new TT.
	 */
	if (virt_dev->tt_info) {
		xhci_dbg(xhci, "Recalculating BW for rootport %u\n",
				virt_dev->real_port);
		if (xhci_check_tt_bw_table(xhci, virt_dev, old_active_eps)) {
			xhci_warn(xhci, "Not enough bandwidth on HS bus for "
					"newly activated TT.\n");
			return -ENOMEM;
		}
		xhci_dbg(xhci, "Recalculating BW for TT slot %u port %u\n",
				virt_dev->tt_info->slot_id,
				virt_dev->tt_info->ttport);
	} else {
		xhci_dbg(xhci, "Recalculating BW for rootport %u\n",
				virt_dev->real_port);
	}

	/* Add in how much bandwidth will be used for interval zero, or the
	 * rounded max ESIT payload + number of packets * largest overhead.
	 */
	bw_used = DIV_ROUND_UP(bw_table->interval0_esit_payload, block_size) +
		bw_table->interval_bw[0].num_packets *
		xhci_get_largest_overhead(&bw_table->interval_bw[0]);

	for (i = 1; i < XHCI_MAX_INTERVAL; i++) {
		unsigned int bw_added;
		unsigned int largest_mps;
		unsigned int interval_overhead;

		/*
		 * How many packets could we transmit in this interval?
		 * If packets didn't fit in the previous interval, we will need
		 * to transmit that many packets twice within this interval.
		 */
		packets_remaining = 2 * packets_remaining +
			bw_table->interval_bw[i].num_packets;

		/* Find the largest max packet size of this or the previous
		 * interval.
		 */
		if (list_empty(&bw_table->interval_bw[i].endpoints))
			largest_mps = 0;
		else {
			struct xhci_virt_ep *virt_ep;
			struct list_head *ep_entry;

			ep_entry = bw_table->interval_bw[i].endpoints.next;
			virt_ep = list_entry(ep_entry,
					struct xhci_virt_ep, bw_endpoint_list);
			/* Convert to blocks, rounding up */
			largest_mps = DIV_ROUND_UP(
					virt_ep->bw_info.max_packet_size,
					block_size);
		}
		if (largest_mps > packet_size)
			packet_size = largest_mps;

		/* Use the larger overhead of this or the previous interval. */
		interval_overhead = xhci_get_largest_overhead(
				&bw_table->interval_bw[i]);
		if (interval_overhead > overhead)
			overhead = interval_overhead;

		/* How many packets can we evenly distribute across
		 * (1 << (i + 1)) possible scheduling opportunities?
		 */
		packets_transmitted = packets_remaining >> (i + 1);

		/* Add in the bandwidth used for those scheduled packets */
		bw_added = packets_transmitted * (overhead + packet_size);

		/* How many packets do we have remaining to transmit? */
		packets_remaining = packets_remaining % (1 << (i + 1));

		/* What largest max packet size should those packets have? */
		/* If we've transmitted all packets, don't carry over the
		 * largest packet size.
		 */
		if (packets_remaining == 0) {
			packet_size = 0;
			overhead = 0;
		} else if (packets_transmitted > 0) {
			/* Otherwise if we do have remaining packets, and we've
			 * scheduled some packets in this interval, take the
			 * largest max packet size from endpoints with this
			 * interval.
			 */
			packet_size = largest_mps;
			overhead = interval_overhead;
		}
		/* Otherwise carry over packet_size and overhead from the last
		 * time we had a remainder.
		 */
		bw_used += bw_added;
		if (bw_used > max_bandwidth) {
			xhci_warn(xhci, "Not enough bandwidth. "
					"Proposed: %u, Max: %u\n",
				bw_used, max_bandwidth);
			return -ENOMEM;
		}
	}
	/*
	 * Ok, we know we have some packets left over after even-handedly
	 * scheduling interval 15.  We don't know which microframes they will
	 * fit into, so we over-schedule and say they will be scheduled every
	 * microframe.
	 */
	if (packets_remaining > 0)
		bw_used += overhead + packet_size;

	if (!virt_dev->tt_info && virt_dev->udev->speed == USB_SPEED_HIGH) {
		unsigned int port_index = virt_dev->real_port - 1;

		/* OK, we're manipulating a HS device attached to a
		 * root port bandwidth domain.  Include the number of active TTs
		 * in the bandwidth used.
		 */
		bw_used += TT_HS_OVERHEAD *
			xhci->rh_bw[port_index].num_active_tts;
	}

	xhci_dbg(xhci, "Final bandwidth: %u, Limit: %u, Reserved: %u, "
		"Available: %u " "percent\n",
		bw_used, max_bandwidth, bw_reserved,
		(max_bandwidth - bw_used - bw_reserved) * 100 /
		max_bandwidth);

	bw_used += bw_reserved;
	if (bw_used > max_bandwidth) {
		xhci_warn(xhci, "Not enough bandwidth. Proposed: %u, Max: %u\n",
				bw_used, max_bandwidth);
		return -ENOMEM;
	}

	bw_table->bw_used = bw_used;
	return 0;
}

static bool xhci_is_async_ep(unsigned int ep_type)
{
	return (ep_type != ISOC_OUT_EP && ep_type != INT_OUT_EP &&
					ep_type != ISOC_IN_EP &&
					ep_type != INT_IN_EP);
}

static bool xhci_is_sync_in_ep(unsigned int ep_type)
{
	return (ep_type == ISOC_IN_EP || ep_type == INT_IN_EP);
}

static unsigned int xhci_get_ss_bw_consumed(struct xhci_bw_info *ep_bw)
{
	unsigned int mps = DIV_ROUND_UP(ep_bw->max_packet_size, SS_BLOCK);

	if (ep_bw->ep_interval == 0)
		return SS_OVERHEAD_BURST +
			(ep_bw->mult * ep_bw->num_packets *
					(SS_OVERHEAD + mps));
	return DIV_ROUND_UP(ep_bw->mult * ep_bw->num_packets *
				(SS_OVERHEAD + mps + SS_OVERHEAD_BURST),
				1 << ep_bw->ep_interval);

}

void xhci_drop_ep_from_interval_table(struct xhci_hcd *xhci,
		struct xhci_bw_info *ep_bw,
		struct xhci_interval_bw_table *bw_table,
		struct usb_device *udev,
		struct xhci_virt_ep *virt_ep,
		struct xhci_tt_bw_info *tt_info)
{
	struct xhci_interval_bw	*interval_bw;
	int normalized_interval;

	if (xhci_is_async_ep(ep_bw->type))
		return;

	if (udev->speed == USB_SPEED_SUPER) {
		if (xhci_is_sync_in_ep(ep_bw->type))
			xhci->devs[udev->slot_id]->bw_table->ss_bw_in -=
				xhci_get_ss_bw_consumed(ep_bw);
		else
			xhci->devs[udev->slot_id]->bw_table->ss_bw_out -=
				xhci_get_ss_bw_consumed(ep_bw);
		return;
	}

	/* SuperSpeed endpoints never get added to intervals in the table, so
	 * this check is only valid for HS/FS/LS devices.
	 */
	if (list_empty(&virt_ep->bw_endpoint_list))
		return;
	/* For LS/FS devices, we need to translate the interval expressed in
	 * microframes to frames.
	 */
	if (udev->speed == USB_SPEED_HIGH)
		normalized_interval = ep_bw->ep_interval;
	else
		normalized_interval = ep_bw->ep_interval - 3;

	if (normalized_interval == 0)
		bw_table->interval0_esit_payload -= ep_bw->max_esit_payload;
	interval_bw = &bw_table->interval_bw[normalized_interval];
	interval_bw->num_packets -= ep_bw->num_packets;
	switch (udev->speed) {
	case USB_SPEED_LOW:
		interval_bw->overhead[LS_OVERHEAD_TYPE] -= 1;
		break;
	case USB_SPEED_FULL:
		interval_bw->overhead[FS_OVERHEAD_TYPE] -= 1;
		break;
	case USB_SPEED_HIGH:
		interval_bw->overhead[HS_OVERHEAD_TYPE] -= 1;
		break;
	case USB_SPEED_SUPER:
	case USB_SPEED_UNKNOWN:
	case USB_SPEED_WIRELESS:
		/* Should never happen because only LS/FS/HS endpoints will get
		 * added to the endpoint list.
		 */
		return;
	}
	if (tt_info)
		tt_info->active_eps -= 1;
	list_del_init(&virt_ep->bw_endpoint_list);
}

static void xhci_add_ep_to_interval_table(struct xhci_hcd *xhci,
		struct xhci_bw_info *ep_bw,
		struct xhci_interval_bw_table *bw_table,
		struct usb_device *udev,
		struct xhci_virt_ep *virt_ep,
		struct xhci_tt_bw_info *tt_info)
{
	struct xhci_interval_bw	*interval_bw;
	struct xhci_virt_ep *smaller_ep;
	int normalized_interval;

	if (xhci_is_async_ep(ep_bw->type))
		return;

	if (udev->speed == USB_SPEED_SUPER) {
		if (xhci_is_sync_in_ep(ep_bw->type))
			xhci->devs[udev->slot_id]->bw_table->ss_bw_in +=
				xhci_get_ss_bw_consumed(ep_bw);
		else
			xhci->devs[udev->slot_id]->bw_table->ss_bw_out +=
				xhci_get_ss_bw_consumed(ep_bw);
		return;
	}

	/* For LS/FS devices, we need to translate the interval expressed in
	 * microframes to frames.
	 */
	if (udev->speed == USB_SPEED_HIGH)
		normalized_interval = ep_bw->ep_interval;
	else
		normalized_interval = ep_bw->ep_interval - 3;

	if (normalized_interval == 0)
		bw_table->interval0_esit_payload += ep_bw->max_esit_payload;
	interval_bw = &bw_table->interval_bw[normalized_interval];
	interval_bw->num_packets += ep_bw->num_packets;
	switch (udev->speed) {
	case USB_SPEED_LOW:
		interval_bw->overhead[LS_OVERHEAD_TYPE] += 1;
		break;
	case USB_SPEED_FULL:
		interval_bw->overhead[FS_OVERHEAD_TYPE] += 1;
		break;
	case USB_SPEED_HIGH:
		interval_bw->overhead[HS_OVERHEAD_TYPE] += 1;
		break;
	case USB_SPEED_SUPER:
	case USB_SPEED_UNKNOWN:
	case USB_SPEED_WIRELESS:
		/* Should never happen because only LS/FS/HS endpoints will get
		 * added to the endpoint list.
		 */
		return;
	}

	if (tt_info)
		tt_info->active_eps += 1;
	/* Insert the endpoint into the list, largest max packet size first. */
	list_for_each_entry(smaller_ep, &interval_bw->endpoints,
			bw_endpoint_list) {
		if (ep_bw->max_packet_size >=
				smaller_ep->bw_info.max_packet_size) {
			/* Add the new ep before the smaller endpoint */
			list_add_tail(&virt_ep->bw_endpoint_list,
					&smaller_ep->bw_endpoint_list);
			return;
		}
	}
	/* Add the new endpoint at the end of the list. */
	list_add_tail(&virt_ep->bw_endpoint_list,
			&interval_bw->endpoints);
}

void xhci_update_tt_active_eps(struct xhci_hcd *xhci,
		struct xhci_virt_device *virt_dev,
		int old_active_eps)
{
	struct xhci_root_port_bw_info *rh_bw_info;
	if (!virt_dev->tt_info)
		return;

	rh_bw_info = &xhci->rh_bw[virt_dev->real_port - 1];
	if (old_active_eps == 0 &&
				virt_dev->tt_info->active_eps != 0) {
		rh_bw_info->num_active_tts += 1;
		rh_bw_info->bw_table.bw_used += TT_HS_OVERHEAD;
	} else if (old_active_eps != 0 &&
				virt_dev->tt_info->active_eps == 0) {
		rh_bw_info->num_active_tts -= 1;
		rh_bw_info->bw_table.bw_used -= TT_HS_OVERHEAD;
	}
}

static int xhci_reserve_bandwidth(struct xhci_hcd *xhci,
		struct xhci_virt_device *virt_dev,
		struct xhci_container_ctx *in_ctx)
{
	struct xhci_bw_info ep_bw_info[31];
	int i;
	struct xhci_input_control_ctx *ctrl_ctx;
	int old_active_eps = 0;

	if (virt_dev->tt_info)
		old_active_eps = virt_dev->tt_info->active_eps;

	ctrl_ctx = xhci_get_input_control_ctx(xhci, in_ctx);

	for (i = 0; i < 31; i++) {
		if (!EP_IS_ADDED(ctrl_ctx, i) && !EP_IS_DROPPED(ctrl_ctx, i))
			continue;

		/* Make a copy of the BW info in case we need to revert this */
		memcpy(&ep_bw_info[i], &virt_dev->eps[i].bw_info,
				sizeof(ep_bw_info[i]));
		/* Drop the endpoint from the interval table if the endpoint is
		 * being dropped or changed.
		 */
		if (EP_IS_DROPPED(ctrl_ctx, i))
			xhci_drop_ep_from_interval_table(xhci,
					&virt_dev->eps[i].bw_info,
					virt_dev->bw_table,
					virt_dev->udev,
					&virt_dev->eps[i],
					virt_dev->tt_info);
	}
	/* Overwrite the information stored in the endpoints' bw_info */
	xhci_update_bw_info(xhci, virt_dev->in_ctx, ctrl_ctx, virt_dev);
	for (i = 0; i < 31; i++) {
		/* Add any changed or added endpoints to the interval table */
		if (EP_IS_ADDED(ctrl_ctx, i))
			xhci_add_ep_to_interval_table(xhci,
					&virt_dev->eps[i].bw_info,
					virt_dev->bw_table,
					virt_dev->udev,
					&virt_dev->eps[i],
					virt_dev->tt_info);
	}

	if (!xhci_check_bw_table(xhci, virt_dev, old_active_eps)) {
		/* Ok, this fits in the bandwidth we have.
		 * Update the number of active TTs.
		 */
		xhci_update_tt_active_eps(xhci, virt_dev, old_active_eps);
		return 0;
	}

	/* We don't have enough bandwidth for this, revert the stored info. */
	for (i = 0; i < 31; i++) {
		if (!EP_IS_ADDED(ctrl_ctx, i) && !EP_IS_DROPPED(ctrl_ctx, i))
			continue;

		/* Drop the new copies of any added or changed endpoints from
		 * the interval table.
		 */
		if (EP_IS_ADDED(ctrl_ctx, i)) {
			xhci_drop_ep_from_interval_table(xhci,
					&virt_dev->eps[i].bw_info,
					virt_dev->bw_table,
					virt_dev->udev,
					&virt_dev->eps[i],
					virt_dev->tt_info);
		}
		/* Revert the endpoint back to its old information */
		memcpy(&virt_dev->eps[i].bw_info, &ep_bw_info[i],
				sizeof(ep_bw_info[i]));
		/* Add any changed or dropped endpoints back into the table */
		if (EP_IS_DROPPED(ctrl_ctx, i))
			xhci_add_ep_to_interval_table(xhci,
					&virt_dev->eps[i].bw_info,
					virt_dev->bw_table,
					virt_dev->udev,
					&virt_dev->eps[i],
					virt_dev->tt_info);
	}
	return -ENOMEM;
}


/* Issue a configure endpoint command or evaluate context command
 * and wait for it to finish.
 */
static int xhci_configure_endpoint(struct xhci_hcd *xhci,
		struct usb_device *udev,
		struct xhci_command *command,
		bool ctx_change, bool must_succeed)
{
	int ret;
	int timeleft;
	unsigned long flags;
	struct xhci_container_ctx *in_ctx;
	struct completion *cmd_completion;
	u32 *cmd_status;
	struct xhci_virt_device *virt_dev;
	union xhci_trb *cmd_trb;

	spin_lock_irqsave(&xhci->lock, flags);
	virt_dev = xhci->devs[udev->slot_id];

	if (command)
		in_ctx = command->in_ctx;
	else
		in_ctx = virt_dev->in_ctx;

	if ((xhci->quirks & XHCI_EP_LIMIT_QUIRK) &&
			xhci_reserve_host_resources(xhci, in_ctx)) {
		spin_unlock_irqrestore(&xhci->lock, flags);
		xhci_warn(xhci, "Not enough host resources, "
				"active endpoint contexts = %u\n",
				xhci->num_active_eps);
		return -ENOMEM;
	}
	if ((xhci->quirks & XHCI_SW_BW_CHECKING) &&
			xhci_reserve_bandwidth(xhci, virt_dev, in_ctx)) {
		if ((xhci->quirks & XHCI_EP_LIMIT_QUIRK))
			xhci_free_host_resources(xhci, in_ctx);
		spin_unlock_irqrestore(&xhci->lock, flags);
		xhci_warn(xhci, "Not enough bandwidth\n");
		return -ENOMEM;
	}

	if (command) {
		cmd_completion = command->completion;
		cmd_status = &command->status;
		command->command_trb = xhci->cmd_ring->enqueue;

		/* Enqueue pointer can be left pointing to the link TRB,
		 * we must handle that
		 */
		if (TRB_TYPE_LINK_LE32(command->command_trb->link.control))
			command->command_trb =
				xhci->cmd_ring->enq_seg->next->trbs;

		list_add_tail(&command->cmd_list, &virt_dev->cmd_list);
	} else {
		cmd_completion = &virt_dev->cmd_completion;
		cmd_status = &virt_dev->cmd_status;
	}
	init_completion(cmd_completion);

	cmd_trb = xhci->cmd_ring->dequeue;
	if (!ctx_change)
		ret = xhci_queue_configure_endpoint(xhci, in_ctx->dma,
				udev->slot_id, must_succeed);
	else
		ret = xhci_queue_evaluate_context(xhci, in_ctx->dma,
				udev->slot_id);
	if (ret < 0) {
		if (command)
			list_del(&command->cmd_list);
		if ((xhci->quirks & XHCI_EP_LIMIT_QUIRK))
			xhci_free_host_resources(xhci, in_ctx);
		spin_unlock_irqrestore(&xhci->lock, flags);
		xhci_dbg(xhci, "FIXME allocate a new ring segment\n");
		return -ENOMEM;
	}
	xhci_ring_cmd_db(xhci);
	spin_unlock_irqrestore(&xhci->lock, flags);

	/* Wait for the configure endpoint command to complete */
	timeleft = wait_for_completion_interruptible_timeout(
			cmd_completion,
			XHCI_CMD_DEFAULT_TIMEOUT);
	if (timeleft <= 0) {
		xhci_warn(xhci, "%s while waiting for %s command\n",
				timeleft == 0 ? "Timeout" : "Signal",
				ctx_change == 0 ?
					"configure endpoint" :
					"evaluate context");
		/* cancel the configure endpoint command */
		ret = xhci_cancel_cmd(xhci, command, cmd_trb);
		if (ret < 0)
			return ret;
		return -ETIME;
	}

	if (!ctx_change)
		ret = xhci_configure_endpoint_result(xhci, udev, cmd_status);
	else
		ret = xhci_evaluate_context_result(xhci, udev, cmd_status);

	if ((xhci->quirks & XHCI_EP_LIMIT_QUIRK)) {
		spin_lock_irqsave(&xhci->lock, flags);
		/* If the command failed, remove the reserved resources.
		 * Otherwise, clean up the estimate to include dropped eps.
		 */
		if (ret)
			xhci_free_host_resources(xhci, in_ctx);
		else
			xhci_finish_resource_reservation(xhci, in_ctx);
		spin_unlock_irqrestore(&xhci->lock, flags);
	}
	return ret;
}

/* Called after one or more calls to xhci_add_endpoint() or
 * xhci_drop_endpoint().  If this call fails, the USB core is expected
 * to call xhci_reset_bandwidth().
 *
 * Since we are in the middle of changing either configuration or
 * installing a new alt setting, the USB core won't allow URBs to be
 * enqueued for any endpoint on the old config or interface.  Nothing
 * else should be touching the xhci->devs[slot_id] structure, so we
 * don't need to take the xhci->lock for manipulating that.
 */
int xhci_check_bandwidth(struct usb_hcd *hcd, struct usb_device *udev)
{
	int i;
	int ret = 0;
	struct xhci_hcd *xhci;
	struct xhci_virt_device	*virt_dev;
	struct xhci_input_control_ctx *ctrl_ctx;
	struct xhci_slot_ctx *slot_ctx;

	ret = xhci_check_args(hcd, udev, NULL, 0, true, __func__);
	if (ret <= 0)
		return ret;
	xhci = hcd_to_xhci(hcd);
	if (xhci->xhc_state & XHCI_STATE_DYING)
		return -ENODEV;

	xhci_dbg(xhci, "%s called for udev %p\n", __func__, udev);
	virt_dev = xhci->devs[udev->slot_id];

	/* See section 4.6.6 - A0 = 1; A1 = D0 = D1 = 0 */
	ctrl_ctx = xhci_get_input_control_ctx(xhci, virt_dev->in_ctx);
	ctrl_ctx->add_flags |= cpu_to_le32(SLOT_FLAG);
	ctrl_ctx->add_flags &= cpu_to_le32(~EP0_FLAG);
	ctrl_ctx->drop_flags &= cpu_to_le32(~(SLOT_FLAG | EP0_FLAG));

	/* Don't issue the command if there's no endpoints to update. */
	if (ctrl_ctx->add_flags == cpu_to_le32(SLOT_FLAG) &&
			ctrl_ctx->drop_flags == 0)
		return 0;

	xhci_dbg(xhci, "New Input Control Context:\n");
	slot_ctx = xhci_get_slot_ctx(xhci, virt_dev->in_ctx);
	xhci_dbg_ctx(xhci, virt_dev->in_ctx,
		     LAST_CTX_TO_EP_NUM(le32_to_cpu(slot_ctx->dev_info)));

	ret = xhci_configure_endpoint(xhci, udev, NULL,
			false, false);
	if (ret) {
		/* Callee should call reset_bandwidth() */
		return ret;
	}

	xhci_dbg(xhci, "Output context after successful config ep cmd:\n");
	xhci_dbg_ctx(xhci, virt_dev->out_ctx,
		     LAST_CTX_TO_EP_NUM(le32_to_cpu(slot_ctx->dev_info)));

	/* Free any rings that were dropped, but not changed. */
	for (i = 1; i < 31; ++i) {
		if ((le32_to_cpu(ctrl_ctx->drop_flags) & (1 << (i + 1))) &&
		    !(le32_to_cpu(ctrl_ctx->add_flags) & (1 << (i + 1))))
			xhci_free_or_cache_endpoint_ring(xhci, virt_dev, i);
	}
	xhci_zero_in_ctx(xhci, virt_dev);
	/*
	 * Install any rings for completely new endpoints or changed endpoints,
	 * and free or cache any old rings from changed endpoints.
	 */
	for (i = 1; i < 31; ++i) {
		if (!virt_dev->eps[i].new_ring)
			continue;
		/* Only cache or free the old ring if it exists.
		 * It may not if this is the first add of an endpoint.
		 */
		if (virt_dev->eps[i].ring) {
			xhci_free_or_cache_endpoint_ring(xhci, virt_dev, i);
		}
		virt_dev->eps[i].ring = virt_dev->eps[i].new_ring;
		virt_dev->eps[i].new_ring = NULL;
	}

	return ret;
}

void xhci_reset_bandwidth(struct usb_hcd *hcd, struct usb_device *udev)
{
	struct xhci_hcd *xhci;
	struct xhci_virt_device	*virt_dev;
	int i, ret;

	ret = xhci_check_args(hcd, udev, NULL, 0, true, __func__);
	if (ret <= 0)
		return;
	xhci = hcd_to_xhci(hcd);

	xhci_dbg(xhci, "%s called for udev %p\n", __func__, udev);
	virt_dev = xhci->devs[udev->slot_id];
	/* Free any rings allocated for added endpoints */
	for (i = 0; i < 31; ++i) {
		if (virt_dev->eps[i].new_ring) {
			xhci_ring_free(xhci, virt_dev->eps[i].new_ring);
			virt_dev->eps[i].new_ring = NULL;
		}
	}
	xhci_zero_in_ctx(xhci, virt_dev);
}

static void xhci_setup_input_ctx_for_config_ep(struct xhci_hcd *xhci,
		struct xhci_container_ctx *in_ctx,
		struct xhci_container_ctx *out_ctx,
		u32 add_flags, u32 drop_flags)
{
	struct xhci_input_control_ctx *ctrl_ctx;
	ctrl_ctx = xhci_get_input_control_ctx(xhci, in_ctx);
	ctrl_ctx->add_flags = cpu_to_le32(add_flags);
	ctrl_ctx->drop_flags = cpu_to_le32(drop_flags);
	xhci_slot_copy(xhci, in_ctx, out_ctx);
	ctrl_ctx->add_flags |= cpu_to_le32(SLOT_FLAG);

	xhci_dbg(xhci, "Input Context:\n");
	xhci_dbg_ctx(xhci, in_ctx, xhci_last_valid_endpoint(add_flags));
}

static void xhci_setup_input_ctx_for_quirk(struct xhci_hcd *xhci,
		unsigned int slot_id, unsigned int ep_index,
		struct xhci_dequeue_state *deq_state)
{
	struct xhci_container_ctx *in_ctx;
	struct xhci_ep_ctx *ep_ctx;
	u32 added_ctxs;
	dma_addr_t addr;

	xhci_endpoint_copy(xhci, xhci->devs[slot_id]->in_ctx,
			xhci->devs[slot_id]->out_ctx, ep_index);
	in_ctx = xhci->devs[slot_id]->in_ctx;
	ep_ctx = xhci_get_ep_ctx(xhci, in_ctx, ep_index);
	addr = xhci_trb_virt_to_dma(deq_state->new_deq_seg,
			deq_state->new_deq_ptr);
	if (addr == 0) {
		xhci_warn(xhci, "WARN Cannot submit config ep after "
				"reset ep command\n");
		xhci_warn(xhci, "WARN deq seg = %p, deq ptr = %p\n",
				deq_state->new_deq_seg,
				deq_state->new_deq_ptr);
		return;
	}
	ep_ctx->deq = cpu_to_le64(addr | deq_state->new_cycle_state);

	added_ctxs = xhci_get_endpoint_flag_from_index(ep_index);
	xhci_setup_input_ctx_for_config_ep(xhci, xhci->devs[slot_id]->in_ctx,
			xhci->devs[slot_id]->out_ctx, added_ctxs, added_ctxs);
}

void xhci_cleanup_stalled_ring(struct xhci_hcd *xhci,
		struct usb_device *udev, unsigned int ep_index)
{
	struct xhci_dequeue_state deq_state;
	struct xhci_virt_ep *ep;

	xhci_dbg(xhci, "Cleaning up stalled endpoint ring\n");
	ep = &xhci->devs[udev->slot_id]->eps[ep_index];
	/* We need to move the HW's dequeue pointer past this TD,
	 * or it will attempt to resend it on the next doorbell ring.
	 */
	xhci_find_new_dequeue_state(xhci, udev->slot_id,
			ep_index, ep->stopped_stream, ep->stopped_td,
			&deq_state);

	/* HW with the reset endpoint quirk will use the saved dequeue state to
	 * issue a configure endpoint command later.
	 */
	if (!(xhci->quirks & XHCI_RESET_EP_QUIRK)) {
		xhci_dbg(xhci, "Queueing new dequeue state\n");
		xhci_queue_new_dequeue_state(xhci, udev->slot_id,
				ep_index, ep->stopped_stream, &deq_state);
	} else {
		/* Better hope no one uses the input context between now and the
		 * reset endpoint completion!
		 * XXX: No idea how this hardware will react when stream rings
		 * are enabled.
		 */
		xhci_dbg(xhci, "Setting up input context for "
				"configure endpoint command\n");
		xhci_setup_input_ctx_for_quirk(xhci, udev->slot_id,
				ep_index, &deq_state);
	}
}

/* Deal with stalled endpoints.  The core should have sent the control message
 * to clear the halt condition.  However, we need to make the xHCI hardware
 * reset its sequence number, since a device will expect a sequence number of
 * zero after the halt condition is cleared.
 * Context: in_interrupt
 */
void xhci_endpoint_reset(struct usb_hcd *hcd,
		struct usb_host_endpoint *ep)
{
	struct xhci_hcd *xhci;
	struct usb_device *udev;
	unsigned int ep_index;
	unsigned long flags;
	int ret;
	struct xhci_virt_ep *virt_ep;

	xhci = hcd_to_xhci(hcd);
	udev = (struct usb_device *) ep->hcpriv;
	/* Called with a root hub endpoint (or an endpoint that wasn't added
	 * with xhci_add_endpoint()
	 */
	if (!ep->hcpriv)
		return;
	ep_index = xhci_get_endpoint_index(&ep->desc);
	virt_ep = &xhci->devs[udev->slot_id]->eps[ep_index];
	if (!virt_ep->stopped_td) {
		xhci_dbg(xhci, "Endpoint 0x%x not halted, refusing to reset.\n",
				ep->desc.bEndpointAddress);
		return;
	}
	if (usb_endpoint_xfer_control(&ep->desc)) {
		xhci_dbg(xhci, "Control endpoint stall already handled.\n");
		return;
	}

	xhci_dbg(xhci, "Queueing reset endpoint command\n");
	spin_lock_irqsave(&xhci->lock, flags);
	ret = xhci_queue_reset_ep(xhci, udev->slot_id, ep_index);
	/*
	 * Can't change the ring dequeue pointer until it's transitioned to the
	 * stopped state, which is only upon a successful reset endpoint
	 * command.  Better hope that last command worked!
	 */
	if (!ret) {
		xhci_cleanup_stalled_ring(xhci, udev, ep_index);
		kfree(virt_ep->stopped_td);
		xhci_ring_cmd_db(xhci);
	}
	virt_ep->stopped_td = NULL;
	virt_ep->stopped_trb = NULL;
	virt_ep->stopped_stream = 0;
	spin_unlock_irqrestore(&xhci->lock, flags);

	if (ret)
		xhci_warn(xhci, "FIXME allocate a new ring segment\n");
}

static int xhci_check_streams_endpoint(struct xhci_hcd *xhci,
		struct usb_device *udev, struct usb_host_endpoint *ep,
		unsigned int slot_id)
{
	int ret;
	unsigned int ep_index;
	unsigned int ep_state;

	if (!ep)
		return -EINVAL;
	ret = xhci_check_args(xhci_to_hcd(xhci), udev, ep, 1, true, __func__);
	if (ret <= 0)
		return -EINVAL;
	if (ep->ss_ep_comp.bmAttributes == 0) {
		xhci_warn(xhci, "WARN: SuperSpeed Endpoint Companion"
				" descriptor for ep 0x%x does not support streams\n",
				ep->desc.bEndpointAddress);
		return -EINVAL;
	}

	ep_index = xhci_get_endpoint_index(&ep->desc);
	ep_state = xhci->devs[slot_id]->eps[ep_index].ep_state;
	if (ep_state & EP_HAS_STREAMS ||
			ep_state & EP_GETTING_STREAMS) {
		xhci_warn(xhci, "WARN: SuperSpeed bulk endpoint 0x%x "
				"already has streams set up.\n",
				ep->desc.bEndpointAddress);
		xhci_warn(xhci, "Send email to xHCI maintainer and ask for "
				"dynamic stream context array reallocation.\n");
		return -EINVAL;
	}
	if (!list_empty(&xhci->devs[slot_id]->eps[ep_index].ring->td_list)) {
		xhci_warn(xhci, "Cannot setup streams for SuperSpeed bulk "
				"endpoint 0x%x; URBs are pending.\n",
				ep->desc.bEndpointAddress);
		return -EINVAL;
	}
	return 0;
}

static void xhci_calculate_streams_entries(struct xhci_hcd *xhci,
		unsigned int *num_streams, unsigned int *num_stream_ctxs)
{
	unsigned int max_streams;

	/* The stream context array size must be a power of two */
	*num_stream_ctxs = roundup_pow_of_two(*num_streams);
	/*
	 * Find out how many primary stream array entries the host controller
	 * supports.  Later we may use secondary stream arrays (similar to 2nd
	 * level page entries), but that's an optional feature for xHCI host
	 * controllers. xHCs must support at least 4 stream IDs.
	 */
	max_streams = HCC_MAX_PSA(xhci->hcc_params);
	if (*num_stream_ctxs > max_streams) {
		xhci_dbg(xhci, "xHCI HW only supports %u stream ctx entries.\n",
				max_streams);
		*num_stream_ctxs = max_streams;
		*num_streams = max_streams;
	}
}

/* Returns an error code if one of the endpoint already has streams.
 * This does not change any data structures, it only checks and gathers
 * information.
 */
static int xhci_calculate_streams_and_bitmask(struct xhci_hcd *xhci,
		struct usb_device *udev,
		struct usb_host_endpoint **eps, unsigned int num_eps,
		unsigned int *num_streams, u32 *changed_ep_bitmask)
{
	unsigned int max_streams;
	unsigned int endpoint_flag;
	int i;
	int ret;

	for (i = 0; i < num_eps; i++) {
		ret = xhci_check_streams_endpoint(xhci, udev,
				eps[i], udev->slot_id);
		if (ret < 0)
			return ret;

		max_streams = usb_ss_max_streams(&eps[i]->ss_ep_comp);
		if (max_streams < (*num_streams - 1)) {
			xhci_dbg(xhci, "Ep 0x%x only supports %u stream IDs.\n",
					eps[i]->desc.bEndpointAddress,
					max_streams);
			*num_streams = max_streams+1;
		}

		endpoint_flag = xhci_get_endpoint_flag(&eps[i]->desc);
		if (*changed_ep_bitmask & endpoint_flag)
			return -EINVAL;
		*changed_ep_bitmask |= endpoint_flag;
	}
	return 0;
}

static u32 xhci_calculate_no_streams_bitmask(struct xhci_hcd *xhci,
		struct usb_device *udev,
		struct usb_host_endpoint **eps, unsigned int num_eps)
{
	u32 changed_ep_bitmask = 0;
	unsigned int slot_id;
	unsigned int ep_index;
	unsigned int ep_state;
	int i;

	slot_id = udev->slot_id;
	if (!xhci->devs[slot_id])
		return 0;

	for (i = 0; i < num_eps; i++) {
		ep_index = xhci_get_endpoint_index(&eps[i]->desc);
		ep_state = xhci->devs[slot_id]->eps[ep_index].ep_state;
		/* Are streams already being freed for the endpoint? */
		if (ep_state & EP_GETTING_NO_STREAMS) {
			xhci_warn(xhci, "WARN Can't disable streams for "
					"endpoint 0x%x\n, "
					"streams are being disabled already.",
					eps[i]->desc.bEndpointAddress);
			return 0;
		}
		/* Are there actually any streams to free? */
		if (!(ep_state & EP_HAS_STREAMS) &&
				!(ep_state & EP_GETTING_STREAMS)) {
			xhci_warn(xhci, "WARN Can't disable streams for "
					"endpoint 0x%x\n, "
					"streams are already disabled!",
					eps[i]->desc.bEndpointAddress);
			xhci_warn(xhci, "WARN xhci_free_streams() called "
					"with non-streams endpoint\n");
			return 0;
		}
		changed_ep_bitmask |= xhci_get_endpoint_flag(&eps[i]->desc);
	}
	return changed_ep_bitmask;
}

/*
 * The USB device drivers use this function (though the HCD interface in USB
 * core) to prepare a set of bulk endpoints to use streams.  Streams are used to
 * coordinate mass storage command queueing across multiple endpoints (basically
 * a stream ID == a task ID).
 *
 * Setting up streams involves allocating the same size stream context array
 * for each endpoint and issuing a configure endpoint command for all endpoints.
 *
 * Don't allow the call to succeed if one endpoint only supports one stream
 * (which means it doesn't support streams at all).
 *
 * Drivers may get less stream IDs than they asked for, if the host controller
 * hardware or endpoints claim they can't support the number of requested
 * stream IDs.
 */
int xhci_alloc_streams(struct usb_hcd *hcd, struct usb_device *udev,
		struct usb_host_endpoint **eps, unsigned int num_eps,
		unsigned int num_streams, gfp_t mem_flags)
{
	int i, ret;
	struct xhci_hcd *xhci;
	struct xhci_virt_device *vdev;
	struct xhci_command *config_cmd;
	unsigned int ep_index;
	unsigned int num_stream_ctxs;
	unsigned long flags;
	u32 changed_ep_bitmask = 0;

	if (!eps)
		return -EINVAL;

	/* Add one to the number of streams requested to account for
	 * stream 0 that is reserved for xHCI usage.
	 */
	num_streams += 1;
	xhci = hcd_to_xhci(hcd);
	xhci_dbg(xhci, "Driver wants %u stream IDs (including stream 0).\n",
			num_streams);

	config_cmd = xhci_alloc_command(xhci, true, true, mem_flags);
	if (!config_cmd) {
		xhci_dbg(xhci, "Could not allocate xHCI command structure.\n");
		return -ENOMEM;
	}

	/* Check to make sure all endpoints are not already configured for
	 * streams.  While we're at it, find the maximum number of streams that
	 * all the endpoints will support and check for duplicate endpoints.
	 */
	spin_lock_irqsave(&xhci->lock, flags);
	ret = xhci_calculate_streams_and_bitmask(xhci, udev, eps,
			num_eps, &num_streams, &changed_ep_bitmask);
	if (ret < 0) {
		xhci_free_command(xhci, config_cmd);
		spin_unlock_irqrestore(&xhci->lock, flags);
		return ret;
	}
	if (num_streams <= 1) {
		xhci_warn(xhci, "WARN: endpoints can't handle "
				"more than one stream.\n");
		xhci_free_command(xhci, config_cmd);
		spin_unlock_irqrestore(&xhci->lock, flags);
		return -EINVAL;
	}
	vdev = xhci->devs[udev->slot_id];
	/* Mark each endpoint as being in transition, so
	 * xhci_urb_enqueue() will reject all URBs.
	 */
	for (i = 0; i < num_eps; i++) {
		ep_index = xhci_get_endpoint_index(&eps[i]->desc);
		vdev->eps[ep_index].ep_state |= EP_GETTING_STREAMS;
	}
	spin_unlock_irqrestore(&xhci->lock, flags);

	/* Setup internal data structures and allocate HW data structures for
	 * streams (but don't install the HW structures in the input context
	 * until we're sure all memory allocation succeeded).
	 */
	xhci_calculate_streams_entries(xhci, &num_streams, &num_stream_ctxs);
	xhci_dbg(xhci, "Need %u stream ctx entries for %u stream IDs.\n",
			num_stream_ctxs, num_streams);

	for (i = 0; i < num_eps; i++) {
		ep_index = xhci_get_endpoint_index(&eps[i]->desc);
		vdev->eps[ep_index].stream_info = xhci_alloc_stream_info(xhci,
				num_stream_ctxs,
				num_streams, mem_flags);
		if (!vdev->eps[ep_index].stream_info)
			goto cleanup;
		/* Set maxPstreams in endpoint context and update deq ptr to
		 * point to stream context array. FIXME
		 */
	}

	/* Set up the input context for a configure endpoint command. */
	for (i = 0; i < num_eps; i++) {
		struct xhci_ep_ctx *ep_ctx;

		ep_index = xhci_get_endpoint_index(&eps[i]->desc);
		ep_ctx = xhci_get_ep_ctx(xhci, config_cmd->in_ctx, ep_index);

		xhci_endpoint_copy(xhci, config_cmd->in_ctx,
				vdev->out_ctx, ep_index);
		xhci_setup_streams_ep_input_ctx(xhci, ep_ctx,
				vdev->eps[ep_index].stream_info);
	}
	/* Tell the HW to drop its old copy of the endpoint context info
	 * and add the updated copy from the input context.
	 */
	xhci_setup_input_ctx_for_config_ep(xhci, config_cmd->in_ctx,
			vdev->out_ctx, changed_ep_bitmask, changed_ep_bitmask);

	/* Issue and wait for the configure endpoint command */
	ret = xhci_configure_endpoint(xhci, udev, config_cmd,
			false, false);

	/* xHC rejected the configure endpoint command for some reason, so we
	 * leave the old ring intact and free our internal streams data
	 * structure.
	 */
	if (ret < 0)
		goto cleanup;

	spin_lock_irqsave(&xhci->lock, flags);
	for (i = 0; i < num_eps; i++) {
		ep_index = xhci_get_endpoint_index(&eps[i]->desc);
		vdev->eps[ep_index].ep_state &= ~EP_GETTING_STREAMS;
		xhci_dbg(xhci, "Slot %u ep ctx %u now has streams.\n",
			 udev->slot_id, ep_index);
		vdev->eps[ep_index].ep_state |= EP_HAS_STREAMS;
	}
	xhci_free_command(xhci, config_cmd);
	spin_unlock_irqrestore(&xhci->lock, flags);

	/* Subtract 1 for stream 0, which drivers can't use */
	return num_streams - 1;

cleanup:
	/* If it didn't work, free the streams! */
	for (i = 0; i < num_eps; i++) {
		ep_index = xhci_get_endpoint_index(&eps[i]->desc);
		xhci_free_stream_info(xhci, vdev->eps[ep_index].stream_info);
		vdev->eps[ep_index].stream_info = NULL;
		/* FIXME Unset maxPstreams in endpoint context and
		 * update deq ptr to point to normal string ring.
		 */
		vdev->eps[ep_index].ep_state &= ~EP_GETTING_STREAMS;
		vdev->eps[ep_index].ep_state &= ~EP_HAS_STREAMS;
		xhci_endpoint_zero(xhci, vdev, eps[i]);
	}
	xhci_free_command(xhci, config_cmd);
	return -ENOMEM;
}

/* Transition the endpoint from using streams to being a "normal" endpoint
 * without streams.
 *
 * Modify the endpoint context state, submit a configure endpoint command,
 * and free all endpoint rings for streams if that completes successfully.
 */
int xhci_free_streams(struct usb_hcd *hcd, struct usb_device *udev,
		struct usb_host_endpoint **eps, unsigned int num_eps,
		gfp_t mem_flags)
{
	int i, ret;
	struct xhci_hcd *xhci;
	struct xhci_virt_device *vdev;
	struct xhci_command *command;
	unsigned int ep_index;
	unsigned long flags;
	u32 changed_ep_bitmask;

	xhci = hcd_to_xhci(hcd);
	vdev = xhci->devs[udev->slot_id];

	/* Set up a configure endpoint command to remove the streams rings */
	spin_lock_irqsave(&xhci->lock, flags);
	changed_ep_bitmask = xhci_calculate_no_streams_bitmask(xhci,
			udev, eps, num_eps);
	if (changed_ep_bitmask == 0) {
		spin_unlock_irqrestore(&xhci->lock, flags);
		return -EINVAL;
	}

	/* Use the xhci_command structure from the first endpoint.  We may have
	 * allocated too many, but the driver may call xhci_free_streams() for
	 * each endpoint it grouped into one call to xhci_alloc_streams().
	 */
	ep_index = xhci_get_endpoint_index(&eps[0]->desc);
	command = vdev->eps[ep_index].stream_info->free_streams_command;
	for (i = 0; i < num_eps; i++) {
		struct xhci_ep_ctx *ep_ctx;

		ep_index = xhci_get_endpoint_index(&eps[i]->desc);
		ep_ctx = xhci_get_ep_ctx(xhci, command->in_ctx, ep_index);
		xhci->devs[udev->slot_id]->eps[ep_index].ep_state |=
			EP_GETTING_NO_STREAMS;

		xhci_endpoint_copy(xhci, command->in_ctx,
				vdev->out_ctx, ep_index);
		xhci_setup_no_streams_ep_input_ctx(xhci, ep_ctx,
				&vdev->eps[ep_index]);
	}
	xhci_setup_input_ctx_for_config_ep(xhci, command->in_ctx,
			vdev->out_ctx, changed_ep_bitmask, changed_ep_bitmask);
	spin_unlock_irqrestore(&xhci->lock, flags);

	/* Issue and wait for the configure endpoint command,
	 * which must succeed.
	 */
	ret = xhci_configure_endpoint(xhci, udev, command,
			false, true);

	/* xHC rejected the configure endpoint command for some reason, so we
	 * leave the streams rings intact.
	 */
	if (ret < 0)
		return ret;

	spin_lock_irqsave(&xhci->lock, flags);
	for (i = 0; i < num_eps; i++) {
		ep_index = xhci_get_endpoint_index(&eps[i]->desc);
		xhci_free_stream_info(xhci, vdev->eps[ep_index].stream_info);
		vdev->eps[ep_index].stream_info = NULL;
		/* FIXME Unset maxPstreams in endpoint context and
		 * update deq ptr to point to normal string ring.
		 */
		vdev->eps[ep_index].ep_state &= ~EP_GETTING_NO_STREAMS;
		vdev->eps[ep_index].ep_state &= ~EP_HAS_STREAMS;
	}
	spin_unlock_irqrestore(&xhci->lock, flags);

	return 0;
}

/*
 * Deletes endpoint resources for endpoints that were active before a Reset
 * Device command, or a Disable Slot command.  The Reset Device command leaves
 * the control endpoint intact, whereas the Disable Slot command deletes it.
 *
 * Must be called with xhci->lock held.
 */
void xhci_free_device_endpoint_resources(struct xhci_hcd *xhci,
	struct xhci_virt_device *virt_dev, bool drop_control_ep)
{
	int i;
	unsigned int num_dropped_eps = 0;
	unsigned int drop_flags = 0;

	for (i = (drop_control_ep ? 0 : 1); i < 31; i++) {
		if (virt_dev->eps[i].ring) {
			drop_flags |= 1 << i;
			num_dropped_eps++;
		}
	}
	xhci->num_active_eps -= num_dropped_eps;
	if (num_dropped_eps)
		xhci_dbg(xhci, "Dropped %u ep ctxs, flags = 0x%x, "
				"%u now active.\n",
				num_dropped_eps, drop_flags,
				xhci->num_active_eps);
}

/*
 * This submits a Reset Device Command, which will set the device state to 0,
 * set the device address to 0, and disable all the endpoints except the default
 * control endpoint.  The USB core should come back and call
 * xhci_address_device(), and then re-set up the configuration.  If this is
 * called because of a usb_reset_and_verify_device(), then the old alternate
 * settings will be re-installed through the normal bandwidth allocation
 * functions.
 *
 * Wait for the Reset Device command to finish.  Remove all structures
 * associated with the endpoints that were disabled.  Clear the input device
 * structure?  Cache the rings?  Reset the control endpoint 0 max packet size?
 *
 * If the virt_dev to be reset does not exist or does not match the udev,
 * it means the device is lost, possibly due to the xHC restore error and
 * re-initialization during S3/S4. In this case, call xhci_alloc_dev() to
 * re-allocate the device.
 */
int xhci_discover_or_reset_device(struct usb_hcd *hcd, struct usb_device *udev)
{
	int ret, i;
	unsigned long flags;
	struct xhci_hcd *xhci;
	unsigned int slot_id;
	struct xhci_virt_device *virt_dev;
	struct xhci_command *reset_device_cmd;
	int timeleft;
	int last_freed_endpoint;
	struct xhci_slot_ctx *slot_ctx;
	int old_active_eps = 0;

	ret = xhci_check_args(hcd, udev, NULL, 0, false, __func__);
	if (ret <= 0)
		return ret;
	xhci = hcd_to_xhci(hcd);
	slot_id = udev->slot_id;
	virt_dev = xhci->devs[slot_id];
	if (!virt_dev) {
		xhci_dbg(xhci, "The device to be reset with slot ID %u does "
				"not exist. Re-allocate the device\n", slot_id);
		ret = xhci_alloc_dev(hcd, udev);
		if (ret == 1)
			return 0;
		else
			return -EINVAL;
	}

	if (virt_dev->udev != udev) {
		/* If the virt_dev and the udev does not match, this virt_dev
		 * may belong to another udev.
		 * Re-allocate the device.
		 */
		xhci_dbg(xhci, "The device to be reset with slot ID %u does "
				"not match the udev. Re-allocate the device\n",
				slot_id);
		ret = xhci_alloc_dev(hcd, udev);
		if (ret == 1)
			return 0;
		else
			return -EINVAL;
	}

	/* If device is not setup, there is no point in resetting it */
	slot_ctx = xhci_get_slot_ctx(xhci, virt_dev->out_ctx);
	if (GET_SLOT_STATE(le32_to_cpu(slot_ctx->dev_state)) ==
						SLOT_STATE_DISABLED)
		return 0;

	xhci_dbg(xhci, "Resetting device with slot ID %u\n", slot_id);
	/* Allocate the command structure that holds the struct completion.
	 * Assume we're in process context, since the normal device reset
	 * process has to wait for the device anyway.  Storage devices are
	 * reset as part of error handling, so use GFP_NOIO instead of
	 * GFP_KERNEL.
	 */
	reset_device_cmd = xhci_alloc_command(xhci, false, true, GFP_NOIO);
	if (!reset_device_cmd) {
		xhci_dbg(xhci, "Couldn't allocate command structure.\n");
		return -ENOMEM;
	}

	/* Attempt to submit the Reset Device command to the command ring */
	spin_lock_irqsave(&xhci->lock, flags);
	reset_device_cmd->command_trb = xhci->cmd_ring->enqueue;

	/* Enqueue pointer can be left pointing to the link TRB,
	 * we must handle that
	 */
	if (TRB_TYPE_LINK_LE32(reset_device_cmd->command_trb->link.control))
		reset_device_cmd->command_trb =
			xhci->cmd_ring->enq_seg->next->trbs;

	list_add_tail(&reset_device_cmd->cmd_list, &virt_dev->cmd_list);
	ret = xhci_queue_reset_device(xhci, slot_id);
	if (ret) {
		xhci_dbg(xhci, "FIXME: allocate a command ring segment\n");
		list_del(&reset_device_cmd->cmd_list);
		spin_unlock_irqrestore(&xhci->lock, flags);
		goto command_cleanup;
	}
	xhci_ring_cmd_db(xhci);
	spin_unlock_irqrestore(&xhci->lock, flags);

	/* Wait for the Reset Device command to finish */
	timeleft = wait_for_completion_interruptible_timeout(
			reset_device_cmd->completion,
			USB_CTRL_SET_TIMEOUT);
	if (timeleft <= 0) {
		xhci_warn(xhci, "%s while waiting for reset device command\n",
				timeleft == 0 ? "Timeout" : "Signal");
		spin_lock_irqsave(&xhci->lock, flags);
		/* The timeout might have raced with the event ring handler, so
		 * only delete from the list if the item isn't poisoned.
		 */
		if (reset_device_cmd->cmd_list.next != LIST_POISON1)
			list_del(&reset_device_cmd->cmd_list);
		spin_unlock_irqrestore(&xhci->lock, flags);
		ret = -ETIME;
		goto command_cleanup;
	}

	/* The Reset Device command can't fail, according to the 0.95/0.96 spec,
	 * unless we tried to reset a slot ID that wasn't enabled,
	 * or the device wasn't in the addressed or configured state.
	 */
	ret = reset_device_cmd->status;
	switch (ret) {
	case COMP_EBADSLT: /* 0.95 completion code for bad slot ID */
	case COMP_CTX_STATE: /* 0.96 completion code for same thing */
		xhci_info(xhci, "Can't reset device (slot ID %u) in %s state\n",
				slot_id,
				xhci_get_slot_state(xhci, virt_dev->out_ctx));
		xhci_info(xhci, "Not freeing device rings.\n");
		/* Don't treat this as an error.  May change my mind later. */
		ret = 0;
		goto command_cleanup;
	case COMP_SUCCESS:
		xhci_dbg(xhci, "Successful reset device command.\n");
		break;
	default:
		if (xhci_is_vendor_info_code(xhci, ret))
			break;
		xhci_warn(xhci, "Unknown completion code %u for "
				"reset device command.\n", ret);
		ret = -EINVAL;
		goto command_cleanup;
	}

	/* Free up host controller endpoint resources */
	if ((xhci->quirks & XHCI_EP_LIMIT_QUIRK)) {
		spin_lock_irqsave(&xhci->lock, flags);
		/* Don't delete the default control endpoint resources */
		xhci_free_device_endpoint_resources(xhci, virt_dev, false);
		spin_unlock_irqrestore(&xhci->lock, flags);
	}

	/* Everything but endpoint 0 is disabled, so free or cache the rings. */
	last_freed_endpoint = 1;
	for (i = 1; i < 31; ++i) {
		struct xhci_virt_ep *ep = &virt_dev->eps[i];

		if (ep->ep_state & EP_HAS_STREAMS) {
			xhci_free_stream_info(xhci, ep->stream_info);
			ep->stream_info = NULL;
			ep->ep_state &= ~EP_HAS_STREAMS;
		}

		if (ep->ring) {
			xhci_free_or_cache_endpoint_ring(xhci, virt_dev, i);
			last_freed_endpoint = i;
		}
		if (!list_empty(&virt_dev->eps[i].bw_endpoint_list))
			xhci_drop_ep_from_interval_table(xhci,
					&virt_dev->eps[i].bw_info,
					virt_dev->bw_table,
					udev,
					&virt_dev->eps[i],
					virt_dev->tt_info);
		xhci_clear_endpoint_bw_info(&virt_dev->eps[i].bw_info);
	}
	/* If necessary, update the number of active TTs on this root port */
	xhci_update_tt_active_eps(xhci, virt_dev, old_active_eps);

	xhci_dbg(xhci, "Output context after successful reset device cmd:\n");
	xhci_dbg_ctx(xhci, virt_dev->out_ctx, last_freed_endpoint);
	ret = 0;

command_cleanup:
	xhci_free_command(xhci, reset_device_cmd);
	return ret;
}

/*
 * At this point, the struct usb_device is about to go away, the device has
 * disconnected, and all traffic has been stopped and the endpoints have been
 * disabled.  Free any HC data structures associated with that device.
 */
void xhci_free_dev(struct usb_hcd *hcd, struct usb_device *udev)
{
	struct xhci_hcd *xhci = hcd_to_xhci(hcd);
	struct xhci_virt_device *virt_dev;
	unsigned long flags;
	u32 state;
	int i, ret;

	ret = xhci_check_args(hcd, udev, NULL, 0, true, __func__);
	/* If the host is halted due to driver unload, we still need to free the
	 * device.
	 */
	if (ret <= 0 && ret != -ENODEV)
		return;

	virt_dev = xhci->devs[udev->slot_id];

	/* Stop any wayward timer functions (which may grab the lock) */
	for (i = 0; i < 31; ++i) {
		virt_dev->eps[i].ep_state &= ~EP_HALT_PENDING;
		del_timer_sync(&virt_dev->eps[i].stop_cmd_timer);
	}

	if (udev->usb2_hw_lpm_enabled) {
		xhci_set_usb2_hardware_lpm(hcd, udev, 0);
		udev->usb2_hw_lpm_enabled = 0;
	}

	spin_lock_irqsave(&xhci->lock, flags);
	/* Don't disable the slot if the host controller is dead. */
	state = xhci_readl(xhci, &xhci->op_regs->status);
	if (state == 0xffffffff || (xhci->xhc_state & XHCI_STATE_DYING) ||
			(xhci->xhc_state & XHCI_STATE_HALTED)) {
		xhci_free_virt_device(xhci, udev->slot_id);
		spin_unlock_irqrestore(&xhci->lock, flags);
		return;
	}

	if (xhci_queue_slot_control(xhci, TRB_DISABLE_SLOT, udev->slot_id)) {
		spin_unlock_irqrestore(&xhci->lock, flags);
		xhci_dbg(xhci, "FIXME: allocate a command ring segment\n");
		return;
	}
	xhci_ring_cmd_db(xhci);
	spin_unlock_irqrestore(&xhci->lock, flags);
	/*
	 * Event command completion handler will free any data structures
	 * associated with the slot.  XXX Can free sleep?
	 */
}

/*
 * Checks if we have enough host controller resources for the default control
 * endpoint.
 *
 * Must be called with xhci->lock held.
 */
static int xhci_reserve_host_control_ep_resources(struct xhci_hcd *xhci)
{
	if (xhci->num_active_eps + 1 > xhci->limit_active_eps) {
		xhci_dbg(xhci, "Not enough ep ctxs: "
				"%u active, need to add 1, limit is %u.\n",
				xhci->num_active_eps, xhci->limit_active_eps);
		return -ENOMEM;
	}
	xhci->num_active_eps += 1;
	xhci_dbg(xhci, "Adding 1 ep ctx, %u now active.\n",
			xhci->num_active_eps);
	return 0;
}


/*
 * Returns 0 if the xHC ran out of device slots, the Enable Slot command
 * timed out, or allocating memory failed.  Returns 1 on success.
 */
int xhci_alloc_dev(struct usb_hcd *hcd, struct usb_device *udev)
{
	struct xhci_hcd *xhci = hcd_to_xhci(hcd);
	unsigned long flags;
	int timeleft;
	int ret;
	union xhci_trb *cmd_trb;

	spin_lock_irqsave(&xhci->lock, flags);
	cmd_trb = xhci->cmd_ring->dequeue;
	ret = xhci_queue_slot_control(xhci, TRB_ENABLE_SLOT, 0);
	if (ret) {
		spin_unlock_irqrestore(&xhci->lock, flags);
		xhci_dbg(xhci, "FIXME: allocate a command ring segment\n");
		return 0;
	}
	xhci_ring_cmd_db(xhci);
	spin_unlock_irqrestore(&xhci->lock, flags);

	/* XXX: how much time for xHC slot assignment? */
	timeleft = wait_for_completion_interruptible_timeout(&xhci->addr_dev,
			XHCI_CMD_DEFAULT_TIMEOUT);
	if (timeleft <= 0) {
		xhci_warn(xhci, "%s while waiting for a slot\n",
				timeleft == 0 ? "Timeout" : "Signal");
		/* cancel the enable slot request */
		return xhci_cancel_cmd(xhci, NULL, cmd_trb);
	}

	if (!xhci->slot_id) {
		xhci_err(xhci, "Error while assigning device slot ID\n");
		return 0;
	}

	if ((xhci->quirks & XHCI_EP_LIMIT_QUIRK)) {
		spin_lock_irqsave(&xhci->lock, flags);
		ret = xhci_reserve_host_control_ep_resources(xhci);
		if (ret) {
			spin_unlock_irqrestore(&xhci->lock, flags);
			xhci_warn(xhci, "Not enough host resources, "
					"active endpoint contexts = %u\n",
					xhci->num_active_eps);
			goto disable_slot;
		}
		spin_unlock_irqrestore(&xhci->lock, flags);
	}
	/* Use GFP_NOIO, since this function can be called from
	 * xhci_discover_or_reset_device(), which may be called as part of
	 * mass storage driver error handling.
	 */
	if (!xhci_alloc_virt_device(xhci, xhci->slot_id, udev, GFP_NOIO)) {
		xhci_warn(xhci, "Could not allocate xHCI USB device data structures\n");
		goto disable_slot;
	}
	udev->slot_id = xhci->slot_id;
	/* Is this a LS or FS device under a HS hub? */
	/* Hub or peripherial? */
	return 1;

disable_slot:
	/* Disable slot, if we can do it without mem alloc */
	spin_lock_irqsave(&xhci->lock, flags);
	if (!xhci_queue_slot_control(xhci, TRB_DISABLE_SLOT, udev->slot_id))
		xhci_ring_cmd_db(xhci);
	spin_unlock_irqrestore(&xhci->lock, flags);
	return 0;
}

/*
 * Issue an Address Device command (which will issue a SetAddress request to
 * the device).
 * We should be protected by the usb_address0_mutex in khubd's hub_port_init, so
 * we should only issue and wait on one address command at the same time.
 *
 * We add one to the device address issued by the hardware because the USB core
 * uses address 1 for the root hubs (even though they're not really devices).
 */
int xhci_address_device(struct usb_hcd *hcd, struct usb_device *udev)
{
	unsigned long flags;
	int timeleft;
	struct xhci_virt_device *virt_dev;
	int ret = 0;
	struct xhci_hcd *xhci = hcd_to_xhci(hcd);
	struct xhci_slot_ctx *slot_ctx;
	struct xhci_input_control_ctx *ctrl_ctx;
	u64 temp_64;
	union xhci_trb *cmd_trb;

	if (!udev->slot_id) {
		xhci_dbg(xhci, "Bad Slot ID %d\n", udev->slot_id);
		return -EINVAL;
	}

	virt_dev = xhci->devs[udev->slot_id];

	if (WARN_ON(!virt_dev)) {
		/*
		 * In plug/unplug torture test with an NEC controller,
		 * a zero-dereference was observed once due to virt_dev = 0.
		 * Print useful debug rather than crash if it is observed again!
		 */
		xhci_warn(xhci, "Virt dev invalid for slot_id 0x%x!\n",
			udev->slot_id);
		return -EINVAL;
	}

	slot_ctx = xhci_get_slot_ctx(xhci, virt_dev->in_ctx);
	/*
	 * If this is the first Set Address since device plug-in or
	 * virt_device realloaction after a resume with an xHCI power loss,
	 * then set up the slot context.
	 */
	if (!slot_ctx->dev_info)
		xhci_setup_addressable_virt_dev(xhci, udev);
	/* Otherwise, update the control endpoint ring enqueue pointer. */
	else
		xhci_copy_ep0_dequeue_into_input_ctx(xhci, udev);
	ctrl_ctx = xhci_get_input_control_ctx(xhci, virt_dev->in_ctx);
	ctrl_ctx->add_flags = cpu_to_le32(SLOT_FLAG | EP0_FLAG);
	ctrl_ctx->drop_flags = 0;

	xhci_dbg(xhci, "Slot ID %d Input Context:\n", udev->slot_id);
	xhci_dbg_ctx(xhci, virt_dev->in_ctx, 2);

	spin_lock_irqsave(&xhci->lock, flags);
	cmd_trb = xhci->cmd_ring->dequeue;
	ret = xhci_queue_address_device(xhci, virt_dev->in_ctx->dma,
					udev->slot_id);
	if (ret) {
		spin_unlock_irqrestore(&xhci->lock, flags);
		xhci_dbg(xhci, "FIXME: allocate a command ring segment\n");
		return ret;
	}
	xhci_ring_cmd_db(xhci);
	spin_unlock_irqrestore(&xhci->lock, flags);

	/* ctrl tx can take up to 5 sec; XXX: need more time for xHC? */
	timeleft = wait_for_completion_interruptible_timeout(&xhci->addr_dev,
			XHCI_CMD_DEFAULT_TIMEOUT);
	/* FIXME: From section 4.3.4: "Software shall be responsible for timing
	 * the SetAddress() "recovery interval" required by USB and aborting the
	 * command on a timeout.
	 */
	if (timeleft <= 0) {
		xhci_warn(xhci, "%s while waiting for address device command\n",
				timeleft == 0 ? "Timeout" : "Signal");
		/* cancel the address device command */
		ret = xhci_cancel_cmd(xhci, NULL, cmd_trb);
		if (ret < 0)
			return ret;
		return -ETIME;
	}

	switch (virt_dev->cmd_status) {
	case COMP_CTX_STATE:
	case COMP_EBADSLT:
		xhci_err(xhci, "Setup ERROR: address device command for slot %d.\n",
				udev->slot_id);
		ret = -EINVAL;
		break;
	case COMP_TX_ERR:
		dev_warn(&udev->dev, "Device not responding to set address.\n");
		ret = -EPROTO;
		break;
	case COMP_DEV_ERR:
		dev_warn(&udev->dev, "ERROR: Incompatible device for address "
				"device command.\n");
		ret = -ENODEV;
		break;
	case COMP_SUCCESS:
		xhci_dbg(xhci, "Successful Address Device command\n");
		break;
	default:
		xhci_err(xhci, "ERROR: unexpected command completion "
				"code 0x%x.\n", virt_dev->cmd_status);
		xhci_dbg(xhci, "Slot ID %d Output Context:\n", udev->slot_id);
		xhci_dbg_ctx(xhci, virt_dev->out_ctx, 2);
		ret = -EINVAL;
		break;
	}
	if (ret) {
		return ret;
	}
	temp_64 = xhci_read_64(xhci, &xhci->op_regs->dcbaa_ptr);
	xhci_dbg(xhci, "Op regs DCBAA ptr = %#016llx\n", temp_64);
	xhci_dbg(xhci, "Slot ID %d dcbaa entry @%p = %#016llx\n",
		 udev->slot_id,
		 &xhci->dcbaa->dev_context_ptrs[udev->slot_id],
		 (unsigned long long)
		 le64_to_cpu(xhci->dcbaa->dev_context_ptrs[udev->slot_id]));
	xhci_dbg(xhci, "Output Context DMA address = %#08llx\n",
			(unsigned long long)virt_dev->out_ctx->dma);
	xhci_dbg(xhci, "Slot ID %d Input Context:\n", udev->slot_id);
	xhci_dbg_ctx(xhci, virt_dev->in_ctx, 2);
	xhci_dbg(xhci, "Slot ID %d Output Context:\n", udev->slot_id);
	xhci_dbg_ctx(xhci, virt_dev->out_ctx, 2);
	/*
	 * USB core uses address 1 for the roothubs, so we add one to the
	 * address given back to us by the HC.
	 */
	slot_ctx = xhci_get_slot_ctx(xhci, virt_dev->out_ctx);
	/* Use kernel assigned address for devices; store xHC assigned
	 * address locally. */
	virt_dev->address = (le32_to_cpu(slot_ctx->dev_state) & DEV_ADDR_MASK)
		+ 1;
	/* Zero the input context control for later use */
	ctrl_ctx->add_flags = 0;
	ctrl_ctx->drop_flags = 0;

	xhci_dbg(xhci, "Internal device address = %d\n", virt_dev->address);

	return 0;
}

#ifdef CONFIG_USB_SUSPEND

/* BESL to HIRD Encoding array for USB2 LPM */
static int xhci_besl_encoding[16] = {125, 150, 200, 300, 400, 500, 1000, 2000,
	3000, 4000, 5000, 6000, 7000, 8000, 9000, 10000};

/* Calculate HIRD/BESL for USB2 PORTPMSC*/
static int xhci_calculate_hird_besl(struct xhci_hcd *xhci,
					struct usb_device *udev)
{
	int u2del, besl, besl_host;
	int besl_device = 0;
	u32 field;

	u2del = HCS_U2_LATENCY(xhci->hcs_params3);
	field = le32_to_cpu(udev->bos->ext_cap->bmAttributes);

	if (field & USB_BESL_SUPPORT) {
		for (besl_host = 0; besl_host < 16; besl_host++) {
			if (xhci_besl_encoding[besl_host] >= u2del)
				break;
		}
		/* Use baseline BESL value as default */
		if (field & USB_BESL_BASELINE_VALID)
			besl_device = USB_GET_BESL_BASELINE(field);
		else if (field & USB_BESL_DEEP_VALID)
			besl_device = USB_GET_BESL_DEEP(field);
	} else {
		if (u2del <= 50)
			besl_host = 0;
		else
			besl_host = (u2del - 51) / 75 + 1;
	}

	besl = besl_host + besl_device;
	if (besl > 15)
		besl = 15;

	return besl;
}

static int xhci_usb2_software_lpm_test(struct usb_hcd *hcd,
					struct usb_device *udev)
{
	struct xhci_hcd	*xhci = hcd_to_xhci(hcd);
	struct dev_info	*dev_info;
	__le32 __iomem	**port_array;
	__le32 __iomem	*addr, *pm_addr;
	u32		temp, dev_id;
	unsigned int	port_num;
	unsigned long	flags;
	int		hird;
	int		ret;

	if (hcd->speed == HCD_USB3 || !xhci->sw_lpm_support ||
			!udev->lpm_capable)
		return -EINVAL;

	/* we only support lpm for non-hub device connected to root hub yet */
	if (!udev->parent || udev->parent->parent ||
			udev->descriptor.bDeviceClass == USB_CLASS_HUB)
		return -EINVAL;

	spin_lock_irqsave(&xhci->lock, flags);

	/* Look for devices in lpm_failed_devs list */
	dev_id = le16_to_cpu(udev->descriptor.idVendor) << 16 |
			le16_to_cpu(udev->descriptor.idProduct);
	list_for_each_entry(dev_info, &xhci->lpm_failed_devs, list) {
		if (dev_info->dev_id == dev_id) {
			ret = -EINVAL;
			goto finish;
		}
	}

	port_array = xhci->usb2_ports;
	port_num = udev->portnum - 1;

	if (port_num > HCS_MAX_PORTS(xhci->hcs_params1)) {
		xhci_dbg(xhci, "invalid port number %d\n", udev->portnum);
		ret = -EINVAL;
		goto finish;
	}

	/*
	 * Test USB 2.0 software LPM.
	 * FIXME: some xHCI 1.0 hosts may implement a new register to set up
	 * hardware-controlled USB 2.0 LPM. See section 5.4.11 and 4.23.5.1.1.1
	 * in the June 2011 errata release.
	 */
	xhci_dbg(xhci, "test port %d software LPM\n", port_num);
	/*
	 * Set L1 Device Slot and HIRD/BESL.
	 * Check device's USB 2.0 extension descriptor to determine whether
	 * HIRD or BESL shoule be used. See USB2.0 LPM errata.
	 */
	pm_addr = port_array[port_num] + 1;
	hird = xhci_calculate_hird_besl(xhci, udev);
	temp = PORT_L1DS(udev->slot_id) | PORT_HIRD(hird);
	xhci_writel(xhci, temp, pm_addr);
	if (xhci->quirks & XHCI_PORTSC_DELAY)
		ndelay(100);

	/* Set port link state to U2(L1) */
	addr = port_array[port_num];
	xhci_set_link_state(xhci, port_array, port_num, XDEV_U2);

	/* wait for ACK */
	spin_unlock_irqrestore(&xhci->lock, flags);
	msleep(10);
	spin_lock_irqsave(&xhci->lock, flags);

	/* Check L1 Status */
	ret = handshake(xhci, pm_addr, PORT_L1S_MASK, PORT_L1S_SUCCESS, 125);
	if (ret != -ETIMEDOUT) {
		/* enter L1 successfully */
		temp = xhci_readl(xhci, addr);
		xhci_dbg(xhci, "port %d entered L1 state, port status 0x%x\n",
				port_num, temp);
		ret = 0;
	} else {
		temp = xhci_readl(xhci, pm_addr);
		xhci_dbg(xhci, "port %d software lpm failed, L1 status %d\n",
				port_num, temp & PORT_L1S_MASK);
		ret = -EINVAL;
	}

	/* Resume the port */
	xhci_set_link_state(xhci, port_array, port_num, XDEV_U0);

	spin_unlock_irqrestore(&xhci->lock, flags);
	msleep(10);
	spin_lock_irqsave(&xhci->lock, flags);

	/* Clear PLC */
	xhci_test_and_clear_bit(xhci, port_array, port_num, PORT_PLC);

	/* Check PORTSC to make sure the device is in the right state */
	if (!ret) {
		temp = xhci_readl(xhci, addr);
		xhci_dbg(xhci, "resumed port %d status 0x%x\n",	port_num, temp);
		if (!(temp & PORT_CONNECT) || !(temp & PORT_PE) ||
				(temp & PORT_PLS_MASK) != XDEV_U0) {
			xhci_dbg(xhci, "port L1 resume fail\n");
			ret = -EINVAL;
		}
	}

	if (ret) {
		/* Insert dev to lpm_failed_devs list */
		xhci_warn(xhci, "device LPM test failed, may disconnect and "
				"re-enumerate\n");
		dev_info = kzalloc(sizeof(struct dev_info), GFP_ATOMIC);
		if (!dev_info) {
			ret = -ENOMEM;
			goto finish;
		}
		dev_info->dev_id = dev_id;
		INIT_LIST_HEAD(&dev_info->list);
		list_add(&dev_info->list, &xhci->lpm_failed_devs);
	} else {
		xhci_ring_device(xhci, udev->slot_id);
	}

finish:
	spin_unlock_irqrestore(&xhci->lock, flags);
	return ret;
}

int xhci_set_usb2_hardware_lpm(struct usb_hcd *hcd,
			struct usb_device *udev, int enable)
{
	struct xhci_hcd	*xhci = hcd_to_xhci(hcd);
	__le32 __iomem	**port_array;
	__le32 __iomem	*pm_addr;
	u32		temp;
	unsigned int	port_num;
	unsigned long	flags;
	int		hird;
	bool		delay;

	if (hcd->speed == HCD_USB3 || !xhci->hw_lpm_support ||
			!udev->lpm_capable)
		return -EPERM;

	if (!udev->parent || udev->parent->parent ||
			udev->descriptor.bDeviceClass == USB_CLASS_HUB)
		return -EPERM;

	if (udev->usb2_hw_lpm_capable != 1)
		return -EPERM;

	if (xhci->quirks & XHCI_PORTSC_DELAY)
		delay = true;

	spin_lock_irqsave(&xhci->lock, flags);

	port_array = xhci->usb2_ports;
	port_num = udev->portnum - 1;
	pm_addr = port_array[port_num] + 1;
	temp = xhci_readl(xhci, pm_addr);

	xhci_dbg(xhci, "%s port %d USB2 hardware LPM\n",
			enable ? "enable" : "disable", port_num);

	hird = xhci_calculate_hird_besl(xhci, udev);

	if (enable) {
		temp &= ~PORT_HIRD_MASK;
		temp |= PORT_HIRD(hird) | PORT_RWE;
		xhci_writel(xhci, temp, pm_addr);
		if (delay)
			ndelay(100);
		temp = xhci_readl(xhci, pm_addr);
		temp |= PORT_HLE;
		xhci_writel(xhci, temp, pm_addr);
		if (delay)
			ndelay(100);
	} else {
		temp &= ~(PORT_HLE | PORT_RWE | PORT_HIRD_MASK);
		xhci_writel(xhci, temp, pm_addr);
		if (delay)
			ndelay(100);
	}

	spin_unlock_irqrestore(&xhci->lock, flags);
	return 0;
}

int xhci_update_device(struct usb_hcd *hcd, struct usb_device *udev)
{
	struct xhci_hcd	*xhci = hcd_to_xhci(hcd);
	int		ret;

	ret = xhci_usb2_software_lpm_test(hcd, udev);
	if (!ret) {
		xhci_dbg(xhci, "software LPM test succeed\n");
		if (xhci->hw_lpm_support == 1) {
			udev->usb2_hw_lpm_capable = 1;
			ret = xhci_set_usb2_hardware_lpm(hcd, udev, 1);
			if (!ret)
				udev->usb2_hw_lpm_enabled = 1;
		}
	}

	return 0;
}

#else

int xhci_set_usb2_hardware_lpm(struct usb_hcd *hcd,
				struct usb_device *udev, int enable)
{
	return 0;
}

int xhci_update_device(struct usb_hcd *hcd, struct usb_device *udev)
{
	return 0;
}

#endif /* CONFIG_USB_SUSPEND */

/* Once a hub descriptor is fetched for a device, we need to update the xHC's
 * internal data structures for the device.
 */
int xhci_update_hub_device(struct usb_hcd *hcd, struct usb_device *hdev,
			struct usb_tt *tt, gfp_t mem_flags)
{
	struct xhci_hcd *xhci = hcd_to_xhci(hcd);
	struct xhci_virt_device *vdev;
	struct xhci_command *config_cmd;
	struct xhci_input_control_ctx *ctrl_ctx;
	struct xhci_slot_ctx *slot_ctx;
	unsigned long flags;
	unsigned think_time;
	int ret;

	/* Ignore root hubs */
	if (!hdev->parent)
		return 0;

	vdev = xhci->devs[hdev->slot_id];
	if (!vdev) {
		xhci_warn(xhci, "Cannot update hub desc for unknown device.\n");
		return -EINVAL;
	}
	config_cmd = xhci_alloc_command(xhci, true, true, mem_flags);
	if (!config_cmd) {
		xhci_dbg(xhci, "Could not allocate xHCI command structure.\n");
		return -ENOMEM;
	}

	spin_lock_irqsave(&xhci->lock, flags);
	if (hdev->speed == USB_SPEED_HIGH &&
			xhci_alloc_tt_info(xhci, vdev, hdev, tt, GFP_ATOMIC)) {
		xhci_dbg(xhci, "Could not allocate xHCI TT structure.\n");
		xhci_free_command(xhci, config_cmd);
		spin_unlock_irqrestore(&xhci->lock, flags);
		return -ENOMEM;
	}

	xhci_slot_copy(xhci, config_cmd->in_ctx, vdev->out_ctx);
	ctrl_ctx = xhci_get_input_control_ctx(xhci, config_cmd->in_ctx);
	ctrl_ctx->add_flags |= cpu_to_le32(SLOT_FLAG);
	slot_ctx = xhci_get_slot_ctx(xhci, config_cmd->in_ctx);
	slot_ctx->dev_info |= cpu_to_le32(DEV_HUB);
	if (tt->multi)
		slot_ctx->dev_info |= cpu_to_le32(DEV_MTT);
	if (xhci->hci_version > 0x95) {
		xhci_dbg(xhci, "xHCI version %x needs hub "
				"TT think time and number of ports\n",
				(unsigned int) xhci->hci_version);
		slot_ctx->dev_info2 |= cpu_to_le32(XHCI_MAX_PORTS(hdev->maxchild));
		/* Set TT think time - convert from ns to FS bit times.
		 * 0 = 8 FS bit times, 1 = 16 FS bit times,
		 * 2 = 24 FS bit times, 3 = 32 FS bit times.
		 *
		 * xHCI 1.0: this field shall be 0 if the device is not a
		 * High-spped hub.
		 */
		think_time = tt->think_time;
		if (think_time != 0)
			think_time = (think_time / 666) - 1;
		if (xhci->hci_version < 0x100 || hdev->speed == USB_SPEED_HIGH)
			slot_ctx->tt_info |=
				cpu_to_le32(TT_THINK_TIME(think_time));
	} else {
		xhci_dbg(xhci, "xHCI version %x doesn't need hub "
				"TT think time or number of ports\n",
				(unsigned int) xhci->hci_version);
	}
	slot_ctx->dev_state = 0;
	spin_unlock_irqrestore(&xhci->lock, flags);

	xhci_dbg(xhci, "Set up %s for hub device.\n",
			(xhci->hci_version > 0x95) ?
			"configure endpoint" : "evaluate context");
	xhci_dbg(xhci, "Slot %u Input Context:\n", hdev->slot_id);
	xhci_dbg_ctx(xhci, config_cmd->in_ctx, 0);

	/* Issue and wait for the configure endpoint or
	 * evaluate context command.
	 */
	if (xhci->hci_version > 0x95)
		ret = xhci_configure_endpoint(xhci, hdev, config_cmd,
				false, false);
	else
		ret = xhci_configure_endpoint(xhci, hdev, config_cmd,
				true, false);

	xhci_dbg(xhci, "Slot %u Output Context:\n", hdev->slot_id);
	xhci_dbg_ctx(xhci, vdev->out_ctx, 0);

	xhci_free_command(xhci, config_cmd);
	return ret;
}

int xhci_get_frame(struct usb_hcd *hcd)
{
	struct xhci_hcd *xhci = hcd_to_xhci(hcd);
	/* EHCI mods by the periodic size.  Why? */
	return xhci_readl(xhci, &xhci->run_regs->microframe_index) >> 3;
}

int xhci_gen_setup(struct usb_hcd *hcd, xhci_get_quirks_t get_quirks)
{
	struct xhci_hcd		*xhci;
	struct device		*dev = hcd->self.controller;
	int			retval;
	u32			temp;

	/* Accept arbitrarily long scatter-gather lists */
	hcd->self.sg_tablesize = ~0;

	if (usb_hcd_is_primary_hcd(hcd)) {
		xhci = kzalloc(sizeof(struct xhci_hcd), GFP_KERNEL);
		if (!xhci)
			return -ENOMEM;
		*((struct xhci_hcd **) hcd->hcd_priv) = xhci;
		xhci->main_hcd = hcd;
		/* Mark the first roothub as being USB 2.0.
		 * The xHCI driver will register the USB 3.0 roothub.
		 */
		hcd->speed = HCD_USB2;
		hcd->self.root_hub->speed = USB_SPEED_HIGH;
		/*
		 * USB 2.0 roothub under xHCI has an integrated TT,
		 * (rate matching hub) as opposed to having an OHCI/UHCI
		 * companion controller.
		 */
		hcd->has_tt = 1;
	} else {
		/* xHCI private pointer was set in xhci_pci_probe for the second
		 * registered roothub.
		 */
		xhci = hcd_to_xhci(hcd);
		temp = xhci_readl(xhci, &xhci->cap_regs->hcc_params);
		if (HCC_64BIT_ADDR(temp)) {
			xhci_dbg(xhci, "Enabling 64-bit DMA addresses.\n");
			dma_set_mask(hcd->self.controller, DMA_BIT_MASK(64));
		} else {
			dma_set_mask(hcd->self.controller, DMA_BIT_MASK(32));
		}
		return 0;
	}

	xhci->cap_regs = hcd->regs;
	xhci->op_regs = hcd->regs +
		HC_LENGTH(xhci_readl(xhci, &xhci->cap_regs->hc_capbase));
	xhci->run_regs = hcd->regs +
		(xhci_readl(xhci, &xhci->cap_regs->run_regs_off) & RTSOFF_MASK);
	/* Cache read-only capability registers */
	xhci->hcs_params1 = xhci_readl(xhci, &xhci->cap_regs->hcs_params1);
	xhci->hcs_params2 = xhci_readl(xhci, &xhci->cap_regs->hcs_params2);
	xhci->hcs_params3 = xhci_readl(xhci, &xhci->cap_regs->hcs_params3);
	xhci->hcc_params = xhci_readl(xhci, &xhci->cap_regs->hc_capbase);
	xhci->hci_version = HC_VERSION(xhci->hcc_params);
	xhci->hcc_params = xhci_readl(xhci, &xhci->cap_regs->hcc_params);
	xhci_print_registers(xhci);

	get_quirks(dev, xhci);

	/* Make sure the HC is halted. */
	retval = xhci_halt(xhci);
	if (retval)
		goto error;

	xhci_dbg(xhci, "Resetting HCD\n");
	/* Reset the internal HC memory state and registers. */
	retval = xhci_reset(xhci);
	if (retval)
		goto error;

	if (xhci->quirks & XHCI_RESET_DELAY)
		usleep_range(350, 1000);
	xhci_dbg(xhci, "Reset complete\n");

	temp = xhci_readl(xhci, &xhci->cap_regs->hcc_params);
	if (HCC_64BIT_ADDR(temp)) {
		xhci_dbg(xhci, "Enabling 64-bit DMA addresses.\n");
		dma_set_mask(hcd->self.controller, DMA_BIT_MASK(64));
	} else {
		dma_set_mask(hcd->self.controller, DMA_BIT_MASK(32));
	}

	return 0;
error:
	kfree(xhci);
	return retval;
}

MODULE_DESCRIPTION(DRIVER_DESC);
MODULE_AUTHOR(DRIVER_AUTHOR);
MODULE_LICENSE("GPL");

static int __init xhci_hcd_init(void)
{
	int retval;

	retval = xhci_register_pci();
	if (retval < 0) {
		printk(KERN_DEBUG "Problem registering PCI driver.");
		return retval;
	}
	retval = xhci_register_plat();
	if (retval < 0) {
		printk(KERN_DEBUG "Problem registering platform driver.");
		goto unreg_pci;
	}
	/*
	 * Check the compiler generated sizes of structures that must be laid
	 * out in specific ways for hardware access.
	 */
	BUILD_BUG_ON(sizeof(struct xhci_doorbell_array) != 256*32/8);
	BUILD_BUG_ON(sizeof(struct xhci_slot_ctx) != 8*32/8);
	BUILD_BUG_ON(sizeof(struct xhci_ep_ctx) != 8*32/8);
	/* xhci_device_control has eight fields, and also
	 * embeds one xhci_slot_ctx and 31 xhci_ep_ctx
	 */
	BUILD_BUG_ON(sizeof(struct xhci_stream_ctx) != 4*32/8);
	BUILD_BUG_ON(sizeof(union xhci_trb) != 4*32/8);
	BUILD_BUG_ON(sizeof(struct xhci_erst_entry) != 4*32/8);
	BUILD_BUG_ON(sizeof(struct xhci_cap_regs) != 7*32/8);
	BUILD_BUG_ON(sizeof(struct xhci_intr_reg) != 8*32/8);
	/* xhci_run_regs has eight fields and embeds 128 xhci_intr_regs */
	BUILD_BUG_ON(sizeof(struct xhci_run_regs) != (8+8*128)*32/8);
	BUILD_BUG_ON(sizeof(struct xhci_doorbell_array) != 256*32/8);
	return 0;
unreg_pci:
	xhci_unregister_pci();
	return retval;
}
module_init(xhci_hcd_init);

static void __exit xhci_hcd_cleanup(void)
{
	xhci_unregister_pci();
	xhci_unregister_plat();
}
module_exit(xhci_hcd_cleanup);<|MERGE_RESOLUTION|>--- conflicted
+++ resolved
@@ -1179,11 +1179,7 @@
 	 * to suffer the Compliance Mode issue again. It doesn't matter if
 	 * ports have entered previously to U0 before system's suspension.
 	 */
-<<<<<<< HEAD
-	if (xhci->quirks & XHCI_COMP_MODE_QUIRK)
-=======
 	if ((xhci->quirks & XHCI_COMP_MODE_QUIRK) && !comp_timer_running)
->>>>>>> 8861fd33
 		compliance_mode_recovery_timer_init(xhci);
 
 	/* Re-enable port polling. */
