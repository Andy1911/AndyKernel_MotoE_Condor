/*
 * xHCI host controller driver
 *
 * Copyright (C) 2008 Intel Corp.
 *
 * Author: Sarah Sharp
 * Some code borrowed from the Linux EHCI driver.
 *
 * This program is free software; you can redistribute it and/or modify
 * it under the terms of the GNU General Public License version 2 as
 * published by the Free Software Foundation.
 *
 * This program is distributed in the hope that it will be useful, but
 * WITHOUT ANY WARRANTY; without even the implied warranty of MERCHANTABILITY
 * or FITNESS FOR A PARTICULAR PURPOSE.  See the GNU General Public License
 * for more details.
 *
 * You should have received a copy of the GNU General Public License
 * along with this program; if not, write to the Free Software Foundation,
 * Inc., 675 Mass Ave, Cambridge, MA 02139, USA.
 */

/*
 * Ring initialization rules:
 * 1. Each segment is initialized to zero, except for link TRBs.
 * 2. Ring cycle state = 0.  This represents Producer Cycle State (PCS) or
 *    Consumer Cycle State (CCS), depending on ring function.
 * 3. Enqueue pointer = dequeue pointer = address of first TRB in the segment.
 *
 * Ring behavior rules:
 * 1. A ring is empty if enqueue == dequeue.  This means there will always be at
 *    least one free TRB in the ring.  This is useful if you want to turn that
 *    into a link TRB and expand the ring.
 * 2. When incrementing an enqueue or dequeue pointer, if the next TRB is a
 *    link TRB, then load the pointer with the address in the link TRB.  If the
 *    link TRB had its toggle bit set, you may need to update the ring cycle
 *    state (see cycle bit rules).  You may have to do this multiple times
 *    until you reach a non-link TRB.
 * 3. A ring is full if enqueue++ (for the definition of increment above)
 *    equals the dequeue pointer.
 *
 * Cycle bit rules:
 * 1. When a consumer increments a dequeue pointer and encounters a toggle bit
 *    in a link TRB, it must toggle the ring cycle state.
 * 2. When a producer increments an enqueue pointer and encounters a toggle bit
 *    in a link TRB, it must toggle the ring cycle state.
 *
 * Producer rules:
 * 1. Check if ring is full before you enqueue.
 * 2. Write the ring cycle state to the cycle bit in the TRB you're enqueuing.
 *    Update enqueue pointer between each write (which may update the ring
 *    cycle state).
 * 3. Notify consumer.  If SW is producer, it rings the doorbell for command
 *    and endpoint rings.  If HC is the producer for the event ring,
 *    and it generates an interrupt according to interrupt modulation rules.
 *
 * Consumer rules:
 * 1. Check if TRB belongs to you.  If the cycle bit == your ring cycle state,
 *    the TRB is owned by the consumer.
 * 2. Update dequeue pointer (which may update the ring cycle state) and
 *    continue processing TRBs until you reach a TRB which is not owned by you.
 * 3. Notify the producer.  SW is the consumer for the event ring, and it
 *   updates event ring dequeue pointer.  HC is the consumer for the command and
 *   endpoint rings; it generates events on the event ring for these.
 */

#include <linux/scatterlist.h>
#include <linux/slab.h>
#include "xhci.h"

static int handle_cmd_in_cmd_wait_list(struct xhci_hcd *xhci,
		struct xhci_virt_device *virt_dev,
		struct xhci_event_cmd *event);

/*
 * Returns zero if the TRB isn't in this segment, otherwise it returns the DMA
 * address of the TRB.
 */
dma_addr_t xhci_trb_virt_to_dma(struct xhci_segment *seg,
		union xhci_trb *trb)
{
	unsigned long segment_offset;

	if (!seg || !trb || trb < seg->trbs)
		return 0;
	/* offset in TRBs */
	segment_offset = trb - seg->trbs;
	if (segment_offset > TRBS_PER_SEGMENT)
		return 0;
	return seg->dma + (segment_offset * sizeof(*trb));
}

/* Does this link TRB point to the first segment in a ring,
 * or was the previous TRB the last TRB on the last segment in the ERST?
 */
static bool last_trb_on_last_seg(struct xhci_hcd *xhci, struct xhci_ring *ring,
		struct xhci_segment *seg, union xhci_trb *trb)
{
	if (ring == xhci->event_ring)
		return (trb == &seg->trbs[TRBS_PER_SEGMENT]) &&
			(seg->next == xhci->event_ring->first_seg);
	else
		return le32_to_cpu(trb->link.control) & LINK_TOGGLE;
}

/* Is this TRB a link TRB or was the last TRB the last TRB in this event ring
 * segment?  I.e. would the updated event TRB pointer step off the end of the
 * event seg?
 */
static int last_trb(struct xhci_hcd *xhci, struct xhci_ring *ring,
		struct xhci_segment *seg, union xhci_trb *trb)
{
	if (ring == xhci->event_ring)
		return trb == &seg->trbs[TRBS_PER_SEGMENT];
	else
		return TRB_TYPE_LINK_LE32(trb->link.control);
}

static int enqueue_is_link_trb(struct xhci_ring *ring)
{
	struct xhci_link_trb *link = &ring->enqueue->link;
	return TRB_TYPE_LINK_LE32(link->control);
}

/* Updates trb to point to the next TRB in the ring, and updates seg if the next
 * TRB is in a new segment.  This does not skip over link TRBs, and it does not
 * effect the ring dequeue or enqueue pointers.
 */
static void next_trb(struct xhci_hcd *xhci,
		struct xhci_ring *ring,
		struct xhci_segment **seg,
		union xhci_trb **trb)
{
	if (last_trb(xhci, ring, *seg, *trb)) {
		*seg = (*seg)->next;
		*trb = ((*seg)->trbs);
	} else {
		(*trb)++;
	}
}

/*
 * See Cycle bit rules. SW is the consumer for the event ring only.
 * Don't make a ring full of link TRBs.  That would be dumb and this would loop.
 */
static void inc_deq(struct xhci_hcd *xhci, struct xhci_ring *ring)
{
	unsigned long long addr;

	ring->deq_updates++;

	/*
	 * If this is not event ring, and the dequeue pointer
	 * is not on a link TRB, there is one more usable TRB
	 */
	if (ring->type != TYPE_EVENT &&
			!last_trb(xhci, ring, ring->deq_seg, ring->dequeue))
		ring->num_trbs_free++;

	do {
		/*
		 * Update the dequeue pointer further if that was a link TRB or
		 * we're at the end of an event ring segment (which doesn't have
		 * link TRBS)
		 */
		if (last_trb(xhci, ring, ring->deq_seg, ring->dequeue)) {
			if (ring->type == TYPE_EVENT &&
					last_trb_on_last_seg(xhci, ring,
						ring->deq_seg, ring->dequeue)) {
				ring->cycle_state = (ring->cycle_state ? 0 : 1);
			}
			ring->deq_seg = ring->deq_seg->next;
			ring->dequeue = ring->deq_seg->trbs;
		} else {
			ring->dequeue++;
		}
	} while (last_trb(xhci, ring, ring->deq_seg, ring->dequeue));

	addr = (unsigned long long) xhci_trb_virt_to_dma(ring->deq_seg, ring->dequeue);
}

/*
 * See Cycle bit rules. SW is the consumer for the event ring only.
 * Don't make a ring full of link TRBs.  That would be dumb and this would loop.
 *
 * If we've just enqueued a TRB that is in the middle of a TD (meaning the
 * chain bit is set), then set the chain bit in all the following link TRBs.
 * If we've enqueued the last TRB in a TD, make sure the following link TRBs
 * have their chain bit cleared (so that each Link TRB is a separate TD).
 *
 * Section 6.4.4.1 of the 0.95 spec says link TRBs cannot have the chain bit
 * set, but other sections talk about dealing with the chain bit set.  This was
 * fixed in the 0.96 specification errata, but we have to assume that all 0.95
 * xHCI hardware can't handle the chain bit being cleared on a link TRB.
 *
 * @more_trbs_coming:	Will you enqueue more TRBs before calling
 *			prepare_transfer()?
 */
static void inc_enq(struct xhci_hcd *xhci, struct xhci_ring *ring,
			bool more_trbs_coming)
{
	u32 chain;
	union xhci_trb *next;
	unsigned long long addr;

	chain = le32_to_cpu(ring->enqueue->generic.field[3]) & TRB_CHAIN;
	/* If this is not event ring, there is one less usable TRB */
	if (ring->type != TYPE_EVENT &&
			!last_trb(xhci, ring, ring->enq_seg, ring->enqueue))
		ring->num_trbs_free--;
	next = ++(ring->enqueue);

	ring->enq_updates++;
	/* Update the dequeue pointer further if that was a link TRB or we're at
	 * the end of an event ring segment (which doesn't have link TRBS)
	 */
	while (last_trb(xhci, ring, ring->enq_seg, next)) {
		if (ring->type != TYPE_EVENT) {
			/*
			 * If the caller doesn't plan on enqueueing more
			 * TDs before ringing the doorbell, then we
			 * don't want to give the link TRB to the
			 * hardware just yet.  We'll give the link TRB
			 * back in prepare_ring() just before we enqueue
			 * the TD at the top of the ring.
			 */
			if (!chain && !more_trbs_coming)
				break;

			/* If we're not dealing with 0.95 hardware or
			 * isoc rings on AMD 0.96 host,
			 * carry over the chain bit of the previous TRB
			 * (which may mean the chain bit is cleared).
			 */
			if (!(ring->type == TYPE_ISOC &&
					(xhci->quirks & XHCI_AMD_0x96_HOST))
						&& !xhci_link_trb_quirk(xhci)) {
				next->link.control &=
					cpu_to_le32(~TRB_CHAIN);
				next->link.control |=
					cpu_to_le32(chain);
			}
			/* Give this link TRB to the hardware */
			wmb();
			next->link.control ^= cpu_to_le32(TRB_CYCLE);

			/* Toggle the cycle bit after the last ring segment. */
			if (last_trb_on_last_seg(xhci, ring, ring->enq_seg, next)) {
				ring->cycle_state = (ring->cycle_state ? 0 : 1);
			}
		}
		ring->enq_seg = ring->enq_seg->next;
		ring->enqueue = ring->enq_seg->trbs;
		next = ring->enqueue;
	}
	addr = (unsigned long long) xhci_trb_virt_to_dma(ring->enq_seg, ring->enqueue);
}

/*
 * Check to see if there's room to enqueue num_trbs on the ring and make sure
 * enqueue pointer will not advance into dequeue segment. See rules above.
 */
static inline int room_on_ring(struct xhci_hcd *xhci, struct xhci_ring *ring,
		unsigned int num_trbs)
{
	int num_trbs_in_deq_seg;

	if (ring->num_trbs_free < num_trbs)
		return 0;

	if (ring->type != TYPE_COMMAND && ring->type != TYPE_EVENT) {
		num_trbs_in_deq_seg = ring->dequeue - ring->deq_seg->trbs;
		if (ring->num_trbs_free < num_trbs + num_trbs_in_deq_seg)
			return 0;
	}

	return 1;
}

/* Ring the host controller doorbell after placing a command on the ring */
void xhci_ring_cmd_db(struct xhci_hcd *xhci)
{
	if (!(xhci->cmd_ring_state & CMD_RING_STATE_RUNNING))
		return;

	xhci_dbg(xhci, "// Ding dong!\n");
	xhci_writel(xhci, DB_VALUE_HOST, &xhci->dba->doorbell[0]);
	/* Flush PCI posted writes */
	xhci_readl(xhci, &xhci->dba->doorbell[0]);
}

static int xhci_abort_cmd_ring(struct xhci_hcd *xhci)
{
	u64 temp_64;
<<<<<<< HEAD
=======
	int ret;
>>>>>>> 8861fd33

	xhci_dbg(xhci, "Abort command ring\n");

	if (!(xhci->cmd_ring_state & CMD_RING_STATE_RUNNING)) {
		xhci_dbg(xhci, "The command ring isn't running, "
				"Have the command ring been stopped?\n");
		return 0;
	}

	temp_64 = xhci_read_64(xhci, &xhci->op_regs->cmd_ring);
	if (!(temp_64 & CMD_RING_RUNNING)) {
		xhci_dbg(xhci, "Command ring had been stopped\n");
		return 0;
	}
	xhci->cmd_ring_state = CMD_RING_STATE_ABORTED;
	xhci_write_64(xhci, temp_64 | CMD_RING_ABORT,
			&xhci->op_regs->cmd_ring);
<<<<<<< HEAD
	return 1;
=======

	/* Section 4.6.1.2 of xHCI 1.0 spec says software should
	 * time the completion od all xHCI commands, including
	 * the Command Abort operation. If software doesn't see
	 * CRR negated in a timely manner (e.g. longer than 5
	 * seconds), then it should assume that the there are
	 * larger problems with the xHC and assert HCRST.
	 */
	ret = handshake(xhci, &xhci->op_regs->cmd_ring,
			CMD_RING_RUNNING, 0, 5 * 1000 * 1000);
	if (ret < 0) {
		xhci_err(xhci, "Stopped the command ring failed, "
				"maybe the host is dead\n");
		xhci->xhc_state |= XHCI_STATE_DYING;
		xhci_quiesce(xhci);
		xhci_halt(xhci);
		return -ESHUTDOWN;
	}

	return 0;
>>>>>>> 8861fd33
}

static int xhci_queue_cd(struct xhci_hcd *xhci,
		struct xhci_command *command,
		union xhci_trb *cmd_trb)
{
	struct xhci_cd *cd;
	cd = kzalloc(sizeof(struct xhci_cd), GFP_ATOMIC);
	if (!cd)
		return -ENOMEM;
	INIT_LIST_HEAD(&cd->cancel_cmd_list);

	cd->command = command;
	cd->cmd_trb = cmd_trb;
	list_add_tail(&cd->cancel_cmd_list, &xhci->cancel_cmd_list);

	return 0;
}

/*
 * Cancel the command which has issue.
 *
 * Some commands may hang due to waiting for acknowledgement from
 * usb device. It is outside of the xHC's ability to control and
 * will cause the command ring is blocked. When it occurs software
 * should intervene to recover the command ring.
 * See Section 4.6.1.1 and 4.6.1.2
 */
int xhci_cancel_cmd(struct xhci_hcd *xhci, struct xhci_command *command,
		union xhci_trb *cmd_trb)
{
	int retval = 0;
	unsigned long flags;

	spin_lock_irqsave(&xhci->lock, flags);

	if (xhci->xhc_state & XHCI_STATE_DYING) {
		xhci_warn(xhci, "Abort the command ring,"
				" but the xHCI is dead.\n");
		retval = -ESHUTDOWN;
		goto fail;
	}

	/* queue the cmd desriptor to cancel_cmd_list */
	retval = xhci_queue_cd(xhci, command, cmd_trb);
	if (retval) {
		xhci_warn(xhci, "Queuing command descriptor failed.\n");
		goto fail;
	}

	/* abort command ring */
	retval = xhci_abort_cmd_ring(xhci);
<<<<<<< HEAD
	spin_unlock_irqrestore(&xhci->lock, flags);

	if (!retval)
		return 0;

	/* Section 4.6.1.2 of xHCI 1.0 spec says software should
	 * time the completion od all xHCI commands, including
	 * the Command Abort operation. If software doesn't see
	 * CRR negated in a timely manner (e.g. longer than 5
	 * seconds), then it should assume that the there are
	 * larger problems with the xHC and assert HCRST.
	*/
	retval = handshake(xhci, &xhci->op_regs->cmd_ring,
			CMD_RING_RUNNING, 0, 5 * 1000 * 1000);
	if (retval == 0)
		return 0;

	xhci_err(xhci, "Stopped the command ring failed,"
		"maybe the host is dead\n");

	spin_lock_irqsave(&xhci->lock, flags);
	xhci->xhc_state |= XHCI_STATE_DYING;
	spin_unlock_irqrestore(&xhci->lock, flags);

	xhci_quiesce(xhci);
	xhci_halt(xhci);

	xhci_err(xhci, "Abort command ring failed\n");
	usb_hc_died(xhci_to_hcd(xhci)->primary_hcd);
	xhci_dbg(xhci, "xHCI host controller is dead.\n");

	return -ESHUTDOWN;
=======
	if (retval) {
		xhci_err(xhci, "Abort command ring failed\n");
		if (unlikely(retval == -ESHUTDOWN)) {
			spin_unlock_irqrestore(&xhci->lock, flags);
			usb_hc_died(xhci_to_hcd(xhci)->primary_hcd);
			xhci_dbg(xhci, "xHCI host controller is dead.\n");
			return retval;
		}
	}
>>>>>>> 8861fd33

fail:
	spin_unlock_irqrestore(&xhci->lock, flags);
	return retval;
}

void xhci_ring_ep_doorbell(struct xhci_hcd *xhci,
		unsigned int slot_id,
		unsigned int ep_index,
		unsigned int stream_id)
{
	__le32 __iomem *db_addr = &xhci->dba->doorbell[slot_id];
	struct xhci_virt_ep *ep = &xhci->devs[slot_id]->eps[ep_index];
	unsigned int ep_state = ep->ep_state;

	/* Don't ring the doorbell for this endpoint if there are pending
	 * cancellations because we don't want to interrupt processing.
	 * We don't want to restart any stream rings if there's a set dequeue
	 * pointer command pending because the device can choose to start any
	 * stream once the endpoint is on the HW schedule.
	 * FIXME - check all the stream rings for pending cancellations.
	 */
	if ((ep_state & EP_HALT_PENDING) || (ep_state & SET_DEQ_PENDING) ||
	    (ep_state & EP_HALTED))
		return;
	xhci_writel(xhci, DB_VALUE(ep_index, stream_id), db_addr);
	/* The CPU has better things to do at this point than wait for a
	 * write-posting flush.  It'll get there soon enough.
	 */
}

/* Ring the doorbell for any rings with pending URBs */
static void ring_doorbell_for_active_rings(struct xhci_hcd *xhci,
		unsigned int slot_id,
		unsigned int ep_index)
{
	unsigned int stream_id;
	struct xhci_virt_ep *ep;

	ep = &xhci->devs[slot_id]->eps[ep_index];

	/* A ring has pending URBs if its TD list is not empty */
	if (!(ep->ep_state & EP_HAS_STREAMS)) {
		if (!(list_empty(&ep->ring->td_list)))
			xhci_ring_ep_doorbell(xhci, slot_id, ep_index, 0);
		return;
	}

	for (stream_id = 1; stream_id < ep->stream_info->num_streams;
			stream_id++) {
		struct xhci_stream_info *stream_info = ep->stream_info;
		if (!list_empty(&stream_info->stream_rings[stream_id]->td_list))
			xhci_ring_ep_doorbell(xhci, slot_id, ep_index,
						stream_id);
	}
}

/*
 * Find the segment that trb is in.  Start searching in start_seg.
 * If we must move past a segment that has a link TRB with a toggle cycle state
 * bit set, then we will toggle the value pointed at by cycle_state.
 */
static struct xhci_segment *find_trb_seg(
		struct xhci_segment *start_seg,
		union xhci_trb	*trb, int *cycle_state)
{
	struct xhci_segment *cur_seg = start_seg;
	struct xhci_generic_trb *generic_trb;

	while (cur_seg->trbs > trb ||
			&cur_seg->trbs[TRBS_PER_SEGMENT - 1] < trb) {
		generic_trb = &cur_seg->trbs[TRBS_PER_SEGMENT - 1].generic;
		if (generic_trb->field[3] & cpu_to_le32(LINK_TOGGLE))
			*cycle_state ^= 0x1;
		cur_seg = cur_seg->next;
		if (cur_seg == start_seg)
			/* Looped over the entire list.  Oops! */
			return NULL;
	}
	return cur_seg;
}


static struct xhci_ring *xhci_triad_to_transfer_ring(struct xhci_hcd *xhci,
		unsigned int slot_id, unsigned int ep_index,
		unsigned int stream_id)
{
	struct xhci_virt_ep *ep;

	ep = &xhci->devs[slot_id]->eps[ep_index];
	/* Common case: no streams */
	if (!(ep->ep_state & EP_HAS_STREAMS))
		return ep->ring;

	if (stream_id == 0) {
		xhci_warn(xhci,
				"WARN: Slot ID %u, ep index %u has streams, "
				"but URB has no stream ID.\n",
				slot_id, ep_index);
		return NULL;
	}

	if (stream_id < ep->stream_info->num_streams)
		return ep->stream_info->stream_rings[stream_id];

	xhci_warn(xhci,
			"WARN: Slot ID %u, ep index %u has "
			"stream IDs 1 to %u allocated, "
			"but stream ID %u is requested.\n",
			slot_id, ep_index,
			ep->stream_info->num_streams - 1,
			stream_id);
	return NULL;
}

/* Get the right ring for the given URB.
 * If the endpoint supports streams, boundary check the URB's stream ID.
 * If the endpoint doesn't support streams, return the singular endpoint ring.
 */
static struct xhci_ring *xhci_urb_to_transfer_ring(struct xhci_hcd *xhci,
		struct urb *urb)
{
	return xhci_triad_to_transfer_ring(xhci, urb->dev->slot_id,
		xhci_get_endpoint_index(&urb->ep->desc), urb->stream_id);
}

/*
 * Move the xHC's endpoint ring dequeue pointer past cur_td.
 * Record the new state of the xHC's endpoint ring dequeue segment,
 * dequeue pointer, and new consumer cycle state in state.
 * Update our internal representation of the ring's dequeue pointer.
 *
 * We do this in three jumps:
 *  - First we update our new ring state to be the same as when the xHC stopped.
 *  - Then we traverse the ring to find the segment that contains
 *    the last TRB in the TD.  We toggle the xHC's new cycle state when we pass
 *    any link TRBs with the toggle cycle bit set.
 *  - Finally we move the dequeue state one TRB further, toggling the cycle bit
 *    if we've moved it past a link TRB with the toggle cycle bit set.
 *
 * Some of the uses of xhci_generic_trb are grotty, but if they're done
 * with correct __le32 accesses they should work fine.  Only users of this are
 * in here.
 */
void xhci_find_new_dequeue_state(struct xhci_hcd *xhci,
		unsigned int slot_id, unsigned int ep_index,
		unsigned int stream_id, struct xhci_td *cur_td,
		struct xhci_dequeue_state *state)
{
	struct xhci_virt_device *dev = xhci->devs[slot_id];
	struct xhci_ring *ep_ring;
	struct xhci_generic_trb *trb;
	struct xhci_ep_ctx *ep_ctx;
	dma_addr_t addr;

	ep_ring = xhci_triad_to_transfer_ring(xhci, slot_id,
			ep_index, stream_id);
	if (!ep_ring) {
		xhci_warn(xhci, "WARN can't find new dequeue state "
				"for invalid stream ID %u.\n",
				stream_id);
		return;
	}
	state->new_cycle_state = 0;
	xhci_dbg(xhci, "Finding segment containing stopped TRB.\n");
	state->new_deq_seg = find_trb_seg(cur_td->start_seg,
			dev->eps[ep_index].stopped_trb,
			&state->new_cycle_state);
	if (!state->new_deq_seg) {
		WARN_ON(1);
		return;
	}

	/* Dig out the cycle state saved by the xHC during the stop ep cmd */
	xhci_dbg(xhci, "Finding endpoint context\n");
	ep_ctx = xhci_get_ep_ctx(xhci, dev->out_ctx, ep_index);
	state->new_cycle_state = 0x1 & le64_to_cpu(ep_ctx->deq);

	state->new_deq_ptr = cur_td->last_trb;
	xhci_dbg(xhci, "Finding segment containing last TRB in TD.\n");
	state->new_deq_seg = find_trb_seg(state->new_deq_seg,
			state->new_deq_ptr,
			&state->new_cycle_state);
	if (!state->new_deq_seg) {
		WARN_ON(1);
		return;
	}

	trb = &state->new_deq_ptr->generic;
	if (TRB_TYPE_LINK_LE32(trb->field[3]) &&
	    (trb->field[3] & cpu_to_le32(LINK_TOGGLE)))
		state->new_cycle_state ^= 0x1;
	next_trb(xhci, ep_ring, &state->new_deq_seg, &state->new_deq_ptr);

	/*
	 * If there is only one segment in a ring, find_trb_seg()'s while loop
	 * will not run, and it will return before it has a chance to see if it
	 * needs to toggle the cycle bit.  It can't tell if the stalled transfer
	 * ended just before the link TRB on a one-segment ring, or if the TD
	 * wrapped around the top of the ring, because it doesn't have the TD in
	 * question.  Look for the one-segment case where stalled TRB's address
	 * is greater than the new dequeue pointer address.
	 */
	if (ep_ring->first_seg == ep_ring->first_seg->next &&
			state->new_deq_ptr < dev->eps[ep_index].stopped_trb)
		state->new_cycle_state ^= 0x1;
	xhci_dbg(xhci, "Cycle state = 0x%x\n", state->new_cycle_state);

	/* Don't update the ring cycle state for the producer (us). */
	xhci_dbg(xhci, "New dequeue segment = %p (virtual)\n",
			state->new_deq_seg);
	addr = xhci_trb_virt_to_dma(state->new_deq_seg, state->new_deq_ptr);
	xhci_dbg(xhci, "New dequeue pointer = 0x%llx (DMA)\n",
			(unsigned long long) addr);
}

/* flip_cycle means flip the cycle bit of all but the first and last TRB.
 * (The last TRB actually points to the ring enqueue pointer, which is not part
 * of this TD.)  This is used to remove partially enqueued isoc TDs from a ring.
 */
static void td_to_noop(struct xhci_hcd *xhci, struct xhci_ring *ep_ring,
		struct xhci_td *cur_td, bool flip_cycle)
{
	struct xhci_segment *cur_seg;
	union xhci_trb *cur_trb;

	for (cur_seg = cur_td->start_seg, cur_trb = cur_td->first_trb;
			true;
			next_trb(xhci, ep_ring, &cur_seg, &cur_trb)) {
		if (TRB_TYPE_LINK_LE32(cur_trb->generic.field[3])) {
			/* Unchain any chained Link TRBs, but
			 * leave the pointers intact.
			 */
			cur_trb->generic.field[3] &= cpu_to_le32(~TRB_CHAIN);
			/* Flip the cycle bit (link TRBs can't be the first
			 * or last TRB).
			 */
			if (flip_cycle)
				cur_trb->generic.field[3] ^=
					cpu_to_le32(TRB_CYCLE);
			xhci_dbg(xhci, "Cancel (unchain) link TRB\n");
			xhci_dbg(xhci, "Address = %p (0x%llx dma); "
					"in seg %p (0x%llx dma)\n",
					cur_trb,
					(unsigned long long)xhci_trb_virt_to_dma(cur_seg, cur_trb),
					cur_seg,
					(unsigned long long)cur_seg->dma);
		} else {
			cur_trb->generic.field[0] = 0;
			cur_trb->generic.field[1] = 0;
			cur_trb->generic.field[2] = 0;
			/* Preserve only the cycle bit of this TRB */
			cur_trb->generic.field[3] &= cpu_to_le32(TRB_CYCLE);
			/* Flip the cycle bit except on the first or last TRB */
			if (flip_cycle && cur_trb != cur_td->first_trb &&
					cur_trb != cur_td->last_trb)
				cur_trb->generic.field[3] ^=
					cpu_to_le32(TRB_CYCLE);
			cur_trb->generic.field[3] |= cpu_to_le32(
				TRB_TYPE(TRB_TR_NOOP));
			xhci_dbg(xhci, "TRB to noop at offset 0x%llx\n",
					(unsigned long long)
					xhci_trb_virt_to_dma(cur_seg, cur_trb));
		}
		if (cur_trb == cur_td->last_trb)
			break;
	}
}

static int queue_set_tr_deq(struct xhci_hcd *xhci, int slot_id,
		unsigned int ep_index, unsigned int stream_id,
		struct xhci_segment *deq_seg,
		union xhci_trb *deq_ptr, u32 cycle_state);

void xhci_queue_new_dequeue_state(struct xhci_hcd *xhci,
		unsigned int slot_id, unsigned int ep_index,
		unsigned int stream_id,
		struct xhci_dequeue_state *deq_state)
{
	struct xhci_virt_ep *ep = &xhci->devs[slot_id]->eps[ep_index];

	xhci_dbg(xhci, "Set TR Deq Ptr cmd, new deq seg = %p (0x%llx dma), "
			"new deq ptr = %p (0x%llx dma), new cycle = %u\n",
			deq_state->new_deq_seg,
			(unsigned long long)deq_state->new_deq_seg->dma,
			deq_state->new_deq_ptr,
			(unsigned long long)xhci_trb_virt_to_dma(deq_state->new_deq_seg, deq_state->new_deq_ptr),
			deq_state->new_cycle_state);
	queue_set_tr_deq(xhci, slot_id, ep_index, stream_id,
			deq_state->new_deq_seg,
			deq_state->new_deq_ptr,
			(u32) deq_state->new_cycle_state);
	/* Stop the TD queueing code from ringing the doorbell until
	 * this command completes.  The HC won't set the dequeue pointer
	 * if the ring is running, and ringing the doorbell starts the
	 * ring running.
	 */
	ep->ep_state |= SET_DEQ_PENDING;
}

static void xhci_stop_watchdog_timer_in_irq(struct xhci_hcd *xhci,
		struct xhci_virt_ep *ep)
{
	ep->ep_state &= ~EP_HALT_PENDING;
	/* Can't del_timer_sync in interrupt, so we attempt to cancel.  If the
	 * timer is running on another CPU, we don't decrement stop_cmds_pending
	 * (since we didn't successfully stop the watchdog timer).
	 */
	if (del_timer(&ep->stop_cmd_timer))
		ep->stop_cmds_pending--;
}

/* Must be called with xhci->lock held in interrupt context */
static void xhci_giveback_urb_in_irq(struct xhci_hcd *xhci,
		struct xhci_td *cur_td, int status, char *adjective)
{
	struct usb_hcd *hcd;
	struct urb	*urb;
	struct urb_priv	*urb_priv;

	urb = cur_td->urb;
	urb_priv = urb->hcpriv;
	urb_priv->td_cnt++;
	hcd = bus_to_hcd(urb->dev->bus);

	/* Only giveback urb when this is the last td in urb */
	if (urb_priv->td_cnt == urb_priv->length) {
		if (usb_pipetype(urb->pipe) == PIPE_ISOCHRONOUS) {
			xhci_to_hcd(xhci)->self.bandwidth_isoc_reqs--;
			if (xhci_to_hcd(xhci)->self.bandwidth_isoc_reqs	== 0) {
				if (xhci->quirks & XHCI_AMD_PLL_FIX)
					usb_amd_quirk_pll_enable();
			}
		}
		usb_hcd_unlink_urb_from_ep(hcd, urb);

		spin_unlock(&xhci->lock);
		usb_hcd_giveback_urb(hcd, urb, status);
		xhci_urb_free_priv(xhci, urb_priv);
		spin_lock(&xhci->lock);
	}
}

/*
 * When we get a command completion for a Stop Endpoint Command, we need to
 * unlink any cancelled TDs from the ring.  There are two ways to do that:
 *
 *  1. If the HW was in the middle of processing the TD that needs to be
 *     cancelled, then we must move the ring's dequeue pointer past the last TRB
 *     in the TD with a Set Dequeue Pointer Command.
 *  2. Otherwise, we turn all the TRBs in the TD into No-op TRBs (with the chain
 *     bit cleared) so that the HW will skip over them.
 */
static void handle_stopped_endpoint(struct xhci_hcd *xhci,
		union xhci_trb *trb, struct xhci_event_cmd *event)
{
	unsigned int slot_id;
	unsigned int ep_index;
	struct xhci_virt_device *virt_dev;
	struct xhci_ring *ep_ring;
	struct xhci_virt_ep *ep;
	struct list_head *entry;
	struct xhci_td *cur_td = NULL;
	struct xhci_td *last_unlinked_td;

	struct xhci_dequeue_state deq_state;

	if (xhci->main_hcd->driver->set_autosuspend)
		xhci->main_hcd->driver->set_autosuspend(xhci->main_hcd, 1);
	if (unlikely(TRB_TO_SUSPEND_PORT(
			     le32_to_cpu(xhci->cmd_ring->dequeue->generic.field[3])))) {
		slot_id = TRB_TO_SLOT_ID(
			le32_to_cpu(xhci->cmd_ring->dequeue->generic.field[3]));
		virt_dev = xhci->devs[slot_id];
		if (virt_dev)
			handle_cmd_in_cmd_wait_list(xhci, virt_dev,
				event);
		else
			xhci_warn(xhci, "Stop endpoint command "
				"completion for disabled slot %u\n",
				slot_id);
		return;
	}

	memset(&deq_state, 0, sizeof(deq_state));
	slot_id = TRB_TO_SLOT_ID(le32_to_cpu(trb->generic.field[3]));
	ep_index = TRB_TO_EP_INDEX(le32_to_cpu(trb->generic.field[3]));
	ep = &xhci->devs[slot_id]->eps[ep_index];

	if (list_empty(&ep->cancelled_td_list)) {
		xhci_stop_watchdog_timer_in_irq(xhci, ep);
		ep->stopped_td = NULL;
		ep->stopped_trb = NULL;
		ring_doorbell_for_active_rings(xhci, slot_id, ep_index);
		return;
	}

	/* Fix up the ep ring first, so HW stops executing cancelled TDs.
	 * We have the xHCI lock, so nothing can modify this list until we drop
	 * it.  We're also in the event handler, so we can't get re-interrupted
	 * if another Stop Endpoint command completes
	 */
	list_for_each(entry, &ep->cancelled_td_list) {
		cur_td = list_entry(entry, struct xhci_td, cancelled_td_list);
		xhci_dbg(xhci, "Removing canceled TD starting at 0x%llx (dma).\n",
				(unsigned long long)xhci_trb_virt_to_dma(
					cur_td->start_seg, cur_td->first_trb));
		ep_ring = xhci_urb_to_transfer_ring(xhci, cur_td->urb);
		if (!ep_ring) {
			/* This shouldn't happen unless a driver is mucking
			 * with the stream ID after submission.  This will
			 * leave the TD on the hardware ring, and the hardware
			 * will try to execute it, and may access a buffer
			 * that has already been freed.  In the best case, the
			 * hardware will execute it, and the event handler will
			 * ignore the completion event for that TD, since it was
			 * removed from the td_list for that endpoint.  In
			 * short, don't muck with the stream ID after
			 * submission.
			 */
			xhci_warn(xhci, "WARN Cancelled URB %p "
					"has invalid stream ID %u.\n",
					cur_td->urb,
					cur_td->urb->stream_id);
			goto remove_finished_td;
		}
		/*
		 * If we stopped on the TD we need to cancel, then we have to
		 * move the xHC endpoint ring dequeue pointer past this TD.
		 */
		if (cur_td == ep->stopped_td)
			xhci_find_new_dequeue_state(xhci, slot_id, ep_index,
					cur_td->urb->stream_id,
					cur_td, &deq_state);
		else
			td_to_noop(xhci, ep_ring, cur_td, false);
remove_finished_td:
		/*
		 * The event handler won't see a completion for this TD anymore,
		 * so remove it from the endpoint ring's TD list.  Keep it in
		 * the cancelled TD list for URB completion later.
		 */
		list_del_init(&cur_td->td_list);
	}
	last_unlinked_td = cur_td;
	xhci_stop_watchdog_timer_in_irq(xhci, ep);

	/* If necessary, queue a Set Transfer Ring Dequeue Pointer command */
	if (deq_state.new_deq_ptr && deq_state.new_deq_seg) {
		xhci_queue_new_dequeue_state(xhci,
				slot_id, ep_index,
				ep->stopped_td->urb->stream_id,
				&deq_state);
		xhci_ring_cmd_db(xhci);
	} else {
		/* Otherwise ring the doorbell(s) to restart queued transfers */
		ring_doorbell_for_active_rings(xhci, slot_id, ep_index);
	}
	ep->stopped_td = NULL;
	ep->stopped_trb = NULL;

	/*
	 * Drop the lock and complete the URBs in the cancelled TD list.
	 * New TDs to be cancelled might be added to the end of the list before
	 * we can complete all the URBs for the TDs we already unlinked.
	 * So stop when we've completed the URB for the last TD we unlinked.
	 */
	do {
		cur_td = list_entry(ep->cancelled_td_list.next,
				struct xhci_td, cancelled_td_list);
		list_del_init(&cur_td->cancelled_td_list);

		/* Clean up the cancelled URB */
		/* Doesn't matter what we pass for status, since the core will
		 * just overwrite it (because the URB has been unlinked).
		 */
		xhci_giveback_urb_in_irq(xhci, cur_td, 0, "cancelled");

		/* Stop processing the cancelled list if the watchdog timer is
		 * running.
		 */
		if (xhci->xhc_state & XHCI_STATE_DYING)
			return;
	} while (cur_td != last_unlinked_td);

	/* Return to the event handler with xhci->lock re-acquired */
}

/* Watchdog timer function for when a stop endpoint command fails to complete.
 * In this case, we assume the host controller is broken or dying or dead.  The
 * host may still be completing some other events, so we have to be careful to
 * let the event ring handler and the URB dequeueing/enqueueing functions know
 * through xhci->state.
 *
 * The timer may also fire if the host takes a very long time to respond to the
 * command, and the stop endpoint command completion handler cannot delete the
 * timer before the timer function is called.  Another endpoint cancellation may
 * sneak in before the timer function can grab the lock, and that may queue
 * another stop endpoint command and add the timer back.  So we cannot use a
 * simple flag to say whether there is a pending stop endpoint command for a
 * particular endpoint.
 *
 * Instead we use a combination of that flag and a counter for the number of
 * pending stop endpoint commands.  If the timer is the tail end of the last
 * stop endpoint command, and the endpoint's command is still pending, we assume
 * the host is dying.
 */
void xhci_stop_endpoint_command_watchdog(unsigned long arg)
{
	struct xhci_hcd *xhci;
	struct xhci_virt_ep *ep;
	struct xhci_virt_ep *temp_ep;
	struct xhci_ring *ring;
	struct xhci_td *cur_td;
	int ret, i, j;
	unsigned long flags;

	ep = (struct xhci_virt_ep *) arg;
	xhci = ep->xhci;

	spin_lock_irqsave(&xhci->lock, flags);

	if (xhci->main_hcd->driver->set_autosuspend)
		xhci->main_hcd->driver->set_autosuspend(xhci->main_hcd, 1);
	ep->stop_cmds_pending--;
	if (xhci->xhc_state & XHCI_STATE_DYING) {
		xhci_dbg(xhci, "Stop EP timer ran, but another timer marked "
				"xHCI as DYING, exiting.\n");
		spin_unlock_irqrestore(&xhci->lock, flags);
		return;
	}
	if (!(ep->stop_cmds_pending == 0 && (ep->ep_state & EP_HALT_PENDING))) {
		xhci_dbg(xhci, "Stop EP timer ran, but no command pending, "
				"exiting.\n");
		spin_unlock_irqrestore(&xhci->lock, flags);
		return;
	}

	xhci_warn(xhci, "xHCI host not responding to stop endpoint command.\n");
	xhci_warn(xhci, "Assuming host is dying, halting host.\n");
	/* Oops, HC is dead or dying or at least not responding to the stop
	 * endpoint command.
	 */
	xhci->xhc_state |= XHCI_STATE_DYING;
	/* Disable interrupts from the host controller and start halting it */
	xhci_quiesce(xhci);
	spin_unlock_irqrestore(&xhci->lock, flags);

	ret = xhci_halt(xhci);

	spin_lock_irqsave(&xhci->lock, flags);
	if (ret < 0) {
		/* This is bad; the host is not responding to commands and it's
		 * not allowing itself to be halted.  At least interrupts are
		 * disabled. If we call usb_hc_died(), it will attempt to
		 * disconnect all device drivers under this host.  Those
		 * disconnect() methods will wait for all URBs to be unlinked,
		 * so we must complete them.
		 */
		xhci_warn(xhci, "Non-responsive xHCI host is not halting.\n");
		xhci_warn(xhci, "Completing active URBs anyway.\n");
		/* We could turn all TDs on the rings to no-ops.  This won't
		 * help if the host has cached part of the ring, and is slow if
		 * we want to preserve the cycle bit.  Skip it and hope the host
		 * doesn't touch the memory.
		 */
	}
	for (i = 0; i < MAX_HC_SLOTS; i++) {
		if (!xhci->devs[i])
			continue;
		for (j = 0; j < 31; j++) {
			temp_ep = &xhci->devs[i]->eps[j];
			ring = temp_ep->ring;
			if (!ring)
				continue;
			xhci_dbg(xhci, "Killing URBs for slot ID %u, "
					"ep index %u\n", i, j);
			while (!list_empty(&ring->td_list)) {
				cur_td = list_first_entry(&ring->td_list,
						struct xhci_td,
						td_list);
				list_del_init(&cur_td->td_list);
				if (!list_empty(&cur_td->cancelled_td_list))
					list_del_init(&cur_td->cancelled_td_list);
				xhci_giveback_urb_in_irq(xhci, cur_td,
						-ESHUTDOWN, "killed");
			}
			while (!list_empty(&temp_ep->cancelled_td_list)) {
				cur_td = list_first_entry(
						&temp_ep->cancelled_td_list,
						struct xhci_td,
						cancelled_td_list);
				list_del_init(&cur_td->cancelled_td_list);
				xhci_giveback_urb_in_irq(xhci, cur_td,
						-ESHUTDOWN, "killed");
			}
		}
	}
	spin_unlock_irqrestore(&xhci->lock, flags);
	xhci_dbg(xhci, "Calling usb_hc_died()\n");
	usb_hc_died(xhci_to_hcd(xhci)->primary_hcd);
	xhci_dbg(xhci, "xHCI host controller is dead.\n");
}


static void update_ring_for_set_deq_completion(struct xhci_hcd *xhci,
		struct xhci_virt_device *dev,
		struct xhci_ring *ep_ring,
		unsigned int ep_index)
{
	union xhci_trb *dequeue_temp;
	int num_trbs_free_temp;
	bool revert = false;

	num_trbs_free_temp = ep_ring->num_trbs_free;
	dequeue_temp = ep_ring->dequeue;

	/* If we get two back-to-back stalls, and the first stalled transfer
	 * ends just before a link TRB, the dequeue pointer will be left on
	 * the link TRB by the code in the while loop.  So we have to update
	 * the dequeue pointer one segment further, or we'll jump off
	 * the segment into la-la-land.
	 */
	if (last_trb(xhci, ep_ring, ep_ring->deq_seg, ep_ring->dequeue)) {
		ep_ring->deq_seg = ep_ring->deq_seg->next;
		ep_ring->dequeue = ep_ring->deq_seg->trbs;
	}

	while (ep_ring->dequeue != dev->eps[ep_index].queued_deq_ptr) {
		/* We have more usable TRBs */
		ep_ring->num_trbs_free++;
		ep_ring->dequeue++;
		if (last_trb(xhci, ep_ring, ep_ring->deq_seg,
				ep_ring->dequeue)) {
			if (ep_ring->dequeue ==
					dev->eps[ep_index].queued_deq_ptr)
				break;
			ep_ring->deq_seg = ep_ring->deq_seg->next;
			ep_ring->dequeue = ep_ring->deq_seg->trbs;
		}
		if (ep_ring->dequeue == dequeue_temp) {
			revert = true;
			break;
		}
	}

	if (revert) {
		xhci_dbg(xhci, "Unable to find new dequeue pointer\n");
		ep_ring->num_trbs_free = num_trbs_free_temp;
	}
}

/*
 * When we get a completion for a Set Transfer Ring Dequeue Pointer command,
 * we need to clear the set deq pending flag in the endpoint ring state, so that
 * the TD queueing code can ring the doorbell again.  We also need to ring the
 * endpoint doorbell to restart the ring, but only if there aren't more
 * cancellations pending.
 */
static void handle_set_deq_completion(struct xhci_hcd *xhci,
		struct xhci_event_cmd *event,
		union xhci_trb *trb)
{
	unsigned int slot_id;
	unsigned int ep_index;
	unsigned int stream_id;
	struct xhci_ring *ep_ring;
	struct xhci_virt_device *dev;
	struct xhci_ep_ctx *ep_ctx;
	struct xhci_slot_ctx *slot_ctx;

	slot_id = TRB_TO_SLOT_ID(le32_to_cpu(trb->generic.field[3]));
	ep_index = TRB_TO_EP_INDEX(le32_to_cpu(trb->generic.field[3]));
	stream_id = TRB_TO_STREAM_ID(le32_to_cpu(trb->generic.field[2]));
	dev = xhci->devs[slot_id];

	ep_ring = xhci_stream_id_to_ring(dev, ep_index, stream_id);
	if (!ep_ring) {
		xhci_warn(xhci, "WARN Set TR deq ptr command for "
				"freed stream ID %u\n",
				stream_id);
		/* XXX: Harmless??? */
		dev->eps[ep_index].ep_state &= ~SET_DEQ_PENDING;
		return;
	}

	ep_ctx = xhci_get_ep_ctx(xhci, dev->out_ctx, ep_index);
	slot_ctx = xhci_get_slot_ctx(xhci, dev->out_ctx);

	if (GET_COMP_CODE(le32_to_cpu(event->status)) != COMP_SUCCESS) {
		unsigned int ep_state;
		unsigned int slot_state;

		switch (GET_COMP_CODE(le32_to_cpu(event->status))) {
		case COMP_TRB_ERR:
			xhci_warn(xhci, "WARN Set TR Deq Ptr cmd invalid because "
					"of stream ID configuration\n");
			break;
		case COMP_CTX_STATE:
			xhci_warn(xhci, "WARN Set TR Deq Ptr cmd failed due "
					"to incorrect slot or ep state.\n");
			ep_state = le32_to_cpu(ep_ctx->ep_info);
			ep_state &= EP_STATE_MASK;
			slot_state = le32_to_cpu(slot_ctx->dev_state);
			slot_state = GET_SLOT_STATE(slot_state);
			xhci_dbg(xhci, "Slot state = %u, EP state = %u\n",
					slot_state, ep_state);
			break;
		case COMP_EBADSLT:
			xhci_warn(xhci, "WARN Set TR Deq Ptr cmd failed because "
					"slot %u was not enabled.\n", slot_id);
			break;
		default:
			xhci_warn(xhci, "WARN Set TR Deq Ptr cmd with unknown "
					"completion code of %u.\n",
				  GET_COMP_CODE(le32_to_cpu(event->status)));
			break;
		}
		/* OK what do we do now?  The endpoint state is hosed, and we
		 * should never get to this point if the synchronization between
		 * queueing, and endpoint state are correct.  This might happen
		 * if the device gets disconnected after we've finished
		 * cancelling URBs, which might not be an error...
		 */
	} else {
		xhci_dbg(xhci, "Successful Set TR Deq Ptr cmd, deq = @%08llx\n",
			 le64_to_cpu(ep_ctx->deq));
		if (xhci_trb_virt_to_dma(dev->eps[ep_index].queued_deq_seg,
					 dev->eps[ep_index].queued_deq_ptr) ==
		    (le64_to_cpu(ep_ctx->deq) & ~(EP_CTX_CYCLE_MASK))) {
			/* Update the ring's dequeue segment and dequeue pointer
			 * to reflect the new position.
			 */
			update_ring_for_set_deq_completion(xhci, dev,
				ep_ring, ep_index);
		} else {
			xhci_warn(xhci, "Mismatch between completed Set TR Deq "
					"Ptr command & xHCI internal state.\n");
			xhci_warn(xhci, "ep deq seg = %p, deq ptr = %p\n",
					dev->eps[ep_index].queued_deq_seg,
					dev->eps[ep_index].queued_deq_ptr);
		}
	}

	dev->eps[ep_index].ep_state &= ~SET_DEQ_PENDING;
	dev->eps[ep_index].queued_deq_seg = NULL;
	dev->eps[ep_index].queued_deq_ptr = NULL;
	/* Restart any rings with pending URBs */
	ring_doorbell_for_active_rings(xhci, slot_id, ep_index);
}

static void handle_reset_ep_completion(struct xhci_hcd *xhci,
		struct xhci_event_cmd *event,
		union xhci_trb *trb)
{
	int slot_id;
	unsigned int ep_index;

	slot_id = TRB_TO_SLOT_ID(le32_to_cpu(trb->generic.field[3]));
	ep_index = TRB_TO_EP_INDEX(le32_to_cpu(trb->generic.field[3]));
	/* This command will only fail if the endpoint wasn't halted,
	 * but we don't care.
	 */
	xhci_dbg(xhci, "Ignoring reset ep completion code of %u\n",
		 GET_COMP_CODE(le32_to_cpu(event->status)));

	/* HW with the reset endpoint quirk needs to have a configure endpoint
	 * command complete before the endpoint can be used.  Queue that here
	 * because the HW can't handle two commands being queued in a row.
	 */
	if (xhci->quirks & XHCI_RESET_EP_QUIRK) {
		xhci_dbg(xhci, "Queueing configure endpoint command\n");
		xhci_queue_configure_endpoint(xhci,
				xhci->devs[slot_id]->in_ctx->dma, slot_id,
				false);
		xhci_ring_cmd_db(xhci);
	} else {
		/* Clear our internal halted state and restart the ring(s) */
		xhci->devs[slot_id]->eps[ep_index].ep_state &= ~EP_HALTED;
		ring_doorbell_for_active_rings(xhci, slot_id, ep_index);
	}
}

/* Complete the command and detele it from the devcie's command queue.
 */
static void xhci_complete_cmd_in_cmd_wait_list(struct xhci_hcd *xhci,
		struct xhci_command *command, u32 status)
{
	command->status = status;
	list_del(&command->cmd_list);
	if (command->completion)
		complete(command->completion);
	else
		xhci_free_command(xhci, command);
}


/* Check to see if a command in the device's command queue matches this one.
 * Signal the completion or free the command, and return 1.  Return 0 if the
 * completed command isn't at the head of the command list.
 */
static int handle_cmd_in_cmd_wait_list(struct xhci_hcd *xhci,
		struct xhci_virt_device *virt_dev,
		struct xhci_event_cmd *event)
{
	struct xhci_command *command;

	if (list_empty(&virt_dev->cmd_list))
		return 0;

	command = list_entry(virt_dev->cmd_list.next,
			struct xhci_command, cmd_list);
	if (xhci->cmd_ring->dequeue != command->command_trb)
		return 0;

	xhci_complete_cmd_in_cmd_wait_list(xhci, command,
			GET_COMP_CODE(le32_to_cpu(event->status)));
	return 1;
}

/*
 * Finding the command trb need to be cancelled and modifying it to
 * NO OP command. And if the command is in device's command wait
 * list, finishing and freeing it.
 *
 * If we can't find the command trb, we think it had already been
 * executed.
 */
static void xhci_cmd_to_noop(struct xhci_hcd *xhci, struct xhci_cd *cur_cd)
{
	struct xhci_segment *cur_seg;
	union xhci_trb *cmd_trb;
	u32 cycle_state;

	if (xhci->cmd_ring->dequeue == xhci->cmd_ring->enqueue)
		return;

	/* find the current segment of command ring */
	cur_seg = find_trb_seg(xhci->cmd_ring->first_seg,
			xhci->cmd_ring->dequeue, &cycle_state);

	if (!cur_seg) {
		xhci_warn(xhci, "Command ring mismatch, dequeue = %p %llx (dma)\n",
				xhci->cmd_ring->dequeue,
				(unsigned long long)
				xhci_trb_virt_to_dma(xhci->cmd_ring->deq_seg,
					xhci->cmd_ring->dequeue));
		xhci_debug_ring(xhci, xhci->cmd_ring);
		xhci_dbg_ring_ptrs(xhci, xhci->cmd_ring);
		return;
	}

	/* find the command trb matched by cd from command ring */
	for (cmd_trb = xhci->cmd_ring->dequeue;
			cmd_trb != xhci->cmd_ring->enqueue;
			next_trb(xhci, xhci->cmd_ring, &cur_seg, &cmd_trb)) {
		/* If the trb is link trb, continue */
		if (TRB_TYPE_LINK_LE32(cmd_trb->generic.field[3]))
			continue;

		if (cur_cd->cmd_trb == cmd_trb) {

			/* If the command in device's command list, we should
			 * finish it and free the command structure.
			 */
			if (cur_cd->command)
				xhci_complete_cmd_in_cmd_wait_list(xhci,
					cur_cd->command, COMP_CMD_STOP);

			/* get cycle state from the origin command trb */
			cycle_state = le32_to_cpu(cmd_trb->generic.field[3])
				& TRB_CYCLE;

			/* modify the command trb to NO OP command */
			cmd_trb->generic.field[0] = 0;
			cmd_trb->generic.field[1] = 0;
			cmd_trb->generic.field[2] = 0;
			cmd_trb->generic.field[3] = cpu_to_le32(
					TRB_TYPE(TRB_CMD_NOOP) | cycle_state);
			break;
		}
	}
}

static void xhci_cancel_cmd_in_cd_list(struct xhci_hcd *xhci)
{
	struct xhci_cd *cur_cd, *next_cd;

	if (list_empty(&xhci->cancel_cmd_list))
		return;

	list_for_each_entry_safe(cur_cd, next_cd,
			&xhci->cancel_cmd_list, cancel_cmd_list) {
		xhci_cmd_to_noop(xhci, cur_cd);
		list_del(&cur_cd->cancel_cmd_list);
		kfree(cur_cd);
	}
}

/*
 * traversing the cancel_cmd_list. If the command descriptor according
 * to cmd_trb is found, the function free it and return 1, otherwise
 * return 0.
 */
static int xhci_search_cmd_trb_in_cd_list(struct xhci_hcd *xhci,
		union xhci_trb *cmd_trb)
{
	struct xhci_cd *cur_cd, *next_cd;

	if (list_empty(&xhci->cancel_cmd_list))
		return 0;

	list_for_each_entry_safe(cur_cd, next_cd,
			&xhci->cancel_cmd_list, cancel_cmd_list) {
		if (cur_cd->cmd_trb == cmd_trb) {
			if (cur_cd->command)
				xhci_complete_cmd_in_cmd_wait_list(xhci,
					cur_cd->command, COMP_CMD_STOP);
			list_del(&cur_cd->cancel_cmd_list);
			kfree(cur_cd);
			return 1;
		}
	}

	return 0;
}

<<<<<<< HEAD
=======
/*
 * If the cmd_trb_comp_code is COMP_CMD_ABORT, we just check whether the
 * trb pointed by the command ring dequeue pointer is the trb we want to
 * cancel or not. And if the cmd_trb_comp_code is COMP_CMD_STOP, we will
 * traverse the cancel_cmd_list to trun the all of the commands according
 * to command descriptor to NO-OP trb.
 */
static int handle_stopped_cmd_ring(struct xhci_hcd *xhci,
		int cmd_trb_comp_code)
{
	int cur_trb_is_good = 0;

	/* Searching the cmd trb pointed by the command ring dequeue
	 * pointer in command descriptor list. If it is found, free it.
	 */
	cur_trb_is_good = xhci_search_cmd_trb_in_cd_list(xhci,
			xhci->cmd_ring->dequeue);

	if (cmd_trb_comp_code == COMP_CMD_ABORT)
		xhci->cmd_ring_state = CMD_RING_STATE_STOPPED;
	else if (cmd_trb_comp_code == COMP_CMD_STOP) {
		/* traversing the cancel_cmd_list and canceling
		 * the command according to command descriptor
		 */
		xhci_cancel_cmd_in_cd_list(xhci);

		xhci->cmd_ring_state = CMD_RING_STATE_RUNNING;
		/*
		 * ring command ring doorbell again to restart the
		 * command ring
		 */
		if (xhci->cmd_ring->dequeue != xhci->cmd_ring->enqueue)
			xhci_ring_cmd_db(xhci);
	}
	return cur_trb_is_good;
}

>>>>>>> 8861fd33
static void handle_cmd_completion(struct xhci_hcd *xhci,
		struct xhci_event_cmd *event)
{
	int slot_id = TRB_TO_SLOT_ID(le32_to_cpu(event->flags));
	int comp_code = GET_COMP_CODE(le32_to_cpu(event->status));
	u64 cmd_dma;
	dma_addr_t cmd_dequeue_dma;
	struct xhci_input_control_ctx *ctrl_ctx;
	struct xhci_virt_device *virt_dev;
	unsigned int ep_index;
	struct xhci_ring *ep_ring;
	unsigned int ep_state;

	cmd_dma = le64_to_cpu(event->cmd_trb);
	cmd_dequeue_dma = xhci_trb_virt_to_dma(xhci->cmd_ring->deq_seg,
			xhci->cmd_ring->dequeue);
	/* Is the command ring deq ptr out of sync with the deq seg ptr? */
	if (cmd_dequeue_dma == 0) {
		xhci->error_bitmask |= 1 << 4;
		return;
	}
	/* Does the DMA address match our internal dequeue pointer address? */
	if (cmd_dma != (u64) cmd_dequeue_dma) {
		xhci->error_bitmask |= 1 << 5;
		return;
	}

<<<<<<< HEAD
	/*
	 * Command Ring Stopped events point at the xHC's *current* dequeue
	 * pointer, i.e. the next command that will be executed. That TRB may
	 * or may not have been issued yet. Just overwrite all canceled commands
	 * with NOOPs and restart the ring, leaving our internal dequeue pointer
	 * as it is (we will get another event for that position later, when
	 * it has actually been executed).
	 */
	if (comp_code == COMP_CMD_STOP) {
		xhci_cancel_cmd_in_cd_list(xhci);
		xhci->cmd_ring_state = CMD_RING_STATE_RUNNING;
		if (xhci->cmd_ring->dequeue != xhci->cmd_ring->enqueue)
			xhci_ring_cmd_db(xhci);
		return;
	}

	/*
	 * If we aborted a command, we check if it is one of the commands we
	 * meant to cancel. In that case, it will be freed and we just finish
	 * up right here. If we aborted something else instead, we run it
	 * through the normal handlers below. At any rate, the command ring is
	 * stopped now, but the xHC will issue a Command Ring Stopped event
	 * after this that will cause us to restart it.
	 */
	if (comp_code == COMP_CMD_ABORT) {
		xhci->cmd_ring_state = CMD_RING_STATE_STOPPED;
		if (xhci_search_cmd_trb_in_cd_list(xhci,
			xhci->cmd_ring->dequeue)) {
=======
	if ((GET_COMP_CODE(le32_to_cpu(event->status)) == COMP_CMD_ABORT) ||
		(GET_COMP_CODE(le32_to_cpu(event->status)) == COMP_CMD_STOP)) {
		/* If the return value is 0, we think the trb pointed by
		 * command ring dequeue pointer is a good trb. The good
		 * trb means we don't want to cancel the trb, but it have
		 * been stopped by host. So we should handle it normally.
		 * Otherwise, driver should invoke inc_deq() and return.
		 */
		if (handle_stopped_cmd_ring(xhci,
				GET_COMP_CODE(le32_to_cpu(event->status)))) {
>>>>>>> 8861fd33
			inc_deq(xhci, xhci->cmd_ring);
			return;
		}
	}

	switch (le32_to_cpu(xhci->cmd_ring->dequeue->generic.field[3])
		& TRB_TYPE_BITMASK) {
	case TRB_TYPE(TRB_ENABLE_SLOT):
		if (comp_code == COMP_SUCCESS)
			xhci->slot_id = slot_id;
		else
			xhci->slot_id = 0;
		complete(&xhci->addr_dev);
		break;
	case TRB_TYPE(TRB_DISABLE_SLOT):
		if (xhci->devs[slot_id]) {
			if (xhci->quirks & XHCI_EP_LIMIT_QUIRK)
				/* Delete default control endpoint resources */
				xhci_free_device_endpoint_resources(xhci,
						xhci->devs[slot_id], true);
			xhci_free_virt_device(xhci, slot_id);
		}
		break;
	case TRB_TYPE(TRB_CONFIG_EP):
		virt_dev = xhci->devs[slot_id];
		if (handle_cmd_in_cmd_wait_list(xhci, virt_dev, event))
			break;
		/*
		 * Configure endpoint commands can come from the USB core
		 * configuration or alt setting changes, or because the HW
		 * needed an extra configure endpoint command after a reset
		 * endpoint command or streams were being configured.
		 * If the command was for a halted endpoint, the xHCI driver
		 * is not waiting on the configure endpoint command.
		 */
		ctrl_ctx = xhci_get_input_control_ctx(xhci,
				virt_dev->in_ctx);
		/* Input ctx add_flags are the endpoint index plus one */
		ep_index = xhci_last_valid_endpoint(le32_to_cpu(ctrl_ctx->add_flags)) - 1;
		/* A usb_set_interface() call directly after clearing a halted
		 * condition may race on this quirky hardware.  Not worth
		 * worrying about, since this is prototype hardware.  Not sure
		 * if this will work for streams, but streams support was
		 * untested on this prototype.
		 */
		if (xhci->quirks & XHCI_RESET_EP_QUIRK &&
				ep_index != (unsigned int) -1 &&
		    le32_to_cpu(ctrl_ctx->add_flags) - SLOT_FLAG ==
		    le32_to_cpu(ctrl_ctx->drop_flags)) {
			ep_ring = xhci->devs[slot_id]->eps[ep_index].ring;
			ep_state = xhci->devs[slot_id]->eps[ep_index].ep_state;
			if (!(ep_state & EP_HALTED))
				goto bandwidth_change;
			xhci_dbg(xhci, "Completed config ep cmd - "
					"last ep index = %d, state = %d\n",
					ep_index, ep_state);
			/* Clear internal halted state and restart ring(s) */
			xhci->devs[slot_id]->eps[ep_index].ep_state &=
				~EP_HALTED;
			ring_doorbell_for_active_rings(xhci, slot_id, ep_index);
			break;
		}
bandwidth_change:
		xhci_dbg(xhci, "Completed config ep cmd\n");
		xhci->devs[slot_id]->cmd_status = comp_code;
		complete(&xhci->devs[slot_id]->cmd_completion);
		break;
	case TRB_TYPE(TRB_EVAL_CONTEXT):
		virt_dev = xhci->devs[slot_id];
		if (handle_cmd_in_cmd_wait_list(xhci, virt_dev, event))
			break;
		xhci->devs[slot_id]->cmd_status = comp_code;
		complete(&xhci->devs[slot_id]->cmd_completion);
		break;
	case TRB_TYPE(TRB_ADDR_DEV):
		xhci->devs[slot_id]->cmd_status = comp_code;
		complete(&xhci->addr_dev);
		break;
	case TRB_TYPE(TRB_STOP_RING):
		handle_stopped_endpoint(xhci, xhci->cmd_ring->dequeue, event);
		break;
	case TRB_TYPE(TRB_SET_DEQ):
		handle_set_deq_completion(xhci, event, xhci->cmd_ring->dequeue);
		break;
	case TRB_TYPE(TRB_CMD_NOOP):
		break;
	case TRB_TYPE(TRB_RESET_EP):
		handle_reset_ep_completion(xhci, event, xhci->cmd_ring->dequeue);
		break;
	case TRB_TYPE(TRB_RESET_DEV):
		xhci_dbg(xhci, "Completed reset device command.\n");
		slot_id = TRB_TO_SLOT_ID(
			le32_to_cpu(xhci->cmd_ring->dequeue->generic.field[3]));
		virt_dev = xhci->devs[slot_id];
		if (virt_dev)
			handle_cmd_in_cmd_wait_list(xhci, virt_dev, event);
		else
			xhci_warn(xhci, "Reset device command completion "
					"for disabled slot %u\n", slot_id);
		break;
	case TRB_TYPE(TRB_NEC_GET_FW):
		if (!(xhci->quirks & XHCI_NEC_HOST)) {
			xhci->error_bitmask |= 1 << 6;
			break;
		}
		xhci_dbg(xhci, "NEC firmware version %2x.%02x\n",
			 NEC_FW_MAJOR(le32_to_cpu(event->status)),
			 NEC_FW_MINOR(le32_to_cpu(event->status)));
		break;
	default:
		/* Skip over unknown commands on the event ring */
		xhci->error_bitmask |= 1 << 6;
		break;
	}
	inc_deq(xhci, xhci->cmd_ring);
}

static void handle_vendor_event(struct xhci_hcd *xhci,
		union xhci_trb *event)
{
	u32 trb_type;

	trb_type = TRB_FIELD_TO_TYPE(le32_to_cpu(event->generic.field[3]));
	xhci_dbg(xhci, "Vendor specific event TRB type = %u\n", trb_type);
	if (trb_type == TRB_NEC_CMD_COMP && (xhci->quirks & XHCI_NEC_HOST))
		handle_cmd_completion(xhci, &event->event_cmd);
}

/* @port_id: the one-based port ID from the hardware (indexed from array of all
 * port registers -- USB 3.0 and USB 2.0).
 *
 * Returns a zero-based port number, which is suitable for indexing into each of
 * the split roothubs' port arrays and bus state arrays.
 * Add one to it in order to call xhci_find_slot_id_by_port.
 */
static unsigned int find_faked_portnum_from_hw_portnum(struct usb_hcd *hcd,
		struct xhci_hcd *xhci, u32 port_id)
{
	unsigned int i;
	unsigned int num_similar_speed_ports = 0;

	/* port_id from the hardware is 1-based, but port_array[], usb3_ports[],
	 * and usb2_ports are 0-based indexes.  Count the number of similar
	 * speed ports, up to 1 port before this port.
	 */
	for (i = 0; i < (port_id - 1); i++) {
		u8 port_speed = xhci->port_array[i];

		/*
		 * Skip ports that don't have known speeds, or have duplicate
		 * Extended Capabilities port speed entries.
		 */
		if (port_speed == 0 || port_speed == DUPLICATE_ENTRY)
			continue;

		/*
		 * USB 3.0 ports are always under a USB 3.0 hub.  USB 2.0 and
		 * 1.1 ports are under the USB 2.0 hub.  If the port speed
		 * matches the device speed, it's a similar speed port.
		 */
		if ((port_speed == 0x03) == (hcd->speed == HCD_USB3))
			num_similar_speed_ports++;
	}
	return num_similar_speed_ports;
}

static void handle_device_notification(struct xhci_hcd *xhci,
		union xhci_trb *event)
{
	u32 slot_id;
	struct usb_device *udev;

	slot_id = TRB_TO_SLOT_ID(event->generic.field[3]);
	if (!xhci->devs[slot_id]) {
		xhci_warn(xhci, "Device Notification event for "
				"unused slot %u\n", slot_id);
		return;
	}

	xhci_dbg(xhci, "Device Wake Notification event for slot ID %u\n",
			slot_id);
	udev = xhci->devs[slot_id]->udev;
	if (udev && udev->parent)
		usb_wakeup_notification(udev->parent, udev->portnum);
}

static void handle_port_status(struct xhci_hcd *xhci,
		union xhci_trb *event)
{
	struct usb_hcd *hcd = NULL;
	u32 port_id;
	u32 temp, temp1;
	int max_ports;
	int slot_id;
	unsigned int faked_port_index;
	u8 major_revision;
	struct xhci_bus_state *bus_state;
	__le32 __iomem **port_array;
	bool bogus_port_status = false;

	/* Port status change events always have a successful completion code */
	if (GET_COMP_CODE(le32_to_cpu(event->generic.field[2])) != COMP_SUCCESS) {
		xhci_warn(xhci, "WARN: xHC returned failed port status event\n");
		xhci->error_bitmask |= 1 << 8;
	}
	port_id = GET_PORT_ID(le32_to_cpu(event->generic.field[0]));
	xhci_dbg(xhci, "Port Status Change Event for port %d\n", port_id);

	max_ports = HCS_MAX_PORTS(xhci->hcs_params1);
	if ((port_id <= 0) || (port_id > max_ports)) {
		xhci_warn(xhci, "Invalid port id %d\n", port_id);
		bogus_port_status = true;
		goto cleanup;
	}

	/* Figure out which usb_hcd this port is attached to:
	 * is it a USB 3.0 port or a USB 2.0/1.1 port?
	 */
	major_revision = xhci->port_array[port_id - 1];
	if (major_revision == 0) {
		xhci_warn(xhci, "Event for port %u not in "
				"Extended Capabilities, ignoring.\n",
				port_id);
		bogus_port_status = true;
		goto cleanup;
	}
	if (major_revision == DUPLICATE_ENTRY) {
		xhci_warn(xhci, "Event for port %u duplicated in"
				"Extended Capabilities, ignoring.\n",
				port_id);
		bogus_port_status = true;
		goto cleanup;
	}

	/*
	 * Hardware port IDs reported by a Port Status Change Event include USB
	 * 3.0 and USB 2.0 ports.  We want to check if the port has reported a
	 * resume event, but we first need to translate the hardware port ID
	 * into the index into the ports on the correct split roothub, and the
	 * correct bus_state structure.
	 */
	/* Find the right roothub. */
	hcd = xhci_to_hcd(xhci);
	if (!hcd)
		goto cleanup;
	if ((major_revision == 0x03) != (hcd->speed == HCD_USB3))
		hcd = xhci->shared_hcd;
	bus_state = &xhci->bus_state[hcd_index(hcd)];
	if (hcd->speed == HCD_USB3)
		port_array = xhci->usb3_ports;
	else
		port_array = xhci->usb2_ports;
	/* Find the faked port hub number */
	faked_port_index = find_faked_portnum_from_hw_portnum(hcd, xhci,
			port_id);

	temp = xhci_readl(xhci, port_array[faked_port_index]);
	if (hcd->state == HC_STATE_SUSPENDED) {
		xhci_dbg(xhci, "resume root hub\n");
		usb_hcd_resume_root_hub(hcd);
	}

	if ((temp & PORT_PLC) && (temp & PORT_PLS_MASK) == XDEV_RESUME) {
		xhci_dbg(xhci, "port resume event for port %d\n", port_id);

		temp1 = xhci_readl(xhci, &xhci->op_regs->command);
		if (!(temp1 & CMD_RUN)) {
			xhci_warn(xhci, "xHC is not running.\n");
			goto cleanup;
		}

		if (DEV_SUPERSPEED(temp)) {
			xhci_dbg(xhci, "remote wake SS port %d\n", port_id);
			/* Set a flag to say the port signaled remote wakeup,
			 * so we can tell the difference between the end of
			 * device and host initiated resume.
			 */
			bus_state->port_remote_wakeup |= 1 << faked_port_index;
			xhci_test_and_clear_bit(xhci, port_array,
					faked_port_index, PORT_PLC);
			xhci_set_link_state(xhci, port_array, faked_port_index,
						XDEV_U0);
			/* Need to wait until the next link state change
			 * indicates the device is actually in U0.
			 */
			bogus_port_status = true;
			goto cleanup;
		} else {
			xhci_dbg(xhci, "resume HS port %d\n", port_id);
			bus_state->resume_done[faked_port_index] = jiffies +
				msecs_to_jiffies(20);
			set_bit(faked_port_index, &bus_state->resuming_ports);
			mod_timer(&hcd->rh_timer,
				  bus_state->resume_done[faked_port_index]);
			/* Do the rest in GetPortStatus */
		}
	}

	if ((temp & PORT_PLC) && (temp & PORT_PLS_MASK) == XDEV_U0 &&
			DEV_SUPERSPEED(temp)) {
		xhci_dbg(xhci, "resume SS port %d finished\n", port_id);
		/* We've just brought the device into U0 through either the
		 * Resume state after a device remote wakeup, or through the
		 * U3Exit state after a host-initiated resume.  If it's a device
		 * initiated remote wake, don't pass up the link state change,
		 * so the roothub behavior is consistent with external
		 * USB 3.0 hub behavior.
		 */
		slot_id = xhci_find_slot_id_by_port(hcd, xhci,
				faked_port_index + 1);
		if (slot_id && xhci->devs[slot_id])
			xhci_ring_device(xhci, slot_id);
		if (bus_state->port_remote_wakeup & (1 << faked_port_index)) {
			bus_state->port_remote_wakeup &=
				~(1 << faked_port_index);
			xhci_test_and_clear_bit(xhci, port_array,
					faked_port_index, PORT_PLC);
			usb_wakeup_notification(hcd->self.root_hub,
					faked_port_index + 1);
			bogus_port_status = true;
			goto cleanup;
		}
	}

	if (hcd->speed != HCD_USB3)
		xhci_test_and_clear_bit(xhci, port_array, faked_port_index,
					PORT_PLC);

cleanup:
	/* Update event ring dequeue pointer before dropping the lock */
	inc_deq(xhci, xhci->event_ring);

	/* Don't make the USB core poll the roothub if we got a bad port status
	 * change event.  Besides, at that point we can't tell which roothub
	 * (USB 2.0 or USB 3.0) to kick.
	 */
	if (bogus_port_status)
		return;

	/*
	 * xHCI port-status-change events occur when the "or" of all the
	 * status-change bits in the portsc register changes from 0 to 1.
	 * New status changes won't cause an event if any other change
	 * bits are still set.  When an event occurs, switch over to
	 * polling to avoid losing status changes.
	 */
	xhci_dbg(xhci, "%s: starting port polling.\n", __func__);
	set_bit(HCD_FLAG_POLL_RH, &hcd->flags);
	spin_unlock(&xhci->lock);
	/* Pass this up to the core */
	usb_hcd_poll_rh_status(hcd);
	spin_lock(&xhci->lock);
}

/*
 * This TD is defined by the TRBs starting at start_trb in start_seg and ending
 * at end_trb, which may be in another segment.  If the suspect DMA address is a
 * TRB in this TD, this function returns that TRB's segment.  Otherwise it
 * returns 0.
 */
struct xhci_segment *trb_in_td(struct xhci_segment *start_seg,
		union xhci_trb	*start_trb,
		union xhci_trb	*end_trb,
		dma_addr_t	suspect_dma)
{
	dma_addr_t start_dma;
	dma_addr_t end_seg_dma;
	dma_addr_t end_trb_dma;
	struct xhci_segment *cur_seg;

	start_dma = xhci_trb_virt_to_dma(start_seg, start_trb);
	cur_seg = start_seg;

	do {
		if (start_dma == 0)
			return NULL;
		/* We may get an event for a Link TRB in the middle of a TD */
		end_seg_dma = xhci_trb_virt_to_dma(cur_seg,
				&cur_seg->trbs[TRBS_PER_SEGMENT - 1]);
		/* If the end TRB isn't in this segment, this is set to 0 */
		end_trb_dma = xhci_trb_virt_to_dma(cur_seg, end_trb);

		if (end_trb_dma > 0) {
			/* The end TRB is in this segment, so suspect should be here */
			if (start_dma <= end_trb_dma) {
				if (suspect_dma >= start_dma && suspect_dma <= end_trb_dma)
					return cur_seg;
			} else {
				/* Case for one segment with
				 * a TD wrapped around to the top
				 */
				if ((suspect_dma >= start_dma &&
							suspect_dma <= end_seg_dma) ||
						(suspect_dma >= cur_seg->dma &&
						 suspect_dma <= end_trb_dma))
					return cur_seg;
			}
			return NULL;
		} else {
			/* Might still be somewhere in this segment */
			if (suspect_dma >= start_dma && suspect_dma <= end_seg_dma)
				return cur_seg;
		}
		cur_seg = cur_seg->next;
		start_dma = xhci_trb_virt_to_dma(cur_seg, &cur_seg->trbs[0]);
	} while (cur_seg != start_seg);

	return NULL;
}

static void xhci_cleanup_halted_endpoint(struct xhci_hcd *xhci,
		unsigned int slot_id, unsigned int ep_index,
		unsigned int stream_id,
		struct xhci_td *td, union xhci_trb *event_trb)
{
	struct xhci_virt_ep *ep = &xhci->devs[slot_id]->eps[ep_index];
	ep->ep_state |= EP_HALTED;
	ep->stopped_td = td;
	ep->stopped_trb = event_trb;
	ep->stopped_stream = stream_id;

	xhci_queue_reset_ep(xhci, slot_id, ep_index);
	xhci_cleanup_stalled_ring(xhci, td->urb->dev, ep_index);

	ep->stopped_td = NULL;
	ep->stopped_trb = NULL;
	ep->stopped_stream = 0;

	xhci_ring_cmd_db(xhci);
}

/* Check if an error has halted the endpoint ring.  The class driver will
 * cleanup the halt for a non-default control endpoint if we indicate a stall.
 * However, a babble and other errors also halt the endpoint ring, and the class
 * driver won't clear the halt in that case, so we need to issue a Set Transfer
 * Ring Dequeue Pointer command manually.
 */
static int xhci_requires_manual_halt_cleanup(struct xhci_hcd *xhci,
		struct xhci_ep_ctx *ep_ctx,
		unsigned int trb_comp_code)
{
	/* TRB completion codes that may require a manual halt cleanup */
	if (trb_comp_code == COMP_TX_ERR ||
			trb_comp_code == COMP_BABBLE ||
			trb_comp_code == COMP_SPLIT_ERR)
		/* The 0.96 spec says a babbling control endpoint
		 * is not halted. The 0.96 spec says it is.  Some HW
		 * claims to be 0.95 compliant, but it halts the control
		 * endpoint anyway.  Check if a babble halted the
		 * endpoint.
		 */
		if ((ep_ctx->ep_info & cpu_to_le32(EP_STATE_MASK)) ==
		    cpu_to_le32(EP_STATE_HALTED))
			return 1;

	return 0;
}

int xhci_is_vendor_info_code(struct xhci_hcd *xhci, unsigned int trb_comp_code)
{
	if (trb_comp_code >= 224 && trb_comp_code <= 255) {
		/* Vendor defined "informational" completion code,
		 * treat as not-an-error.
		 */
		xhci_dbg(xhci, "Vendor defined info completion code %u\n",
				trb_comp_code);
		xhci_dbg(xhci, "Treating code as success.\n");
		return 1;
	}
	return 0;
}

/*
 * Finish the td processing, remove the td from td list;
 * Return 1 if the urb can be given back.
 */
static int finish_td(struct xhci_hcd *xhci, struct xhci_td *td,
	union xhci_trb *event_trb, struct xhci_transfer_event *event,
	struct xhci_virt_ep *ep, int *status, bool skip)
{
	struct xhci_virt_device *xdev;
	struct xhci_ring *ep_ring;
	unsigned int slot_id;
	int ep_index;
	struct urb *urb = NULL;
	struct xhci_ep_ctx *ep_ctx;
	int ret = 0;
	struct urb_priv	*urb_priv;
	u32 trb_comp_code;

	slot_id = TRB_TO_SLOT_ID(le32_to_cpu(event->flags));
	xdev = xhci->devs[slot_id];
	ep_index = TRB_TO_EP_ID(le32_to_cpu(event->flags)) - 1;
	ep_ring = xhci_dma_to_transfer_ring(ep, le64_to_cpu(event->buffer));
	ep_ctx = xhci_get_ep_ctx(xhci, xdev->out_ctx, ep_index);
	trb_comp_code = GET_COMP_CODE(le32_to_cpu(event->transfer_len));

	if (skip)
		goto td_cleanup;

	if (trb_comp_code == COMP_STOP_INVAL ||
			trb_comp_code == COMP_STOP) {
		/* The Endpoint Stop Command completion will take care of any
		 * stopped TDs.  A stopped TD may be restarted, so don't update
		 * the ring dequeue pointer or take this TD off any lists yet.
		 */
		ep->stopped_td = td;
		ep->stopped_trb = event_trb;
		return 0;
	} else {
		if (trb_comp_code == COMP_STALL) {
			/* The transfer is completed from the driver's
			 * perspective, but we need to issue a set dequeue
			 * command for this stalled endpoint to move the dequeue
			 * pointer past the TD.  We can't do that here because
			 * the halt condition must be cleared first.  Let the
			 * USB class driver clear the stall later.
			 */
			ep->stopped_td = td;
			ep->stopped_trb = event_trb;
			ep->stopped_stream = ep_ring->stream_id;
		} else if (xhci_requires_manual_halt_cleanup(xhci,
					ep_ctx, trb_comp_code)) {
			/* Other types of errors halt the endpoint, but the
			 * class driver doesn't call usb_reset_endpoint() unless
			 * the error is -EPIPE.  Clear the halted status in the
			 * xHCI hardware manually.
			 */
			xhci_cleanup_halted_endpoint(xhci,
					slot_id, ep_index, ep_ring->stream_id,
					td, event_trb);
		} else {
			/* Update ring dequeue pointer */
			while (ep_ring->dequeue != td->last_trb)
				inc_deq(xhci, ep_ring);
			inc_deq(xhci, ep_ring);
		}

td_cleanup:
		/* Clean up the endpoint's TD list */
		urb = td->urb;
		urb_priv = urb->hcpriv;

		/* Do one last check of the actual transfer length.
		 * If the host controller said we transferred more data than
		 * the buffer length, urb->actual_length will be a very big
		 * number (since it's unsigned).  Play it safe and say we didn't
		 * transfer anything.
		 */
		if (urb->actual_length > urb->transfer_buffer_length) {
			xhci_warn(xhci, "URB transfer length is wrong, "
					"xHC issue? req. len = %u, "
					"act. len = %u\n",
					urb->transfer_buffer_length,
					urb->actual_length);
			urb->actual_length = 0;
			if (td->urb->transfer_flags & URB_SHORT_NOT_OK)
				*status = -EREMOTEIO;
			else
				*status = 0;
		}
		list_del_init(&td->td_list);
		/* Was this TD slated to be cancelled but completed anyway? */
		if (!list_empty(&td->cancelled_td_list))
			list_del_init(&td->cancelled_td_list);

		urb_priv->td_cnt++;
		/* Giveback the urb when all the tds are completed */
		if (urb_priv->td_cnt == urb_priv->length) {
			ret = 1;
			if (usb_pipetype(urb->pipe) == PIPE_ISOCHRONOUS) {
				xhci_to_hcd(xhci)->self.bandwidth_isoc_reqs--;
				if (xhci_to_hcd(xhci)->self.bandwidth_isoc_reqs
					== 0) {
					if (xhci->quirks & XHCI_AMD_PLL_FIX)
						usb_amd_quirk_pll_enable();
				}
			}
		}
	}

	return ret;
}

/*
 * Process control tds, update urb status and actual_length.
 */
static int process_ctrl_td(struct xhci_hcd *xhci, struct xhci_td *td,
	union xhci_trb *event_trb, struct xhci_transfer_event *event,
	struct xhci_virt_ep *ep, int *status)
{
	struct xhci_virt_device *xdev;
	struct xhci_ring *ep_ring;
	unsigned int slot_id;
	int ep_index;
	struct xhci_ep_ctx *ep_ctx;
	u32 trb_comp_code;

	slot_id = TRB_TO_SLOT_ID(le32_to_cpu(event->flags));
	xdev = xhci->devs[slot_id];
	ep_index = TRB_TO_EP_ID(le32_to_cpu(event->flags)) - 1;
	ep_ring = xhci_dma_to_transfer_ring(ep, le64_to_cpu(event->buffer));
	ep_ctx = xhci_get_ep_ctx(xhci, xdev->out_ctx, ep_index);
	trb_comp_code = GET_COMP_CODE(le32_to_cpu(event->transfer_len));

	switch (trb_comp_code) {
	case COMP_SUCCESS:
		if (event_trb == ep_ring->dequeue) {
			xhci_warn(xhci, "WARN: Success on ctrl setup TRB "
					"without IOC set??\n");
			*status = -ESHUTDOWN;
		} else if (event_trb != td->last_trb) {
			xhci_warn(xhci, "WARN: Success on ctrl data TRB "
					"without IOC set??\n");
			*status = -ESHUTDOWN;
		} else {
			*status = 0;
		}
		break;
	case COMP_SHORT_TX:
		if (td->urb->transfer_flags & URB_SHORT_NOT_OK)
			*status = -EREMOTEIO;
		else
			*status = 0;
		break;
	case COMP_STOP_INVAL:
	case COMP_STOP:
		return finish_td(xhci, td, event_trb, event, ep, status, false);
	default:
		if (!xhci_requires_manual_halt_cleanup(xhci,
					ep_ctx, trb_comp_code))
			break;
		xhci_dbg(xhci, "TRB error code %u, "
				"halted endpoint index = %u\n",
				trb_comp_code, ep_index);
		/* else fall through */
	case COMP_STALL:
		/* Did we transfer part of the data (middle) phase? */
		if (event_trb != ep_ring->dequeue &&
				event_trb != td->last_trb)
			td->urb->actual_length =
				td->urb->transfer_buffer_length -
				EVENT_TRB_LEN(le32_to_cpu(event->transfer_len));
		else
			td->urb->actual_length = 0;

		xhci_cleanup_halted_endpoint(xhci,
			slot_id, ep_index, 0, td, event_trb);
		return finish_td(xhci, td, event_trb, event, ep, status, true);
	}
	/*
	 * Did we transfer any data, despite the errors that might have
	 * happened?  I.e. did we get past the setup stage?
	 */
	if (event_trb != ep_ring->dequeue) {
		/* The event was for the status stage */
		if (event_trb == td->last_trb) {
			if (td->urb->actual_length != 0) {
				/* Don't overwrite a previously set error code
				 */
				if ((*status == -EINPROGRESS || *status == 0) &&
						(td->urb->transfer_flags
						 & URB_SHORT_NOT_OK))
					/* Did we already see a short data
					 * stage? */
					*status = -EREMOTEIO;
			} else {
				td->urb->actual_length =
					td->urb->transfer_buffer_length;
			}
		} else {
		/* Maybe the event was for the data stage? */
			td->urb->actual_length =
				td->urb->transfer_buffer_length -
				EVENT_TRB_LEN(le32_to_cpu(event->transfer_len));
			xhci_dbg(xhci, "Waiting for status "
					"stage event\n");
			return 0;
		}
	}

	return finish_td(xhci, td, event_trb, event, ep, status, false);
}

/*
 * Process isochronous tds, update urb packet status and actual_length.
 */
static int process_isoc_td(struct xhci_hcd *xhci, struct xhci_td *td,
	union xhci_trb *event_trb, struct xhci_transfer_event *event,
	struct xhci_virt_ep *ep, int *status)
{
	struct xhci_ring *ep_ring;
	struct urb_priv *urb_priv;
	int idx;
	int len = 0;
	union xhci_trb *cur_trb;
	struct xhci_segment *cur_seg;
	struct usb_iso_packet_descriptor *frame;
	u32 trb_comp_code;
	bool skip_td = false;

	ep_ring = xhci_dma_to_transfer_ring(ep, le64_to_cpu(event->buffer));
	trb_comp_code = GET_COMP_CODE(le32_to_cpu(event->transfer_len));
	urb_priv = td->urb->hcpriv;
	idx = urb_priv->td_cnt;
	frame = &td->urb->iso_frame_desc[idx];

	/* handle completion code */
	switch (trb_comp_code) {
	case COMP_SUCCESS:
		if (EVENT_TRB_LEN(le32_to_cpu(event->transfer_len)) == 0) {
			frame->status = 0;
			break;
		}
		if ((xhci->quirks & XHCI_TRUST_TX_LENGTH))
			trb_comp_code = COMP_SHORT_TX;
	case COMP_SHORT_TX:
		frame->status = td->urb->transfer_flags & URB_SHORT_NOT_OK ?
				-EREMOTEIO : 0;
		break;
	case COMP_BW_OVER:
		frame->status = -ECOMM;
		skip_td = true;
		break;
	case COMP_BUFF_OVER:
	case COMP_BABBLE:
		frame->status = -EOVERFLOW;
		skip_td = true;
		break;
	case COMP_DEV_ERR:
	case COMP_STALL:
	case COMP_TX_ERR:
		frame->status = -EPROTO;
		skip_td = true;
		break;
	case COMP_STOP:
	case COMP_STOP_INVAL:
		break;
	default:
		frame->status = -1;
		break;
	}

	if (trb_comp_code == COMP_SUCCESS || skip_td) {
		frame->actual_length = frame->length;
		td->urb->actual_length += frame->length;
	} else {
		for (cur_trb = ep_ring->dequeue,
		     cur_seg = ep_ring->deq_seg; cur_trb != event_trb;
		     next_trb(xhci, ep_ring, &cur_seg, &cur_trb)) {
			if (!TRB_TYPE_NOOP_LE32(cur_trb->generic.field[3]) &&
			    !TRB_TYPE_LINK_LE32(cur_trb->generic.field[3]))
				len += TRB_LEN(le32_to_cpu(cur_trb->generic.field[2]));
		}
		len += TRB_LEN(le32_to_cpu(cur_trb->generic.field[2])) -
			EVENT_TRB_LEN(le32_to_cpu(event->transfer_len));

		if (trb_comp_code != COMP_STOP_INVAL) {
			frame->actual_length = len;
			td->urb->actual_length += len;
		}
	}

	return finish_td(xhci, td, event_trb, event, ep, status, false);
}

static int skip_isoc_td(struct xhci_hcd *xhci, struct xhci_td *td,
			struct xhci_transfer_event *event,
			struct xhci_virt_ep *ep, int *status)
{
	struct xhci_ring *ep_ring;
	struct urb_priv *urb_priv;
	struct usb_iso_packet_descriptor *frame;
	int idx;

	ep_ring = xhci_dma_to_transfer_ring(ep, le64_to_cpu(event->buffer));
	urb_priv = td->urb->hcpriv;
	idx = urb_priv->td_cnt;
	frame = &td->urb->iso_frame_desc[idx];

	/* The transfer is partly done. */
	frame->status = -EXDEV;

	/* calc actual length */
	frame->actual_length = 0;

	/* Update ring dequeue pointer */
	while (ep_ring->dequeue != td->last_trb)
		inc_deq(xhci, ep_ring);
	inc_deq(xhci, ep_ring);

	return finish_td(xhci, td, NULL, event, ep, status, true);
}

/*
 * Process bulk and interrupt tds, update urb status and actual_length.
 */
static int process_bulk_intr_td(struct xhci_hcd *xhci, struct xhci_td *td,
	union xhci_trb *event_trb, struct xhci_transfer_event *event,
	struct xhci_virt_ep *ep, int *status)
{
	struct xhci_ring *ep_ring;
	union xhci_trb *cur_trb;
	struct xhci_segment *cur_seg;
	u32 trb_comp_code;

	ep_ring = xhci_dma_to_transfer_ring(ep, le64_to_cpu(event->buffer));
	trb_comp_code = GET_COMP_CODE(le32_to_cpu(event->transfer_len));

	switch (trb_comp_code) {
	case COMP_SUCCESS:
		/* Double check that the HW transferred everything. */
		if (event_trb != td->last_trb ||
		    EVENT_TRB_LEN(le32_to_cpu(event->transfer_len)) != 0) {
			xhci_warn(xhci, "WARN Successful completion "
					"on short TX\n");
			if (td->urb->transfer_flags & URB_SHORT_NOT_OK)
				*status = -EREMOTEIO;
			else
				*status = 0;
			if ((xhci->quirks & XHCI_TRUST_TX_LENGTH))
				trb_comp_code = COMP_SHORT_TX;
		} else {
			*status = 0;
		}
		break;
	case COMP_SHORT_TX:
		if (td->urb->transfer_flags & URB_SHORT_NOT_OK)
			*status = -EREMOTEIO;
		else
			*status = 0;
		break;
	default:
		/* Others already handled above */
		break;
	}
	if (trb_comp_code == COMP_SHORT_TX)
		xhci_dbg(xhci, "ep %#x - asked for %d bytes, "
				"%d bytes untransferred\n",
				td->urb->ep->desc.bEndpointAddress,
				td->urb->transfer_buffer_length,
				EVENT_TRB_LEN(le32_to_cpu(event->transfer_len)));
	/* Fast path - was this the last TRB in the TD for this URB? */
	if (event_trb == td->last_trb) {
		if (EVENT_TRB_LEN(le32_to_cpu(event->transfer_len)) != 0) {
			td->urb->actual_length =
				td->urb->transfer_buffer_length -
				EVENT_TRB_LEN(le32_to_cpu(event->transfer_len));
			if (td->urb->transfer_buffer_length <
					td->urb->actual_length) {
				xhci_warn(xhci, "HC gave bad length "
						"of %d bytes left\n",
					  EVENT_TRB_LEN(le32_to_cpu(event->transfer_len)));
				td->urb->actual_length = 0;
				if (td->urb->transfer_flags & URB_SHORT_NOT_OK)
					*status = -EREMOTEIO;
				else
					*status = 0;
			}
			/* Don't overwrite a previously set error code */
			if (*status == -EINPROGRESS) {
				if (td->urb->transfer_flags & URB_SHORT_NOT_OK)
					*status = -EREMOTEIO;
				else
					*status = 0;
			}
		} else {
			td->urb->actual_length =
				td->urb->transfer_buffer_length;
			/* Ignore a short packet completion if the
			 * untransferred length was zero.
			 */
			if (*status == -EREMOTEIO)
				*status = 0;
		}
	} else {
		/* Slow path - walk the list, starting from the dequeue
		 * pointer, to get the actual length transferred.
		 */
		td->urb->actual_length = 0;
		for (cur_trb = ep_ring->dequeue, cur_seg = ep_ring->deq_seg;
				cur_trb != event_trb;
				next_trb(xhci, ep_ring, &cur_seg, &cur_trb)) {
			if (!TRB_TYPE_NOOP_LE32(cur_trb->generic.field[3]) &&
			    !TRB_TYPE_LINK_LE32(cur_trb->generic.field[3]))
				td->urb->actual_length +=
					TRB_LEN(le32_to_cpu(cur_trb->generic.field[2]));
		}
		/* If the ring didn't stop on a Link or No-op TRB, add
		 * in the actual bytes transferred from the Normal TRB
		 */
		if (trb_comp_code != COMP_STOP_INVAL)
			td->urb->actual_length +=
				TRB_LEN(le32_to_cpu(cur_trb->generic.field[2])) -
				EVENT_TRB_LEN(le32_to_cpu(event->transfer_len));
	}

	return finish_td(xhci, td, event_trb, event, ep, status, false);
}

/*
 * If this function returns an error condition, it means it got a Transfer
 * event with a corrupted Slot ID, Endpoint ID, or TRB DMA address.
 * At this point, the host controller is probably hosed and should be reset.
 */
static int handle_tx_event(struct xhci_hcd *xhci,
		struct xhci_transfer_event *event)
{
	struct xhci_virt_device *xdev;
	struct xhci_virt_ep *ep;
	struct xhci_ring *ep_ring;
	unsigned int slot_id;
	int ep_index;
	struct xhci_td *td = NULL;
	dma_addr_t event_dma;
	struct xhci_segment *event_seg;
	union xhci_trb *event_trb;
	struct urb *urb = NULL;
	int status = -EINPROGRESS;
	struct urb_priv *urb_priv;
	struct xhci_ep_ctx *ep_ctx;
	struct list_head *tmp;
	u32 trb_comp_code;
	int ret = 0;
	int td_num = 0;

	slot_id = TRB_TO_SLOT_ID(le32_to_cpu(event->flags));
	xdev = xhci->devs[slot_id];
	if (!xdev) {
		xhci_err(xhci, "ERROR Transfer event pointed to bad slot\n");
		xhci_err(xhci, "@%016llx %08x %08x %08x %08x\n",
			 (unsigned long long) xhci_trb_virt_to_dma(
				 xhci->event_ring->deq_seg,
				 xhci->event_ring->dequeue),
			 lower_32_bits(le64_to_cpu(event->buffer)),
			 upper_32_bits(le64_to_cpu(event->buffer)),
			 le32_to_cpu(event->transfer_len),
			 le32_to_cpu(event->flags));
		xhci_dbg(xhci, "Event ring:\n");
		xhci_debug_segment(xhci, xhci->event_ring->deq_seg);
		return -ENODEV;
	}

	/* Endpoint ID is 1 based, our index is zero based */
	ep_index = TRB_TO_EP_ID(le32_to_cpu(event->flags)) - 1;
	ep = &xdev->eps[ep_index];
	ep_ring = xhci_dma_to_transfer_ring(ep, le64_to_cpu(event->buffer));
	ep_ctx = xhci_get_ep_ctx(xhci, xdev->out_ctx, ep_index);
	if (!ep_ring ||
	    (le32_to_cpu(ep_ctx->ep_info) & EP_STATE_MASK) ==
	    EP_STATE_DISABLED) {
		xhci_err(xhci, "ERROR Transfer event for disabled endpoint "
				"or incorrect stream ring\n");
		xhci_err(xhci, "@%016llx %08x %08x %08x %08x\n",
			 (unsigned long long) xhci_trb_virt_to_dma(
				 xhci->event_ring->deq_seg,
				 xhci->event_ring->dequeue),
			 lower_32_bits(le64_to_cpu(event->buffer)),
			 upper_32_bits(le64_to_cpu(event->buffer)),
			 le32_to_cpu(event->transfer_len),
			 le32_to_cpu(event->flags));
		xhci_dbg(xhci, "Event ring:\n");
		xhci_debug_segment(xhci, xhci->event_ring->deq_seg);
		return -ENODEV;
	}

	/* Count current td numbers if ep->skip is set */
	if (ep->skip) {
		list_for_each(tmp, &ep_ring->td_list)
			td_num++;
	}

	event_dma = le64_to_cpu(event->buffer);
	trb_comp_code = GET_COMP_CODE(le32_to_cpu(event->transfer_len));
	/* Look for common error cases */
	switch (trb_comp_code) {
	/* Skip codes that require special handling depending on
	 * transfer type
	 */
	case COMP_SUCCESS:
		if (EVENT_TRB_LEN(le32_to_cpu(event->transfer_len)) == 0)
			break;
		if (xhci->quirks & XHCI_TRUST_TX_LENGTH)
			trb_comp_code = COMP_SHORT_TX;
		else
			xhci_warn(xhci, "WARN Successful completion on short TX: "
					"needs XHCI_TRUST_TX_LENGTH quirk?\n");
	case COMP_SHORT_TX:
		break;
	case COMP_STOP:
		xhci_dbg(xhci, "Stopped on Transfer TRB\n");
		break;
	case COMP_STOP_INVAL:
		xhci_dbg(xhci, "Stopped on No-op or Link TRB\n");
		break;
	case COMP_STALL:
		xhci_dbg(xhci, "Stalled endpoint\n");
		ep->ep_state |= EP_HALTED;
		status = -EPIPE;
		break;
	case COMP_TRB_ERR:
		xhci_warn(xhci, "WARN: TRB error on endpoint\n");
		status = -EILSEQ;
		break;
	case COMP_SPLIT_ERR:
	case COMP_TX_ERR:
		xhci_dbg(xhci, "Transfer error on endpoint\n");
		status = -EPROTO;
		break;
	case COMP_BABBLE:
		xhci_dbg(xhci, "Babble error on endpoint\n");
		status = -EOVERFLOW;
		break;
	case COMP_DB_ERR:
		xhci_warn(xhci, "WARN: HC couldn't access mem fast enough\n");
		status = -ENOSR;
		break;
	case COMP_BW_OVER:
		xhci_warn(xhci, "WARN: bandwidth overrun event on endpoint\n");
		break;
	case COMP_BUFF_OVER:
		xhci_warn(xhci, "WARN: buffer overrun event on endpoint\n");
		break;
	case COMP_UNDERRUN:
		/*
		 * When the Isoch ring is empty, the xHC will generate
		 * a Ring Overrun Event for IN Isoch endpoint or Ring
		 * Underrun Event for OUT Isoch endpoint.
		 */
		xhci_dbg(xhci, "underrun event on endpoint\n");
		if (!list_empty(&ep_ring->td_list))
			xhci_dbg(xhci, "Underrun Event for slot %d ep %d "
					"still with TDs queued?\n",
				 TRB_TO_SLOT_ID(le32_to_cpu(event->flags)),
				 ep_index);
		goto cleanup;
	case COMP_OVERRUN:
		xhci_dbg(xhci, "overrun event on endpoint\n");
		if (!list_empty(&ep_ring->td_list))
			xhci_dbg(xhci, "Overrun Event for slot %d ep %d "
					"still with TDs queued?\n",
				 TRB_TO_SLOT_ID(le32_to_cpu(event->flags)),
				 ep_index);
		goto cleanup;
	case COMP_DEV_ERR:
		xhci_warn(xhci, "WARN: detect an incompatible device");
		status = -EPROTO;
		break;
	case COMP_MISSED_INT:
		/*
		 * When encounter missed service error, one or more isoc tds
		 * may be missed by xHC.
		 * Set skip flag of the ep_ring; Complete the missed tds as
		 * short transfer when process the ep_ring next time.
		 */
		ep->skip = true;
		xhci_dbg(xhci, "Miss service interval error, set skip flag\n");
		goto cleanup;
	default:
		if (xhci_is_vendor_info_code(xhci, trb_comp_code)) {
			status = 0;
			break;
		}
		xhci_warn(xhci, "ERROR Unknown event condition, HC probably "
				"busted\n");
		goto cleanup;
	}

	do {
		/* This TRB should be in the TD at the head of this ring's
		 * TD list.
		 */
		if (list_empty(&ep_ring->td_list)) {
			/*
			 * A stopped endpoint may generate an extra completion
			 * event if the device was suspended.  Don't print
			 * warnings.
			 */
			if (!(trb_comp_code == COMP_STOP ||
						trb_comp_code == COMP_STOP_INVAL)) {
				xhci_warn(xhci, "WARN Event TRB for slot %d ep %d with no TDs queued?\n",
						TRB_TO_SLOT_ID(le32_to_cpu(event->flags)),
						ep_index);
				xhci_dbg(xhci, "Event TRB with TRB type ID %u\n",
						(le32_to_cpu(event->flags) &
						 TRB_TYPE_BITMASK)>>10);
				xhci_print_trb_offsets(xhci, (union xhci_trb *) event);
			}
			if (ep->skip) {
				ep->skip = false;
				xhci_dbg(xhci, "td_list is empty while skip "
						"flag set. Clear skip flag.\n");
			}
			ret = 0;
			goto cleanup;
		}

		/* We've skipped all the TDs on the ep ring when ep->skip set */
		if (ep->skip && td_num == 0) {
			ep->skip = false;
			xhci_dbg(xhci, "All tds on the ep_ring skipped. "
						"Clear skip flag.\n");
			ret = 0;
			goto cleanup;
		}

		td = list_entry(ep_ring->td_list.next, struct xhci_td, td_list);
		if (ep->skip)
			td_num--;

		/* Is this a TRB in the currently executing TD? */
		event_seg = trb_in_td(ep_ring->deq_seg, ep_ring->dequeue,
				td->last_trb, event_dma);

		/*
		 * Skip the Force Stopped Event. The event_trb(event_dma) of FSE
		 * is not in the current TD pointed by ep_ring->dequeue because
		 * that the hardware dequeue pointer still at the previous TRB
		 * of the current TD. The previous TRB maybe a Link TD or the
		 * last TRB of the previous TD. The command completion handle
		 * will take care the rest.
		 */
		if (!event_seg && trb_comp_code == COMP_STOP_INVAL) {
			ret = 0;
			goto cleanup;
		}

		if (!event_seg) {
			if (!ep->skip ||
			    !usb_endpoint_xfer_isoc(&td->urb->ep->desc)) {
				/* Some host controllers give a spurious
				 * successful event after a short transfer.
				 * Ignore it.
				 */
				if ((xhci->quirks & XHCI_SPURIOUS_SUCCESS) && 
						ep_ring->last_td_was_short) {
					ep_ring->last_td_was_short = false;
					ret = 0;
					goto cleanup;
				}
				/* HC is busted, give up! */
				xhci_err(xhci,
					"ERROR Transfer event TRB DMA ptr not "
					"part of current TD\n");
				return -ESHUTDOWN;
			}

			ret = skip_isoc_td(xhci, td, event, ep, &status);
			goto cleanup;
		}
		if (trb_comp_code == COMP_SHORT_TX)
			ep_ring->last_td_was_short = true;
		else
			ep_ring->last_td_was_short = false;

		if (ep->skip) {
			xhci_dbg(xhci, "Found td. Clear skip flag.\n");
			ep->skip = false;
		}

		event_trb = &event_seg->trbs[(event_dma - event_seg->dma) /
						sizeof(*event_trb)];
		/*
		 * No-op TRB should not trigger interrupts.
		 * If event_trb is a no-op TRB, it means the
		 * corresponding TD has been cancelled. Just ignore
		 * the TD.
		 */
		if (TRB_TYPE_NOOP_LE32(event_trb->generic.field[3])) {
			xhci_dbg(xhci,
				 "event_trb is a no-op TRB. Skip it\n");
			goto cleanup;
		}

		/* Now update the urb's actual_length and give back to
		 * the core
		 */
		if (usb_endpoint_xfer_control(&td->urb->ep->desc))
			ret = process_ctrl_td(xhci, td, event_trb, event, ep,
						 &status);
		else if (usb_endpoint_xfer_isoc(&td->urb->ep->desc))
			ret = process_isoc_td(xhci, td, event_trb, event, ep,
						 &status);
		else
			ret = process_bulk_intr_td(xhci, td, event_trb, event,
						 ep, &status);

cleanup:
		/*
		 * Do not update event ring dequeue pointer if ep->skip is set.
		 * Will roll back to continue process missed tds.
		 */
		if (trb_comp_code == COMP_MISSED_INT || !ep->skip) {
			inc_deq(xhci, xhci->event_ring);
		}

		if (ret) {
			urb = td->urb;
			urb_priv = urb->hcpriv;
			/* Leave the TD around for the reset endpoint function
			 * to use(but only if it's not a control endpoint,
			 * since we already queued the Set TR dequeue pointer
			 * command for stalled control endpoints).
			 */
			if (usb_endpoint_xfer_control(&urb->ep->desc) ||
				(trb_comp_code != COMP_STALL &&
					trb_comp_code != COMP_BABBLE))
				xhci_urb_free_priv(xhci, urb_priv);
			else
				kfree(urb_priv);

			usb_hcd_unlink_urb_from_ep(bus_to_hcd(urb->dev->bus), urb);
			if ((urb->actual_length != urb->transfer_buffer_length &&
						(urb->transfer_flags &
						 URB_SHORT_NOT_OK)) ||
					(status != 0 &&
					 !usb_endpoint_xfer_isoc(&urb->ep->desc)))
				xhci_dbg(xhci, "Giveback URB %p, len = %d, "
						"expected = %x, status = %d\n",
						urb, urb->actual_length,
						urb->transfer_buffer_length,
						status);
			spin_unlock(&xhci->lock);
			/* EHCI, UHCI, and OHCI always unconditionally set the
			 * urb->status of an isochronous endpoint to 0.
			 */
			if (usb_pipetype(urb->pipe) == PIPE_ISOCHRONOUS)
				status = 0;
			usb_hcd_giveback_urb(bus_to_hcd(urb->dev->bus), urb, status);
			spin_lock(&xhci->lock);
		}

	/*
	 * If ep->skip is set, it means there are missed tds on the
	 * endpoint ring need to take care of.
	 * Process them as short transfer until reach the td pointed by
	 * the event.
	 */
	} while (ep->skip && trb_comp_code != COMP_MISSED_INT);

	return 0;
}

/*
 * This function handles all OS-owned events on the event ring.  It may drop
 * xhci->lock between event processing (e.g. to pass up port status changes).
 * Returns >0 for "possibly more events to process" (caller should call again),
 * otherwise 0 if done.  In future, <0 returns should indicate error code.
 */
static int xhci_handle_event(struct xhci_hcd *xhci)
{
	union xhci_trb *event;
	int update_ptrs = 1;
	int ret;

	if (!xhci->event_ring || !xhci->event_ring->dequeue) {
		xhci->error_bitmask |= 1 << 1;
		return 0;
	}

	event = xhci->event_ring->dequeue;
	/* Does the HC or OS own the TRB? */
	if ((le32_to_cpu(event->event_cmd.flags) & TRB_CYCLE) !=
	    xhci->event_ring->cycle_state) {
		xhci->error_bitmask |= 1 << 2;
		return 0;
	}

	/*
	 * Barrier between reading the TRB_CYCLE (valid) flag above and any
	 * speculative reads of the event's flags/data below.
	 */
	rmb();
	/* FIXME: Handle more event types. */
	switch ((le32_to_cpu(event->event_cmd.flags) & TRB_TYPE_BITMASK)) {
	case TRB_TYPE(TRB_COMPLETION):
		handle_cmd_completion(xhci, &event->event_cmd);
		break;
	case TRB_TYPE(TRB_PORT_STATUS):
		handle_port_status(xhci, event);
		update_ptrs = 0;
		break;
	case TRB_TYPE(TRB_TRANSFER):
		ret = handle_tx_event(xhci, &event->trans_event);
		if (ret < 0)
			xhci->error_bitmask |= 1 << 9;
		else
			update_ptrs = 0;
		break;
	case TRB_TYPE(TRB_DEV_NOTE):
		handle_device_notification(xhci, event);
		break;
	default:
		if ((le32_to_cpu(event->event_cmd.flags) & TRB_TYPE_BITMASK) >=
		    TRB_TYPE(48))
			handle_vendor_event(xhci, event);
		else
			xhci->error_bitmask |= 1 << 3;
	}
	/* Any of the above functions may drop and re-acquire the lock, so check
	 * to make sure a watchdog timer didn't mark the host as non-responsive.
	 */
	if (xhci->xhc_state & XHCI_STATE_DYING) {
		xhci_dbg(xhci, "xHCI host dying, returning from "
				"event handler.\n");
		return 0;
	}

	if (update_ptrs)
		/* Update SW event ring dequeue pointer */
		inc_deq(xhci, xhci->event_ring);

	/* Are there more items on the event ring?  Caller will call us again to
	 * check.
	 */
	return 1;
}

/*
 * xHCI spec says we can get an interrupt, and if the HC has an error condition,
 * we might get bad data out of the event ring.  Section 4.10.2.7 has a list of
 * indicators of an event TRB error, but we check the status *first* to be safe.
 */
irqreturn_t xhci_irq(struct usb_hcd *hcd)
{
	struct xhci_hcd *xhci = hcd_to_xhci(hcd);
	u32 status;
	union xhci_trb *trb;
	u64 temp_64;
	union xhci_trb *event_ring_deq;
	dma_addr_t deq;

	spin_lock(&xhci->lock);
	trb = xhci->event_ring->dequeue;
	/* Check if the xHC generated the interrupt, or the irq is shared */
	status = xhci_readl(xhci, &xhci->op_regs->status);
	if (status == 0xffffffff)
		goto hw_died;

	if (!(status & STS_EINT)) {
		spin_unlock(&xhci->lock);
		return IRQ_NONE;
	}
	if (status & STS_FATAL) {
		xhci_warn(xhci, "WARNING: Host System Error\n");
		xhci_halt(xhci);
hw_died:
		spin_unlock(&xhci->lock);
		return -ESHUTDOWN;
	}

	/*
	 * Clear the op reg interrupt status first,
	 * so we can receive interrupts from other MSI-X interrupters.
	 * Write 1 to clear the interrupt status.
	 */
	status |= STS_EINT;
	xhci_writel(xhci, status, &xhci->op_regs->status);
	/* FIXME when MSI-X is supported and there are multiple vectors */
	/* Clear the MSI-X event interrupt status */

	if (hcd->irq) {
		u32 irq_pending;
		/* Acknowledge the PCI interrupt */
		irq_pending = xhci_readl(xhci, &xhci->ir_set->irq_pending);
		irq_pending |= IMAN_IP;
		xhci_writel(xhci, irq_pending, &xhci->ir_set->irq_pending);
	}

	if (xhci->xhc_state & XHCI_STATE_DYING) {
		xhci_dbg(xhci, "xHCI dying, ignoring interrupt. "
				"Shouldn't IRQs be disabled?\n");
		/* Clear the event handler busy flag (RW1C);
		 * the event ring should be empty.
		 */
		temp_64 = xhci_read_64(xhci, &xhci->ir_set->erst_dequeue);
		xhci_write_64(xhci, temp_64 | ERST_EHB,
				&xhci->ir_set->erst_dequeue);
		spin_unlock(&xhci->lock);

		return IRQ_HANDLED;
	}

	event_ring_deq = xhci->event_ring->dequeue;
	/* FIXME this should be a delayed service routine
	 * that clears the EHB.
	 */
	while (xhci_handle_event(xhci) > 0) {}

	temp_64 = xhci_read_64(xhci, &xhci->ir_set->erst_dequeue);
	/* If necessary, update the HW's version of the event ring deq ptr. */
	if (event_ring_deq != xhci->event_ring->dequeue) {
		deq = xhci_trb_virt_to_dma(xhci->event_ring->deq_seg,
				xhci->event_ring->dequeue);
		if (deq == 0)
			xhci_warn(xhci, "WARN something wrong with SW event "
					"ring dequeue ptr.\n");
		/* Update HC event ring dequeue pointer */
		temp_64 &= ERST_PTR_MASK;
		temp_64 |= ((u64) deq & (u64) ~ERST_PTR_MASK);
	}

	/* Clear the event handler busy flag (RW1C); event ring is empty. */
	temp_64 |= ERST_EHB;
	xhci_write_64(xhci, temp_64, &xhci->ir_set->erst_dequeue);

	spin_unlock(&xhci->lock);

	return IRQ_HANDLED;
}

irqreturn_t xhci_msi_irq(int irq, struct usb_hcd *hcd)
{
	return xhci_irq(hcd);
}

/****		Endpoint Ring Operations	****/

/*
 * Generic function for queueing a TRB on a ring.
 * The caller must have checked to make sure there's room on the ring.
 *
 * @more_trbs_coming:	Will you enqueue more TRBs before calling
 *			prepare_transfer()?
 */
static void queue_trb(struct xhci_hcd *xhci, struct xhci_ring *ring,
		bool more_trbs_coming,
		u32 field1, u32 field2, u32 field3, u32 field4)
{
	struct xhci_generic_trb *trb;

	trb = &ring->enqueue->generic;
	trb->field[0] = cpu_to_le32(field1);
	trb->field[1] = cpu_to_le32(field2);
	trb->field[2] = cpu_to_le32(field3);
	trb->field[3] = cpu_to_le32(field4);
	inc_enq(xhci, ring, more_trbs_coming);
}

/*
 * Does various checks on the endpoint ring, and makes it ready to queue num_trbs.
 * FIXME allocate segments if the ring is full.
 */
static int prepare_ring(struct xhci_hcd *xhci, struct xhci_ring *ep_ring,
		u32 ep_state, unsigned int num_trbs, gfp_t mem_flags)
{
	unsigned int num_trbs_needed;

	/* Make sure the endpoint has been added to xHC schedule */
	switch (ep_state) {
	case EP_STATE_DISABLED:
		/*
		 * USB core changed config/interfaces without notifying us,
		 * or hardware is reporting the wrong state.
		 */
		xhci_warn(xhci, "WARN urb submitted to disabled ep\n");
		return -ENOENT;
	case EP_STATE_ERROR:
		xhci_warn(xhci, "WARN waiting for error on ep to be cleared\n");
		/* FIXME event handling code for error needs to clear it */
		/* XXX not sure if this should be -ENOENT or not */
		return -EINVAL;
	case EP_STATE_HALTED:
		xhci_dbg(xhci, "WARN halted endpoint, queueing URB anyway.\n");
	case EP_STATE_STOPPED:
	case EP_STATE_RUNNING:
		break;
	default:
		xhci_err(xhci, "ERROR unknown endpoint state for ep\n");
		/*
		 * FIXME issue Configure Endpoint command to try to get the HC
		 * back into a known state.
		 */
		return -EINVAL;
	}

	while (1) {
		if (room_on_ring(xhci, ep_ring, num_trbs))
			break;

		if (ep_ring == xhci->cmd_ring) {
			xhci_err(xhci, "Do not support expand command ring\n");
			return -ENOMEM;
		}

		xhci_dbg(xhci, "ERROR no room on ep ring, "
					"try ring expansion\n");
		num_trbs_needed = num_trbs - ep_ring->num_trbs_free;
		if (xhci_ring_expansion(xhci, ep_ring, num_trbs_needed,
					mem_flags)) {
			xhci_err(xhci, "Ring expansion failed\n");
			return -ENOMEM;
		}
	};

	if (enqueue_is_link_trb(ep_ring)) {
		struct xhci_ring *ring = ep_ring;
		union xhci_trb *next;

		next = ring->enqueue;

		while (last_trb(xhci, ring, ring->enq_seg, next)) {
			/* If we're not dealing with 0.95 hardware or isoc rings
			 * on AMD 0.96 host, clear the chain bit.
			 */
			if (!xhci_link_trb_quirk(xhci) &&
					!(ring->type == TYPE_ISOC &&
					 (xhci->quirks & XHCI_AMD_0x96_HOST)))
				next->link.control &= cpu_to_le32(~TRB_CHAIN);
			else
				next->link.control |= cpu_to_le32(TRB_CHAIN);

			wmb();
			next->link.control ^= cpu_to_le32(TRB_CYCLE);

			/* Toggle the cycle bit after the last ring segment. */
			if (last_trb_on_last_seg(xhci, ring, ring->enq_seg, next)) {
				ring->cycle_state = (ring->cycle_state ? 0 : 1);
			}
			ring->enq_seg = ring->enq_seg->next;
			ring->enqueue = ring->enq_seg->trbs;
			next = ring->enqueue;
		}
	}

	return 0;
}

static int prepare_transfer(struct xhci_hcd *xhci,
		struct xhci_virt_device *xdev,
		unsigned int ep_index,
		unsigned int stream_id,
		unsigned int num_trbs,
		struct urb *urb,
		unsigned int td_index,
		gfp_t mem_flags)
{
	int ret;
	struct urb_priv *urb_priv;
	struct xhci_td	*td;
	struct xhci_ring *ep_ring;
	struct xhci_ep_ctx *ep_ctx = xhci_get_ep_ctx(xhci, xdev->out_ctx, ep_index);

	ep_ring = xhci_stream_id_to_ring(xdev, ep_index, stream_id);
	if (!ep_ring) {
		xhci_dbg(xhci, "Can't prepare ring for bad stream ID %u\n",
				stream_id);
		return -EINVAL;
	}

	ret = prepare_ring(xhci, ep_ring,
			   le32_to_cpu(ep_ctx->ep_info) & EP_STATE_MASK,
			   num_trbs, mem_flags);
	if (ret)
		return ret;

	urb_priv = urb->hcpriv;
	td = urb_priv->td[td_index];

	INIT_LIST_HEAD(&td->td_list);
	INIT_LIST_HEAD(&td->cancelled_td_list);

	if (td_index == 0) {
		ret = usb_hcd_link_urb_to_ep(bus_to_hcd(urb->dev->bus), urb);
		if (unlikely(ret))
			return ret;
	}

	td->urb = urb;
	/* Add this TD to the tail of the endpoint ring's TD list */
	list_add_tail(&td->td_list, &ep_ring->td_list);
	td->start_seg = ep_ring->enq_seg;
	td->first_trb = ep_ring->enqueue;

	urb_priv->td[td_index] = td;

	return 0;
}

static unsigned int count_sg_trbs_needed(struct xhci_hcd *xhci, struct urb *urb)
{
	int num_sgs, num_trbs, running_total, temp, i;
	struct scatterlist *sg;

	sg = NULL;
	num_sgs = urb->num_mapped_sgs;
	temp = urb->transfer_buffer_length;

	num_trbs = 0;
	for_each_sg(urb->sg, sg, num_sgs, i) {
		unsigned int len = sg_dma_len(sg);

		/* Scatter gather list entries may cross 64KB boundaries */
		running_total = TRB_MAX_BUFF_SIZE -
			(sg_dma_address(sg) & (TRB_MAX_BUFF_SIZE - 1));
		running_total &= TRB_MAX_BUFF_SIZE - 1;
		if (running_total != 0)
			num_trbs++;

		/* How many more 64KB chunks to transfer, how many more TRBs? */
		while (running_total < sg_dma_len(sg) && running_total < temp) {
			num_trbs++;
			running_total += TRB_MAX_BUFF_SIZE;
		}
		len = min_t(int, len, temp);
		temp -= len;
		if (temp == 0)
			break;
	}
	return num_trbs;
}

static void check_trb_math(struct urb *urb, int num_trbs, int running_total)
{
	if (num_trbs != 0)
		dev_err(&urb->dev->dev, "%s - ep %#x - Miscalculated number of "
				"TRBs, %d left\n", __func__,
				urb->ep->desc.bEndpointAddress, num_trbs);
	if (running_total != urb->transfer_buffer_length)
		dev_err(&urb->dev->dev, "%s - ep %#x - Miscalculated tx length, "
				"queued %#x (%d), asked for %#x (%d)\n",
				__func__,
				urb->ep->desc.bEndpointAddress,
				running_total, running_total,
				urb->transfer_buffer_length,
				urb->transfer_buffer_length);
}

static void giveback_first_trb(struct xhci_hcd *xhci, int slot_id,
		unsigned int ep_index, unsigned int stream_id, int start_cycle,
		struct xhci_generic_trb *start_trb)
{
	/*
	 * Pass all the TRBs to the hardware at once and make sure this write
	 * isn't reordered.
	 */
	wmb();
	if (start_cycle)
		start_trb->field[3] |= cpu_to_le32(start_cycle);
	else
		start_trb->field[3] &= cpu_to_le32(~TRB_CYCLE);
	xhci_ring_ep_doorbell(xhci, slot_id, ep_index, stream_id);
}

/*
 * xHCI uses normal TRBs for both bulk and interrupt.  When the interrupt
 * endpoint is to be serviced, the xHC will consume (at most) one TD.  A TD
 * (comprised of sg list entries) can take several service intervals to
 * transmit.
 */
int xhci_queue_intr_tx(struct xhci_hcd *xhci, gfp_t mem_flags,
		struct urb *urb, int slot_id, unsigned int ep_index)
{
	struct xhci_ep_ctx *ep_ctx = xhci_get_ep_ctx(xhci,
			xhci->devs[slot_id]->out_ctx, ep_index);
	int xhci_interval;
	int ep_interval;

	xhci_interval = EP_INTERVAL_TO_UFRAMES(le32_to_cpu(ep_ctx->ep_info));
	ep_interval = urb->interval;
	/* Convert to microframes */
	if (urb->dev->speed == USB_SPEED_LOW ||
			urb->dev->speed == USB_SPEED_FULL)
		ep_interval *= 8;
	/* FIXME change this to a warning and a suggestion to use the new API
	 * to set the polling interval (once the API is added).
	 */
	if (xhci_interval != ep_interval) {
		if (printk_ratelimit())
			dev_dbg(&urb->dev->dev, "Driver uses different interval"
					" (%d microframe%s) than xHCI "
					"(%d microframe%s)\n",
					ep_interval,
					ep_interval == 1 ? "" : "s",
					xhci_interval,
					xhci_interval == 1 ? "" : "s");
		urb->interval = xhci_interval;
		/* Convert back to frames for LS/FS devices */
		if (urb->dev->speed == USB_SPEED_LOW ||
				urb->dev->speed == USB_SPEED_FULL)
			urb->interval /= 8;
	}
	return xhci_queue_bulk_tx(xhci, mem_flags, urb, slot_id, ep_index);
}

/*
 * The TD size is the number of bytes remaining in the TD (including this TRB),
 * right shifted by 10.
 * It must fit in bits 21:17, so it can't be bigger than 31.
 */
static u32 xhci_td_remainder(unsigned int remainder)
{
	u32 max = (1 << (21 - 17 + 1)) - 1;

	if ((remainder >> 10) >= max)
		return max << 17;
	else
		return (remainder >> 10) << 17;
}

/*
 * For xHCI 1.0 host controllers, TD size is the number of max packet sized
 * packets remaining in the TD (*not* including this TRB).
 *
 * Total TD packet count = total_packet_count =
 *     DIV_ROUND_UP(TD size in bytes / wMaxPacketSize)
 *
 * Packets transferred up to and including this TRB = packets_transferred =
 *     rounddown(total bytes transferred including this TRB / wMaxPacketSize)
 *
 * TD size = total_packet_count - packets_transferred
 *
 * It must fit in bits 21:17, so it can't be bigger than 31.
 * The last TRB in a TD must have the TD size set to zero.
 */
static u32 xhci_v1_0_td_remainder(int running_total, int trb_buff_len,
		unsigned int total_packet_count, struct urb *urb,
		unsigned int num_trbs_left)
{
	int packets_transferred;

	/* One TRB with a zero-length data packet. */
	if (num_trbs_left == 0 || (running_total == 0 && trb_buff_len == 0))
		return 0;

	/* All the TRB queueing functions don't count the current TRB in
	 * running_total.
	 */
	packets_transferred = (running_total + trb_buff_len) /
		GET_MAX_PACKET(usb_endpoint_maxp(&urb->ep->desc));

	if ((total_packet_count - packets_transferred) > 31)
		return 31 << 17;
	return (total_packet_count - packets_transferred) << 17;
}

static int queue_bulk_sg_tx(struct xhci_hcd *xhci, gfp_t mem_flags,
		struct urb *urb, int slot_id, unsigned int ep_index)
{
	struct xhci_ring *ep_ring;
	unsigned int num_trbs;
	struct urb_priv *urb_priv;
	struct xhci_td *td;
	struct scatterlist *sg;
	int num_sgs;
	int trb_buff_len, this_sg_len, running_total;
	unsigned int total_packet_count;
	bool first_trb;
	u64 addr;
	bool more_trbs_coming;

	struct xhci_generic_trb *start_trb;
	int start_cycle;

	ep_ring = xhci_urb_to_transfer_ring(xhci, urb);
	if (!ep_ring)
		return -EINVAL;

	num_trbs = count_sg_trbs_needed(xhci, urb);
	num_sgs = urb->num_mapped_sgs;
	total_packet_count = DIV_ROUND_UP(urb->transfer_buffer_length,
			usb_endpoint_maxp(&urb->ep->desc));

	trb_buff_len = prepare_transfer(xhci, xhci->devs[slot_id],
			ep_index, urb->stream_id,
			num_trbs, urb, 0, mem_flags);
	if (trb_buff_len < 0)
		return trb_buff_len;

	urb_priv = urb->hcpriv;
	td = urb_priv->td[0];

	/*
	 * Don't give the first TRB to the hardware (by toggling the cycle bit)
	 * until we've finished creating all the other TRBs.  The ring's cycle
	 * state may change as we enqueue the other TRBs, so save it too.
	 */
	start_trb = &ep_ring->enqueue->generic;
	start_cycle = ep_ring->cycle_state;

	running_total = 0;
	/*
	 * How much data is in the first TRB?
	 *
	 * There are three forces at work for TRB buffer pointers and lengths:
	 * 1. We don't want to walk off the end of this sg-list entry buffer.
	 * 2. The transfer length that the driver requested may be smaller than
	 *    the amount of memory allocated for this scatter-gather list.
	 * 3. TRBs buffers can't cross 64KB boundaries.
	 */
	sg = urb->sg;
	addr = (u64) sg_dma_address(sg);
	this_sg_len = sg_dma_len(sg);
	trb_buff_len = TRB_MAX_BUFF_SIZE - (addr & (TRB_MAX_BUFF_SIZE - 1));
	trb_buff_len = min_t(int, trb_buff_len, this_sg_len);
	if (trb_buff_len > urb->transfer_buffer_length)
		trb_buff_len = urb->transfer_buffer_length;

	first_trb = true;
	/* Queue the first TRB, even if it's zero-length */
	do {
		u32 field = 0;
		u32 length_field = 0;
		u32 remainder = 0;

		/* Don't change the cycle bit of the first TRB until later */
		if (first_trb) {
			first_trb = false;
			if (start_cycle == 0)
				field |= 0x1;
		} else
			field |= ep_ring->cycle_state;

		/* Chain all the TRBs together; clear the chain bit in the last
		 * TRB to indicate it's the last TRB in the chain.
		 */
		if (num_trbs > 1) {
			field |= TRB_CHAIN;
		} else {
			/* FIXME - add check for ZERO_PACKET flag before this */
			td->last_trb = ep_ring->enqueue;
			field |= TRB_IOC;
		}

		/* Only set interrupt on short packet for IN endpoints */
		if (usb_urb_dir_in(urb))
			field |= TRB_ISP;

		if (TRB_MAX_BUFF_SIZE -
				(addr & (TRB_MAX_BUFF_SIZE - 1)) < trb_buff_len) {
			xhci_warn(xhci, "WARN: sg dma xfer crosses 64KB boundaries!\n");
			xhci_dbg(xhci, "Next boundary at %#x, end dma = %#x\n",
					(unsigned int) (addr + TRB_MAX_BUFF_SIZE) & ~(TRB_MAX_BUFF_SIZE - 1),
					(unsigned int) addr + trb_buff_len);
		}

		/* Set the TRB length, TD size, and interrupter fields. */
		if (xhci->hci_version < 0x100) {
			remainder = xhci_td_remainder(
					urb->transfer_buffer_length -
					running_total);
		} else {
			remainder = xhci_v1_0_td_remainder(running_total,
					trb_buff_len, total_packet_count, urb,
					num_trbs - 1);
		}
		length_field = TRB_LEN(trb_buff_len) |
			remainder |
			TRB_INTR_TARGET(0);

		if (num_trbs > 1)
			more_trbs_coming = true;
		else
			more_trbs_coming = false;
		queue_trb(xhci, ep_ring, more_trbs_coming,
				lower_32_bits(addr),
				upper_32_bits(addr),
				length_field,
				field | TRB_TYPE(TRB_NORMAL));
		--num_trbs;
		running_total += trb_buff_len;

		/* Calculate length for next transfer --
		 * Are we done queueing all the TRBs for this sg entry?
		 */
		this_sg_len -= trb_buff_len;
		if (this_sg_len == 0) {
			--num_sgs;
			if (num_sgs == 0)
				break;
			sg = sg_next(sg);
			addr = (u64) sg_dma_address(sg);
			this_sg_len = sg_dma_len(sg);
		} else {
			addr += trb_buff_len;
		}

		trb_buff_len = TRB_MAX_BUFF_SIZE -
			(addr & (TRB_MAX_BUFF_SIZE - 1));
		trb_buff_len = min_t(int, trb_buff_len, this_sg_len);
		if (running_total + trb_buff_len > urb->transfer_buffer_length)
			trb_buff_len =
				urb->transfer_buffer_length - running_total;
	} while (running_total < urb->transfer_buffer_length);

	check_trb_math(urb, num_trbs, running_total);
	giveback_first_trb(xhci, slot_id, ep_index, urb->stream_id,
			start_cycle, start_trb);
	return 0;
}

/* This is very similar to what ehci-q.c qtd_fill() does */
int xhci_queue_bulk_tx(struct xhci_hcd *xhci, gfp_t mem_flags,
		struct urb *urb, int slot_id, unsigned int ep_index)
{
	struct xhci_ring *ep_ring;
	struct urb_priv *urb_priv;
	struct xhci_td *td;
	int num_trbs;
	struct xhci_generic_trb *start_trb;
	bool first_trb;
	bool more_trbs_coming;
	int start_cycle;
	u32 field, length_field;

	int running_total, trb_buff_len, ret;
	unsigned int total_packet_count;
	u64 addr;

	if (urb->num_sgs)
		return queue_bulk_sg_tx(xhci, mem_flags, urb, slot_id, ep_index);

	ep_ring = xhci_urb_to_transfer_ring(xhci, urb);
	if (!ep_ring)
		return -EINVAL;

	num_trbs = 0;
	/* How much data is (potentially) left before the 64KB boundary? */
	running_total = TRB_MAX_BUFF_SIZE -
		(urb->transfer_dma & (TRB_MAX_BUFF_SIZE - 1));
	running_total &= TRB_MAX_BUFF_SIZE - 1;

	/* If there's some data on this 64KB chunk, or we have to send a
	 * zero-length transfer, we need at least one TRB
	 */
	if (running_total != 0 || urb->transfer_buffer_length == 0)
		num_trbs++;
	/* How many more 64KB chunks to transfer, how many more TRBs? */
	while (running_total < urb->transfer_buffer_length) {
		num_trbs++;
		running_total += TRB_MAX_BUFF_SIZE;
	}
	/* FIXME: this doesn't deal with URB_ZERO_PACKET - need one more */

	ret = prepare_transfer(xhci, xhci->devs[slot_id],
			ep_index, urb->stream_id,
			num_trbs, urb, 0, mem_flags);
	if (ret < 0)
		return ret;

	urb_priv = urb->hcpriv;
	td = urb_priv->td[0];

	/*
	 * Don't give the first TRB to the hardware (by toggling the cycle bit)
	 * until we've finished creating all the other TRBs.  The ring's cycle
	 * state may change as we enqueue the other TRBs, so save it too.
	 */
	start_trb = &ep_ring->enqueue->generic;
	start_cycle = ep_ring->cycle_state;

	running_total = 0;
	total_packet_count = DIV_ROUND_UP(urb->transfer_buffer_length,
			usb_endpoint_maxp(&urb->ep->desc));
	/* How much data is in the first TRB? */
	addr = (u64) urb->transfer_dma;
	trb_buff_len = TRB_MAX_BUFF_SIZE -
		(urb->transfer_dma & (TRB_MAX_BUFF_SIZE - 1));
	if (trb_buff_len > urb->transfer_buffer_length)
		trb_buff_len = urb->transfer_buffer_length;

	first_trb = true;

	/* Queue the first TRB, even if it's zero-length */
	do {
		u32 remainder = 0;
		field = 0;

		/* Don't change the cycle bit of the first TRB until later */
		if (first_trb) {
			first_trb = false;
			if (start_cycle == 0)
				field |= 0x1;
		} else
			field |= ep_ring->cycle_state;

		/* Chain all the TRBs together; clear the chain bit in the last
		 * TRB to indicate it's the last TRB in the chain.
		 */
		if (num_trbs > 1) {
			field |= TRB_CHAIN;
		} else {
			/* FIXME - add check for ZERO_PACKET flag before this */
			td->last_trb = ep_ring->enqueue;
			field |= TRB_IOC;
		}

		/* Only set interrupt on short packet for IN endpoints */
		if (usb_urb_dir_in(urb))
			field |= TRB_ISP;

		/* Set the TRB length, TD size, and interrupter fields. */
		if (xhci->hci_version < 0x100) {
			remainder = xhci_td_remainder(
					urb->transfer_buffer_length -
					running_total);
		} else {
			remainder = xhci_v1_0_td_remainder(running_total,
					trb_buff_len, total_packet_count, urb,
					num_trbs - 1);
		}
		length_field = TRB_LEN(trb_buff_len) |
			remainder |
			TRB_INTR_TARGET(0);

		if (num_trbs > 1)
			more_trbs_coming = true;
		else
			more_trbs_coming = false;
		queue_trb(xhci, ep_ring, more_trbs_coming,
				lower_32_bits(addr),
				upper_32_bits(addr),
				length_field,
				field | TRB_TYPE(TRB_NORMAL));
		--num_trbs;
		running_total += trb_buff_len;

		/* Calculate length for next transfer */
		addr += trb_buff_len;
		trb_buff_len = urb->transfer_buffer_length - running_total;
		if (trb_buff_len > TRB_MAX_BUFF_SIZE)
			trb_buff_len = TRB_MAX_BUFF_SIZE;
	} while (running_total < urb->transfer_buffer_length);

	check_trb_math(urb, num_trbs, running_total);
	giveback_first_trb(xhci, slot_id, ep_index, urb->stream_id,
			start_cycle, start_trb);
	return 0;
}

/* Caller must have locked xhci->lock */
int xhci_queue_ctrl_tx(struct xhci_hcd *xhci, gfp_t mem_flags,
		struct urb *urb, int slot_id, unsigned int ep_index)
{
	struct xhci_ring *ep_ring;
	int num_trbs;
	int ret;
	struct usb_ctrlrequest *setup;
	struct xhci_generic_trb *start_trb;
	int start_cycle;
	u32 field, length_field;
	struct urb_priv *urb_priv;
	struct xhci_td *td;

	ep_ring = xhci_urb_to_transfer_ring(xhci, urb);
	if (!ep_ring)
		return -EINVAL;

	/*
	 * Need to copy setup packet into setup TRB, so we can't use the setup
	 * DMA address.
	 */
	if (!urb->setup_packet)
		return -EINVAL;

	/* 1 TRB for setup, 1 for status */
	num_trbs = 2;
	/*
	 * Don't need to check if we need additional event data and normal TRBs,
	 * since data in control transfers will never get bigger than 16MB
	 * XXX: can we get a buffer that crosses 64KB boundaries?
	 */
	if (urb->transfer_buffer_length > 0)
		num_trbs++;
	ret = prepare_transfer(xhci, xhci->devs[slot_id],
			ep_index, urb->stream_id,
			num_trbs, urb, 0, mem_flags);
	if (ret < 0)
		return ret;

	urb_priv = urb->hcpriv;
	td = urb_priv->td[0];

	/*
	 * Don't give the first TRB to the hardware (by toggling the cycle bit)
	 * until we've finished creating all the other TRBs.  The ring's cycle
	 * state may change as we enqueue the other TRBs, so save it too.
	 */
	start_trb = &ep_ring->enqueue->generic;
	start_cycle = ep_ring->cycle_state;

	/* Queue setup TRB - see section 6.4.1.2.1 */
	/* FIXME better way to translate setup_packet into two u32 fields? */
	setup = (struct usb_ctrlrequest *) urb->setup_packet;
	field = 0;
	field |= TRB_IDT | TRB_TYPE(TRB_SETUP);
	if (start_cycle == 0)
		field |= 0x1;

	/* xHCI 1.0 6.4.1.2.1: Transfer Type field */
	if (xhci->hci_version == 0x100) {
		if (urb->transfer_buffer_length > 0) {
			if (setup->bRequestType & USB_DIR_IN)
				field |= TRB_TX_TYPE(TRB_DATA_IN);
			else
				field |= TRB_TX_TYPE(TRB_DATA_OUT);
		}
	}

	queue_trb(xhci, ep_ring, true,
		  setup->bRequestType | setup->bRequest << 8 | le16_to_cpu(setup->wValue) << 16,
		  le16_to_cpu(setup->wIndex) | le16_to_cpu(setup->wLength) << 16,
		  TRB_LEN(8) | TRB_INTR_TARGET(0),
		  /* Immediate data in pointer */
		  field);

	/* If there's data, queue data TRBs */
	/* Only set interrupt on short packet for IN endpoints */
	if (usb_urb_dir_in(urb))
		field = TRB_ISP | TRB_TYPE(TRB_DATA);
	else
		field = TRB_TYPE(TRB_DATA);

	length_field = TRB_LEN(urb->transfer_buffer_length) |
		xhci_td_remainder(urb->transfer_buffer_length) |
		TRB_INTR_TARGET(0);
	if (urb->transfer_buffer_length > 0) {
		if (setup->bRequestType & USB_DIR_IN)
			field |= TRB_DIR_IN;
		queue_trb(xhci, ep_ring, true,
				lower_32_bits(urb->transfer_dma),
				upper_32_bits(urb->transfer_dma),
				length_field,
				field | ep_ring->cycle_state);
	}

	/* Save the DMA address of the last TRB in the TD */
	td->last_trb = ep_ring->enqueue;

	/* Queue status TRB - see Table 7 and sections 4.11.2.2 and 6.4.1.2.3 */
	/* If the device sent data, the status stage is an OUT transfer */
	if (urb->transfer_buffer_length > 0 && setup->bRequestType & USB_DIR_IN)
		field = 0;
	else
		field = TRB_DIR_IN;
	queue_trb(xhci, ep_ring, false,
			0,
			0,
			TRB_INTR_TARGET(0),
			/* Event on completion */
			field | TRB_IOC | TRB_TYPE(TRB_STATUS) | ep_ring->cycle_state);

	giveback_first_trb(xhci, slot_id, ep_index, 0,
			start_cycle, start_trb);
	return 0;
}

/*
 * Variant of xhci_queue_ctrl_tx() used to implement EHSET
 * SINGLE_STEP_SET_FEATURE test mode. It differs in that the control
 * transfer is broken up so that the SETUP stage can happen and call
 * the URB's completion handler before the DATA/STATUS stages are
 * executed by the xHC hardware. This assumes the control transfer is a
 * GetDescriptor, with a DATA stage in the IN direction, and an OUT
 * STATUS stage.
 *
 * This function is called twice, usually with a 15-second delay in between.
 * - with is_setup==true, the SETUP stage for the control request
 *   (GetDescriptor) is queued in the TRB ring and sent to HW immediately
 * - with is_setup==false, the DATA and STATUS TRBs are queued and exceuted
 *
 * Caller must have locked xhci->lock
 */
int xhci_submit_single_step_set_feature(struct usb_hcd *hcd, struct urb *urb,
					int is_setup)
{
	struct xhci_hcd *xhci = hcd_to_xhci(hcd);
	struct xhci_ring *ep_ring;
	int num_trbs;
	int ret;
	unsigned int slot_id, ep_index;
	struct usb_ctrlrequest *setup;
	struct xhci_generic_trb *start_trb;
	int start_cycle;
	u32 field, length_field;
	struct urb_priv *urb_priv;
	struct xhci_td *td;

	ep_ring = xhci_urb_to_transfer_ring(xhci, urb);
	if (!ep_ring)
		return -EINVAL;

	/* Need buffer for data stage */
	if (urb->transfer_buffer_length <= 0)
		return -EINVAL;

	/*
	 * Need to copy setup packet into setup TRB, so we can't use the setup
	 * DMA address.
	 */
	if (!urb->setup_packet)
		return -EINVAL;
	setup = (struct usb_ctrlrequest *) urb->setup_packet;

	slot_id = urb->dev->slot_id;
	ep_index = xhci_get_endpoint_index(&urb->ep->desc);

	urb_priv = kzalloc(sizeof(struct urb_priv) +
				  sizeof(struct xhci_td *), GFP_ATOMIC);
	if (!urb_priv)
		return -ENOMEM;

	td = urb_priv->td[0] = kzalloc(sizeof(struct xhci_td), GFP_ATOMIC);
	if (!td) {
		kfree(urb_priv);
		return -ENOMEM;
	}

	urb_priv->length = 1;
	urb_priv->td_cnt = 0;
	urb->hcpriv = urb_priv;

	num_trbs = is_setup ? 1 : 2;

	ret = prepare_transfer(xhci, xhci->devs[slot_id],
			ep_index, urb->stream_id,
			num_trbs, urb, 0, GFP_ATOMIC);
	if (ret < 0) {
		kfree(td);
		kfree(urb_priv);
		return ret;
	}

	/*
	 * Don't give the first TRB to the hardware (by toggling the cycle bit)
	 * until we've finished creating all the other TRBs.  The ring's cycle
	 * state may change as we enqueue the other TRBs, so save it too.
	 */
	start_trb = &ep_ring->enqueue->generic;
	start_cycle = ep_ring->cycle_state;

	if (is_setup) {
		/* Queue only the setup TRB */
		field = TRB_IDT | TRB_IOC | TRB_TYPE(TRB_SETUP);
		if (start_cycle == 0)
			field |= 0x1;

		/* xHCI 1.0 6.4.1.2.1: Transfer Type field */
		if (xhci->hci_version == 0x100) {
			if (setup->bRequestType & USB_DIR_IN)
				field |= TRB_TX_TYPE(TRB_DATA_IN);
			else
				field |= TRB_TX_TYPE(TRB_DATA_OUT);
		}

		/* Save the DMA address of the last TRB in the TD */
		td->last_trb = ep_ring->enqueue;

		queue_trb(xhci, ep_ring, false,
			  setup->bRequestType | setup->bRequest << 8 |
				le16_to_cpu(setup->wValue) << 16,
			  le16_to_cpu(setup->wIndex) |
				le16_to_cpu(setup->wLength) << 16,
			  TRB_LEN(8) | TRB_INTR_TARGET(0),
			  field);
	} else {
		/* Queue data TRB */
		field = TRB_ISP | TRB_TYPE(TRB_DATA);
		if (start_cycle == 0)
			field |= 0x1;
		if (setup->bRequestType & USB_DIR_IN)
			field |= TRB_DIR_IN;

		length_field = TRB_LEN(urb->transfer_buffer_length) |
			xhci_td_remainder(urb->transfer_buffer_length) |
			TRB_INTR_TARGET(0);
		queue_trb(xhci, ep_ring, true,
			  lower_32_bits(urb->transfer_dma),
			  upper_32_bits(urb->transfer_dma),
			  length_field,
			  field);

		/* Save the DMA address of the last TRB in the TD */
		td->last_trb = ep_ring->enqueue;

		/* Queue status TRB */
		field = TRB_IOC | TRB_TYPE(TRB_STATUS);
		if (!(setup->bRequestType & USB_DIR_IN))
			field |= TRB_DIR_IN;

		queue_trb(xhci, ep_ring, false,
			  0,
			  0,
			  TRB_INTR_TARGET(0),
			  field | ep_ring->cycle_state);
	}

	giveback_first_trb(xhci, slot_id, ep_index, 0, start_cycle, start_trb);
	return 0;
}

static int count_isoc_trbs_needed(struct xhci_hcd *xhci,
		struct urb *urb, int i)
{
	int num_trbs = 0;
	u64 addr, td_len;

	addr = (u64) (urb->transfer_dma + urb->iso_frame_desc[i].offset);
	td_len = urb->iso_frame_desc[i].length;

	num_trbs = DIV_ROUND_UP(td_len + (addr & (TRB_MAX_BUFF_SIZE - 1)),
			TRB_MAX_BUFF_SIZE);
	if (num_trbs == 0)
		num_trbs++;

	return num_trbs;
}

/*
 * The transfer burst count field of the isochronous TRB defines the number of
 * bursts that are required to move all packets in this TD.  Only SuperSpeed
 * devices can burst up to bMaxBurst number of packets per service interval.
 * This field is zero based, meaning a value of zero in the field means one
 * burst.  Basically, for everything but SuperSpeed devices, this field will be
 * zero.  Only xHCI 1.0 host controllers support this field.
 */
static unsigned int xhci_get_burst_count(struct xhci_hcd *xhci,
		struct usb_device *udev,
		struct urb *urb, unsigned int total_packet_count)
{
	unsigned int max_burst;

	if (xhci->hci_version < 0x100 || udev->speed != USB_SPEED_SUPER)
		return 0;

	max_burst = urb->ep->ss_ep_comp.bMaxBurst;
	return roundup(total_packet_count, max_burst + 1) - 1;
}

/*
 * Returns the number of packets in the last "burst" of packets.  This field is
 * valid for all speeds of devices.  USB 2.0 devices can only do one "burst", so
 * the last burst packet count is equal to the total number of packets in the
 * TD.  SuperSpeed endpoints can have up to 3 bursts.  All but the last burst
 * must contain (bMaxBurst + 1) number of packets, but the last burst can
 * contain 1 to (bMaxBurst + 1) packets.
 */
static unsigned int xhci_get_last_burst_packet_count(struct xhci_hcd *xhci,
		struct usb_device *udev,
		struct urb *urb, unsigned int total_packet_count)
{
	unsigned int max_burst;
	unsigned int residue;

	if (xhci->hci_version < 0x100)
		return 0;

	switch (udev->speed) {
	case USB_SPEED_SUPER:
		/* bMaxBurst is zero based: 0 means 1 packet per burst */
		max_burst = urb->ep->ss_ep_comp.bMaxBurst;
		residue = total_packet_count % (max_burst + 1);
		/* If residue is zero, the last burst contains (max_burst + 1)
		 * number of packets, but the TLBPC field is zero-based.
		 */
		if (residue == 0)
			return max_burst;
		return residue - 1;
	default:
		if (total_packet_count == 0)
			return 0;
		return total_packet_count - 1;
	}
}

/* This is for isoc transfer */
static int xhci_queue_isoc_tx(struct xhci_hcd *xhci, gfp_t mem_flags,
		struct urb *urb, int slot_id, unsigned int ep_index)
{
	struct xhci_ring *ep_ring;
	struct urb_priv *urb_priv;
	struct xhci_td *td;
	int num_tds, trbs_per_td;
	struct xhci_generic_trb *start_trb;
	bool first_trb;
	int start_cycle;
	u32 field, length_field;
	int running_total, trb_buff_len, td_len, td_remain_len, ret;
	u64 start_addr, addr;
	int i, j;
	bool more_trbs_coming;

	ep_ring = xhci->devs[slot_id]->eps[ep_index].ring;

	num_tds = urb->number_of_packets;
	if (num_tds < 1) {
		xhci_dbg(xhci, "Isoc URB with zero packets?\n");
		return -EINVAL;
	}

	start_addr = (u64) urb->transfer_dma;
	start_trb = &ep_ring->enqueue->generic;
	start_cycle = ep_ring->cycle_state;

	urb_priv = urb->hcpriv;
	/* Queue the first TRB, even if it's zero-length */
	for (i = 0; i < num_tds; i++) {
		unsigned int total_packet_count;
		unsigned int burst_count;
		unsigned int residue;

		first_trb = true;
		running_total = 0;
		addr = start_addr + urb->iso_frame_desc[i].offset;
		td_len = urb->iso_frame_desc[i].length;
		td_remain_len = td_len;
		total_packet_count = DIV_ROUND_UP(td_len,
				GET_MAX_PACKET(
					usb_endpoint_maxp(&urb->ep->desc)));
		/* A zero-length transfer still involves at least one packet. */
		if (total_packet_count == 0)
			total_packet_count++;
		burst_count = xhci_get_burst_count(xhci, urb->dev, urb,
				total_packet_count);
		residue = xhci_get_last_burst_packet_count(xhci,
				urb->dev, urb, total_packet_count);

		trbs_per_td = count_isoc_trbs_needed(xhci, urb, i);

		ret = prepare_transfer(xhci, xhci->devs[slot_id], ep_index,
				urb->stream_id, trbs_per_td, urb, i, mem_flags);
		if (ret < 0) {
			if (i == 0)
				return ret;
			goto cleanup;
		}

		td = urb_priv->td[i];
		for (j = 0; j < trbs_per_td; j++) {
			u32 remainder = 0;
			field = 0;

			if (first_trb) {
				field = TRB_TBC(burst_count) |
					TRB_TLBPC(residue);
				/* Queue the isoc TRB */
				field |= TRB_TYPE(TRB_ISOC);
				/* Assume URB_ISO_ASAP is set */
				field |= TRB_SIA;
				if (i == 0) {
					if (start_cycle == 0)
						field |= 0x1;
				} else
					field |= ep_ring->cycle_state;
				first_trb = false;
			} else {
				/* Queue other normal TRBs */
				field |= TRB_TYPE(TRB_NORMAL);
				field |= ep_ring->cycle_state;
			}

			/* Only set interrupt on short packet for IN EPs */
			if (usb_urb_dir_in(urb))
				field |= TRB_ISP;

			/* Chain all the TRBs together; clear the chain bit in
			 * the last TRB to indicate it's the last TRB in the
			 * chain.
			 */
			if (j < trbs_per_td - 1) {
				field |= TRB_CHAIN;
				more_trbs_coming = true;
			} else {
				td->last_trb = ep_ring->enqueue;
				field |= TRB_IOC;
				if (xhci->hci_version == 0x100 &&
						!(xhci->quirks &
							XHCI_AVOID_BEI)) {
					/* Set BEI bit except for the last td */
					if (i < num_tds - 1)
						field |= TRB_BEI;
				}
				more_trbs_coming = false;
			}

			/* Calculate TRB length */
			trb_buff_len = TRB_MAX_BUFF_SIZE -
				(addr & ((1 << TRB_MAX_BUFF_SHIFT) - 1));
			if (trb_buff_len > td_remain_len)
				trb_buff_len = td_remain_len;

			/* Set the TRB length, TD size, & interrupter fields. */
			if (xhci->hci_version < 0x100) {
				remainder = xhci_td_remainder(
						td_len - running_total);
			} else {
				remainder = xhci_v1_0_td_remainder(
						running_total, trb_buff_len,
						total_packet_count, urb,
						(trbs_per_td - j - 1));
			}
			length_field = TRB_LEN(trb_buff_len) |
				remainder |
				TRB_INTR_TARGET(0);

			queue_trb(xhci, ep_ring, more_trbs_coming,
				lower_32_bits(addr),
				upper_32_bits(addr),
				length_field,
				field);
			running_total += trb_buff_len;

			addr += trb_buff_len;
			td_remain_len -= trb_buff_len;
		}

		/* Check TD length */
		if (running_total != td_len) {
			xhci_err(xhci, "ISOC TD length unmatch\n");
			ret = -EINVAL;
			goto cleanup;
		}
	}

	if (xhci_to_hcd(xhci)->self.bandwidth_isoc_reqs == 0) {
		if (xhci->quirks & XHCI_AMD_PLL_FIX)
			usb_amd_quirk_pll_disable();
	}
	xhci_to_hcd(xhci)->self.bandwidth_isoc_reqs++;

	giveback_first_trb(xhci, slot_id, ep_index, urb->stream_id,
			start_cycle, start_trb);
	return 0;
cleanup:
	/* Clean up a partially enqueued isoc transfer. */

	for (i--; i >= 0; i--)
		list_del_init(&urb_priv->td[i]->td_list);

	/* Use the first TD as a temporary variable to turn the TDs we've queued
	 * into No-ops with a software-owned cycle bit. That way the hardware
	 * won't accidentally start executing bogus TDs when we partially
	 * overwrite them.  td->first_trb and td->start_seg are already set.
	 */
	urb_priv->td[0]->last_trb = ep_ring->enqueue;
	/* Every TRB except the first & last will have its cycle bit flipped. */
	td_to_noop(xhci, ep_ring, urb_priv->td[0], true);

	/* Reset the ring enqueue back to the first TRB and its cycle bit. */
	ep_ring->enqueue = urb_priv->td[0]->first_trb;
	ep_ring->enq_seg = urb_priv->td[0]->start_seg;
	ep_ring->cycle_state = start_cycle;
	ep_ring->num_trbs_free = ep_ring->num_trbs_free_temp;
	usb_hcd_unlink_urb_from_ep(bus_to_hcd(urb->dev->bus), urb);
	return ret;
}

/*
 * Check transfer ring to guarantee there is enough room for the urb.
 * Update ISO URB start_frame and interval.
 * Update interval as xhci_queue_intr_tx does. Just use xhci frame_index to
 * update the urb->start_frame by now.
 * Always assume URB_ISO_ASAP set, and NEVER use urb->start_frame as input.
 */
int xhci_queue_isoc_tx_prepare(struct xhci_hcd *xhci, gfp_t mem_flags,
		struct urb *urb, int slot_id, unsigned int ep_index)
{
	struct xhci_virt_device *xdev;
	struct xhci_ring *ep_ring;
	struct xhci_ep_ctx *ep_ctx;
	int start_frame;
	int xhci_interval;
	int ep_interval;
	int num_tds, num_trbs, i;
	int ret;

	xdev = xhci->devs[slot_id];
	ep_ring = xdev->eps[ep_index].ring;
	ep_ctx = xhci_get_ep_ctx(xhci, xdev->out_ctx, ep_index);

	num_trbs = 0;
	num_tds = urb->number_of_packets;
	for (i = 0; i < num_tds; i++)
		num_trbs += count_isoc_trbs_needed(xhci, urb, i);

	/* Check the ring to guarantee there is enough room for the whole urb.
	 * Do not insert any td of the urb to the ring if the check failed.
	 */
	ret = prepare_ring(xhci, ep_ring, le32_to_cpu(ep_ctx->ep_info) & EP_STATE_MASK,
			   num_trbs, mem_flags);
	if (ret)
		return ret;

	start_frame = xhci_readl(xhci, &xhci->run_regs->microframe_index);
	start_frame &= 0x3fff;

	urb->start_frame = start_frame;
	if (urb->dev->speed == USB_SPEED_LOW ||
			urb->dev->speed == USB_SPEED_FULL)
		urb->start_frame >>= 3;

	xhci_interval = EP_INTERVAL_TO_UFRAMES(le32_to_cpu(ep_ctx->ep_info));
	ep_interval = urb->interval;
	/* Convert to microframes */
	if (urb->dev->speed == USB_SPEED_LOW ||
			urb->dev->speed == USB_SPEED_FULL)
		ep_interval *= 8;
	/* FIXME change this to a warning and a suggestion to use the new API
	 * to set the polling interval (once the API is added).
	 */
	if (xhci_interval != ep_interval) {
		if (printk_ratelimit())
			dev_dbg(&urb->dev->dev, "Driver uses different interval"
					" (%d microframe%s) than xHCI "
					"(%d microframe%s)\n",
					ep_interval,
					ep_interval == 1 ? "" : "s",
					xhci_interval,
					xhci_interval == 1 ? "" : "s");
		urb->interval = xhci_interval;
		/* Convert back to frames for LS/FS devices */
		if (urb->dev->speed == USB_SPEED_LOW ||
				urb->dev->speed == USB_SPEED_FULL)
			urb->interval /= 8;
	}
	ep_ring->num_trbs_free_temp = ep_ring->num_trbs_free;

	return xhci_queue_isoc_tx(xhci, mem_flags, urb, slot_id, ep_index);
}

/****		Command Ring Operations		****/

/* Generic function for queueing a command TRB on the command ring.
 * Check to make sure there's room on the command ring for one command TRB.
 * Also check that there's room reserved for commands that must not fail.
 * If this is a command that must not fail, meaning command_must_succeed = TRUE,
 * then only check for the number of reserved spots.
 * Don't decrement xhci->cmd_ring_reserved_trbs after we've queued the TRB
 * because the command event handler may want to resubmit a failed command.
 */
static int queue_command(struct xhci_hcd *xhci, u32 field1, u32 field2,
		u32 field3, u32 field4, bool command_must_succeed)
{
	int reserved_trbs = xhci->cmd_ring_reserved_trbs;
	int ret;

	if (!command_must_succeed)
		reserved_trbs++;

	ret = prepare_ring(xhci, xhci->cmd_ring, EP_STATE_RUNNING,
			reserved_trbs, GFP_ATOMIC);
	if (ret < 0) {
		xhci_err(xhci, "ERR: No room for command on command ring\n");
		if (command_must_succeed)
			xhci_err(xhci, "ERR: Reserved TRB counting for "
					"unfailable commands failed.\n");
		return ret;
	}
	queue_trb(xhci, xhci->cmd_ring, false, field1, field2, field3,
			field4 | xhci->cmd_ring->cycle_state);
	return 0;
}

/* Queue a slot enable or disable request on the command ring */
int xhci_queue_slot_control(struct xhci_hcd *xhci, u32 trb_type, u32 slot_id)
{
	return queue_command(xhci, 0, 0, 0,
			TRB_TYPE(trb_type) | SLOT_ID_FOR_TRB(slot_id), false);
}

/* Queue an address device command TRB */
int xhci_queue_address_device(struct xhci_hcd *xhci, dma_addr_t in_ctx_ptr,
		u32 slot_id)
{
	return queue_command(xhci, lower_32_bits(in_ctx_ptr),
			upper_32_bits(in_ctx_ptr), 0,
			TRB_TYPE(TRB_ADDR_DEV) | SLOT_ID_FOR_TRB(slot_id),
			false);
}

int xhci_queue_vendor_command(struct xhci_hcd *xhci,
		u32 field1, u32 field2, u32 field3, u32 field4)
{
	return queue_command(xhci, field1, field2, field3, field4, false);
}

/* Queue a reset device command TRB */
int xhci_queue_reset_device(struct xhci_hcd *xhci, u32 slot_id)
{
	return queue_command(xhci, 0, 0, 0,
			TRB_TYPE(TRB_RESET_DEV) | SLOT_ID_FOR_TRB(slot_id),
			false);
}

/* Queue a configure endpoint command TRB */
int xhci_queue_configure_endpoint(struct xhci_hcd *xhci, dma_addr_t in_ctx_ptr,
		u32 slot_id, bool command_must_succeed)
{
	return queue_command(xhci, lower_32_bits(in_ctx_ptr),
			upper_32_bits(in_ctx_ptr), 0,
			TRB_TYPE(TRB_CONFIG_EP) | SLOT_ID_FOR_TRB(slot_id),
			command_must_succeed);
}

/* Queue an evaluate context command TRB */
int xhci_queue_evaluate_context(struct xhci_hcd *xhci, dma_addr_t in_ctx_ptr,
		u32 slot_id)
{
	return queue_command(xhci, lower_32_bits(in_ctx_ptr),
			upper_32_bits(in_ctx_ptr), 0,
			TRB_TYPE(TRB_EVAL_CONTEXT) | SLOT_ID_FOR_TRB(slot_id),
			false);
}

/*
 * Suspend is set to indicate "Stop Endpoint Command" is being issued to stop
 * activity on an endpoint that is about to be suspended.
 */
int xhci_queue_stop_endpoint(struct xhci_hcd *xhci, int slot_id,
		unsigned int ep_index, int suspend)
{
	u32 trb_slot_id = SLOT_ID_FOR_TRB(slot_id);
	u32 trb_ep_index = EP_ID_FOR_TRB(ep_index);
	u32 type = TRB_TYPE(TRB_STOP_RING);
	u32 trb_suspend = SUSPEND_PORT_FOR_TRB(suspend);

	return queue_command(xhci, 0, 0, 0,
			trb_slot_id | trb_ep_index | type | trb_suspend, false);
}

/* Set Transfer Ring Dequeue Pointer command.
 * This should not be used for endpoints that have streams enabled.
 */
static int queue_set_tr_deq(struct xhci_hcd *xhci, int slot_id,
		unsigned int ep_index, unsigned int stream_id,
		struct xhci_segment *deq_seg,
		union xhci_trb *deq_ptr, u32 cycle_state)
{
	dma_addr_t addr;
	u32 trb_slot_id = SLOT_ID_FOR_TRB(slot_id);
	u32 trb_ep_index = EP_ID_FOR_TRB(ep_index);
	u32 trb_stream_id = STREAM_ID_FOR_TRB(stream_id);
	u32 type = TRB_TYPE(TRB_SET_DEQ);
	struct xhci_virt_ep *ep;

	addr = xhci_trb_virt_to_dma(deq_seg, deq_ptr);
	if (addr == 0) {
		xhci_warn(xhci, "WARN Cannot submit Set TR Deq Ptr\n");
		xhci_warn(xhci, "WARN deq seg = %p, deq pt = %p\n",
				deq_seg, deq_ptr);
		return 0;
	}
	ep = &xhci->devs[slot_id]->eps[ep_index];
	if ((ep->ep_state & SET_DEQ_PENDING)) {
		xhci_warn(xhci, "WARN Cannot submit Set TR Deq Ptr\n");
		xhci_warn(xhci, "A Set TR Deq Ptr command is pending.\n");
		return 0;
	}
	ep->queued_deq_seg = deq_seg;
	ep->queued_deq_ptr = deq_ptr;
	return queue_command(xhci, lower_32_bits(addr) | cycle_state,
			upper_32_bits(addr), trb_stream_id,
			trb_slot_id | trb_ep_index | type, false);
}

int xhci_queue_reset_ep(struct xhci_hcd *xhci, int slot_id,
		unsigned int ep_index)
{
	u32 trb_slot_id = SLOT_ID_FOR_TRB(slot_id);
	u32 trb_ep_index = EP_ID_FOR_TRB(ep_index);
	u32 type = TRB_TYPE(TRB_RESET_EP);

	return queue_command(xhci, 0, 0, 0, trb_slot_id | trb_ep_index | type,
			false);
}<|MERGE_RESOLUTION|>--- conflicted
+++ resolved
@@ -292,10 +292,7 @@
 static int xhci_abort_cmd_ring(struct xhci_hcd *xhci)
 {
 	u64 temp_64;
-<<<<<<< HEAD
-=======
 	int ret;
->>>>>>> 8861fd33
 
 	xhci_dbg(xhci, "Abort command ring\n");
 
@@ -313,9 +310,6 @@
 	xhci->cmd_ring_state = CMD_RING_STATE_ABORTED;
 	xhci_write_64(xhci, temp_64 | CMD_RING_ABORT,
 			&xhci->op_regs->cmd_ring);
-<<<<<<< HEAD
-	return 1;
-=======
 
 	/* Section 4.6.1.2 of xHCI 1.0 spec says software should
 	 * time the completion od all xHCI commands, including
@@ -336,7 +330,6 @@
 	}
 
 	return 0;
->>>>>>> 8861fd33
 }
 
 static int xhci_queue_cd(struct xhci_hcd *xhci,
@@ -389,40 +382,6 @@
 
 	/* abort command ring */
 	retval = xhci_abort_cmd_ring(xhci);
-<<<<<<< HEAD
-	spin_unlock_irqrestore(&xhci->lock, flags);
-
-	if (!retval)
-		return 0;
-
-	/* Section 4.6.1.2 of xHCI 1.0 spec says software should
-	 * time the completion od all xHCI commands, including
-	 * the Command Abort operation. If software doesn't see
-	 * CRR negated in a timely manner (e.g. longer than 5
-	 * seconds), then it should assume that the there are
-	 * larger problems with the xHC and assert HCRST.
-	*/
-	retval = handshake(xhci, &xhci->op_regs->cmd_ring,
-			CMD_RING_RUNNING, 0, 5 * 1000 * 1000);
-	if (retval == 0)
-		return 0;
-
-	xhci_err(xhci, "Stopped the command ring failed,"
-		"maybe the host is dead\n");
-
-	spin_lock_irqsave(&xhci->lock, flags);
-	xhci->xhc_state |= XHCI_STATE_DYING;
-	spin_unlock_irqrestore(&xhci->lock, flags);
-
-	xhci_quiesce(xhci);
-	xhci_halt(xhci);
-
-	xhci_err(xhci, "Abort command ring failed\n");
-	usb_hc_died(xhci_to_hcd(xhci)->primary_hcd);
-	xhci_dbg(xhci, "xHCI host controller is dead.\n");
-
-	return -ESHUTDOWN;
-=======
 	if (retval) {
 		xhci_err(xhci, "Abort command ring failed\n");
 		if (unlikely(retval == -ESHUTDOWN)) {
@@ -432,7 +391,6 @@
 			return retval;
 		}
 	}
->>>>>>> 8861fd33
 
 fail:
 	spin_unlock_irqrestore(&xhci->lock, flags);
@@ -1360,8 +1318,6 @@
 	return 0;
 }
 
-<<<<<<< HEAD
-=======
 /*
  * If the cmd_trb_comp_code is COMP_CMD_ABORT, we just check whether the
  * trb pointed by the command ring dequeue pointer is the trb we want to
@@ -1399,7 +1355,6 @@
 	return cur_trb_is_good;
 }
 
->>>>>>> 8861fd33
 static void handle_cmd_completion(struct xhci_hcd *xhci,
 		struct xhci_event_cmd *event)
 {
@@ -1427,36 +1382,6 @@
 		return;
 	}
 
-<<<<<<< HEAD
-	/*
-	 * Command Ring Stopped events point at the xHC's *current* dequeue
-	 * pointer, i.e. the next command that will be executed. That TRB may
-	 * or may not have been issued yet. Just overwrite all canceled commands
-	 * with NOOPs and restart the ring, leaving our internal dequeue pointer
-	 * as it is (we will get another event for that position later, when
-	 * it has actually been executed).
-	 */
-	if (comp_code == COMP_CMD_STOP) {
-		xhci_cancel_cmd_in_cd_list(xhci);
-		xhci->cmd_ring_state = CMD_RING_STATE_RUNNING;
-		if (xhci->cmd_ring->dequeue != xhci->cmd_ring->enqueue)
-			xhci_ring_cmd_db(xhci);
-		return;
-	}
-
-	/*
-	 * If we aborted a command, we check if it is one of the commands we
-	 * meant to cancel. In that case, it will be freed and we just finish
-	 * up right here. If we aborted something else instead, we run it
-	 * through the normal handlers below. At any rate, the command ring is
-	 * stopped now, but the xHC will issue a Command Ring Stopped event
-	 * after this that will cause us to restart it.
-	 */
-	if (comp_code == COMP_CMD_ABORT) {
-		xhci->cmd_ring_state = CMD_RING_STATE_STOPPED;
-		if (xhci_search_cmd_trb_in_cd_list(xhci,
-			xhci->cmd_ring->dequeue)) {
-=======
 	if ((GET_COMP_CODE(le32_to_cpu(event->status)) == COMP_CMD_ABORT) ||
 		(GET_COMP_CODE(le32_to_cpu(event->status)) == COMP_CMD_STOP)) {
 		/* If the return value is 0, we think the trb pointed by
@@ -1467,7 +1392,6 @@
 		 */
 		if (handle_stopped_cmd_ring(xhci,
 				GET_COMP_CODE(le32_to_cpu(event->status)))) {
->>>>>>> 8861fd33
 			inc_deq(xhci, xhci->cmd_ring);
 			return;
 		}
