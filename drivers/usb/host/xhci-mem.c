--- conflicted
+++ resolved
@@ -1845,12 +1845,9 @@
 	}
 	spin_unlock_irqrestore(&xhci->lock, flags);
 
-<<<<<<< HEAD
-=======
 	if (!xhci->rh_bw)
 		goto no_bw;
 
->>>>>>> 8861fd33
 	num_ports = HCS_MAX_PORTS(xhci->hcs_params1);
 	for (i = 0; i < num_ports; i++) {
 		struct xhci_interval_bw_table *bwt = &xhci->rh_bw[i].bw_table;
@@ -1869,10 +1866,7 @@
 		}
 	}
 
-<<<<<<< HEAD
-=======
 no_bw:
->>>>>>> 8861fd33
 	xhci->num_usb2_ports = 0;
 	xhci->num_usb3_ports = 0;
 	xhci->num_active_eps = 0;
