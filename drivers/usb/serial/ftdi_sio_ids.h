/*
 * vendor/product IDs (VID/PID) of devices using FTDI USB serial converters.
 * Please keep numerically sorted within individual areas, thanks!
 *
 * Philipp Gühring - pg@futureware.at - added the Device ID of the USB relais
 * from Rudolf Gugler
 *
 */


/**********************************/
/***** devices using FTDI VID *****/
/**********************************/


#define FTDI_VID	0x0403	/* Vendor Id */


/*** "original" FTDI device PIDs ***/

#define FTDI_8U232AM_PID 0x6001 /* Similar device to SIO above */
#define FTDI_8U232AM_ALT_PID 0x6006 /* FTDI's alternate PID for above */
#define FTDI_8U2232C_PID 0x6010 /* Dual channel device */
#define FTDI_4232H_PID 0x6011 /* Quad channel hi-speed device */
#define FTDI_232H_PID  0x6014 /* Single channel hi-speed device */
#define FTDI_FTX_PID   0x6015 /* FT-X series (FT201X, FT230X, FT231X, etc) */
#define FTDI_SIO_PID	0x8372	/* Product Id SIO application of 8U100AX */
#define FTDI_232RL_PID  0xFBFA  /* Product ID for FT232RL */


/*** third-party PIDs (using FTDI_VID) ***/

#define FTDI_LUMEL_PD12_PID	0x6002

/*
 * Marvell OpenRD Base, Client
 * http://www.open-rd.org
 * OpenRD Base, Client use VID 0x0403
 */
#define MARVELL_OPENRD_PID	0x9e90

/* www.candapter.com Ewert Energy Systems CANdapter device */
#define FTDI_CANDAPTER_PID 0x9F80 /* Product Id */

/*
 * Texas Instruments XDS100v2 JTAG / BeagleBone A3
 * http://processors.wiki.ti.com/index.php/XDS100
 * http://beagleboard.org/bone
 */
#define TI_XDS100V2_PID		0xa6d0

#define FTDI_NXTCAM_PID		0xABB8 /* NXTCam for Mindstorms NXT */

/* US Interface Navigator (http://www.usinterface.com/) */
#define FTDI_USINT_CAT_PID	0xb810	/* Navigator CAT and 2nd PTT lines */
#define FTDI_USINT_WKEY_PID	0xb811	/* Navigator WKEY and FSK lines */
#define FTDI_USINT_RS232_PID	0xb812	/* Navigator RS232 and CONFIG lines */

/* OOCDlink by Joern Kaipf <joernk@web.de>
 * (http://www.joernonline.de/) */
#define FTDI_OOCDLINK_PID	0xbaf8	/* Amontec JTAGkey */

/* Luminary Micro Stellaris Boards, VID = FTDI_VID */
/* FTDI 2332C Dual channel device, side A=245 FIFO (JTAG), Side B=RS232 UART */
#define LMI_LM3S_DEVEL_BOARD_PID	0xbcd8
#define LMI_LM3S_EVAL_BOARD_PID		0xbcd9
#define LMI_LM3S_ICDI_BOARD_PID		0xbcda

#define FTDI_TURTELIZER_PID	0xBDC8 /* JTAG/RS-232 adapter by egnite GmbH */

/* OpenDCC (www.opendcc.de) product id */
#define FTDI_OPENDCC_PID	0xBFD8
#define FTDI_OPENDCC_SNIFFER_PID	0xBFD9
#define FTDI_OPENDCC_THROTTLE_PID	0xBFDA
#define FTDI_OPENDCC_GATEWAY_PID	0xBFDB
#define FTDI_OPENDCC_GBM_PID	0xBFDC
#define FTDI_OPENDCC_GBM_BOOST_PID	0xBFDD

/* NZR SEM 16+ USB (http://www.nzr.de) */
#define FTDI_NZR_SEM_USB_PID	0xC1E0	/* NZR SEM-LOG16+ */

/* NZR SEM 16+ USB (http://www.nzr.de) */
#define FTDI_NZR_SEM_USB_PID	0xC1E0	/* NZR SEM-LOG16+ */

/*
 * RR-CirKits LocoBuffer USB (http://www.rr-cirkits.com)
 */
#define FTDI_RRCIRKITS_LOCOBUFFER_PID	0xc7d0	/* LocoBuffer USB */

/* DMX4ALL DMX Interfaces */
#define FTDI_DMX4ALL 0xC850

/*
 * ASK.fr devices
 */
#define FTDI_ASK_RDR400_PID	0xC991	/* ASK RDR 400 series card reader */

/* www.starting-point-systems.com µChameleon device */
#define FTDI_MICRO_CHAMELEON_PID	0xCAA0	/* Product Id */

/*
 * Tactrix OpenPort (ECU) devices.
 * OpenPort 1.3M submitted by Donour Sizemore.
 * OpenPort 1.3S and 1.3U submitted by Ian Abbott.
 */
#define FTDI_TACTRIX_OPENPORT_13M_PID	0xCC48	/* OpenPort 1.3 Mitsubishi */
#define FTDI_TACTRIX_OPENPORT_13S_PID	0xCC49	/* OpenPort 1.3 Subaru */
#define FTDI_TACTRIX_OPENPORT_13U_PID	0xCC4A	/* OpenPort 1.3 Universal */

#define FTDI_DISTORTEC_JTAG_LOCK_PICK_PID	0xCFF8

/* SCS HF Radio Modems PID's (http://www.scs-ptc.com) */
/* the VID is the standard ftdi vid (FTDI_VID) */
#define FTDI_SCS_DEVICE_0_PID 0xD010    /* SCS PTC-IIusb */
#define FTDI_SCS_DEVICE_1_PID 0xD011    /* SCS Tracker / DSP TNC */
#define FTDI_SCS_DEVICE_2_PID 0xD012
#define FTDI_SCS_DEVICE_3_PID 0xD013
#define FTDI_SCS_DEVICE_4_PID 0xD014
#define FTDI_SCS_DEVICE_5_PID 0xD015
#define FTDI_SCS_DEVICE_6_PID 0xD016
#define FTDI_SCS_DEVICE_7_PID 0xD017

/* iPlus device */
#define FTDI_IPLUS_PID 0xD070 /* Product Id */
#define FTDI_IPLUS2_PID 0xD071 /* Product Id */

/*
 * Gamma Scout (http://gamma-scout.com/). Submitted by rsc@runtux.com.
 */
#define FTDI_GAMMA_SCOUT_PID		0xD678	/* Gamma Scout online */

/* Propox devices */
#define FTDI_PROPOX_JTAGCABLEII_PID	0xD738
#define FTDI_PROPOX_ISPCABLEIII_PID	0xD739

/* Lenz LI-USB Computer Interface. */
#define FTDI_LENZ_LIUSB_PID	0xD780

/* Vardaan Enterprises Serial Interface VEUSB422R3 */
#define FTDI_VARDAAN_PID	0xF070

/*
 * Xsens Technologies BV products (http://www.xsens.com).
 */
#define XSENS_CONVERTER_0_PID	0xD388
#define XSENS_CONVERTER_1_PID	0xD389
#define XSENS_CONVERTER_2_PID	0xD38A
#define XSENS_CONVERTER_3_PID	0xD38B
#define XSENS_CONVERTER_4_PID	0xD38C
#define XSENS_CONVERTER_5_PID	0xD38D
#define XSENS_CONVERTER_6_PID	0xD38E
#define XSENS_CONVERTER_7_PID	0xD38F

/**
 * Zolix (www.zolix.com.cb) product ids
 */
#define FTDI_OMNI1509			0xD491	/* Omni1509 embedded USB-serial */

/*
 * NDI (www.ndigital.com) product ids
 */
#define FTDI_NDI_HUC_PID		0xDA70	/* NDI Host USB Converter */
#define FTDI_NDI_SPECTRA_SCU_PID	0xDA71	/* NDI Spectra SCU */
#define FTDI_NDI_FUTURE_2_PID		0xDA72	/* NDI future device #2 */
#define FTDI_NDI_FUTURE_3_PID		0xDA73	/* NDI future device #3 */
#define FTDI_NDI_AURORA_SCU_PID		0xDA74	/* NDI Aurora SCU */

/*
 * ChamSys Limited (www.chamsys.co.uk) USB wing/interface product IDs
 */
#define FTDI_CHAMSYS_24_MASTER_WING_PID        0xDAF8
#define FTDI_CHAMSYS_PC_WING_PID       0xDAF9
#define FTDI_CHAMSYS_USB_DMX_PID       0xDAFA
#define FTDI_CHAMSYS_MIDI_TIMECODE_PID 0xDAFB
#define FTDI_CHAMSYS_MINI_WING_PID     0xDAFC
#define FTDI_CHAMSYS_MAXI_WING_PID     0xDAFD
#define FTDI_CHAMSYS_MEDIA_WING_PID    0xDAFE
#define FTDI_CHAMSYS_WING_PID  0xDAFF

/*
 * Westrex International devices submitted by Cory Lee
 */
#define FTDI_WESTREX_MODEL_777_PID	0xDC00	/* Model 777 */
#define FTDI_WESTREX_MODEL_8900F_PID	0xDC01	/* Model 8900F */

/*
 * ACG Identification Technologies GmbH products (http://www.acg.de/).
 * Submitted by anton -at- goto10 -dot- org.
 */
#define FTDI_ACG_HFDUAL_PID		0xDD20	/* HF Dual ISO Reader (RFID) */

/*
 * Definitions for Artemis astronomical USB based cameras
 * Check it at http://www.artemisccd.co.uk/
 */
#define FTDI_ARTEMIS_PID	0xDF28	/* All Artemis Cameras */

/*
 * Definitions for ATIK Instruments astronomical USB based cameras
 * Check it at http://www.atik-instruments.com/
 */
#define FTDI_ATIK_ATK16_PID	0xDF30	/* ATIK ATK-16 Grayscale Camera */
#define FTDI_ATIK_ATK16C_PID	0xDF32	/* ATIK ATK-16C Colour Camera */
#define FTDI_ATIK_ATK16HR_PID	0xDF31	/* ATIK ATK-16HR Grayscale Camera */
#define FTDI_ATIK_ATK16HRC_PID	0xDF33	/* ATIK ATK-16HRC Colour Camera */
#define FTDI_ATIK_ATK16IC_PID   0xDF35  /* ATIK ATK-16IC Grayscale Camera */

/*
 * Yost Engineering, Inc. products (www.yostengineering.com).
 * PID 0xE050 submitted by Aaron Prose.
 */
#define FTDI_YEI_SERVOCENTER31_PID	0xE050	/* YEI ServoCenter3.1 USB */

/*
 * ELV USB devices submitted by Christian Abt of ELV (www.elv.de).
 * Almost all of these devices use FTDI's vendor ID (0x0403).
 * Further IDs taken from ELV Windows .inf file.
 *
 * The previously included PID for the UO 100 module was incorrect.
 * In fact, that PID was for ELV's UR 100 USB-RS232 converter (0xFB58).
 *
 * Armin Laeuger originally sent the PID for the UM 100 module.
 */
#define FTDI_ELV_VID	0x1B1F	/* ELV AG */
#define FTDI_ELV_WS300_PID	0xC006	/* eQ3 WS 300 PC II */
#define FTDI_ELV_USR_PID	0xE000	/* ELV Universal-Sound-Recorder */
#define FTDI_ELV_MSM1_PID	0xE001	/* ELV Mini-Sound-Modul */
#define FTDI_ELV_KL100_PID	0xE002	/* ELV Kfz-Leistungsmesser KL 100 */
#define FTDI_ELV_WS550_PID	0xE004	/* WS 550 */
#define FTDI_ELV_EC3000_PID	0xE006	/* ENERGY CONTROL 3000 USB */
#define FTDI_ELV_WS888_PID	0xE008	/* WS 888 */
#define FTDI_ELV_TWS550_PID	0xE009	/* Technoline WS 550 */
#define FTDI_ELV_FEM_PID	0xE00A	/* Funk Energie Monitor */
#define FTDI_ELV_FHZ1300PC_PID	0xE0E8	/* FHZ 1300 PC */
#define FTDI_ELV_WS500_PID	0xE0E9	/* PC-Wetterstation (WS 500) */
#define FTDI_ELV_HS485_PID	0xE0EA	/* USB to RS-485 adapter */
#define FTDI_ELV_UMS100_PID	0xE0EB	/* ELV USB Master-Slave Schaltsteckdose UMS 100 */
#define FTDI_ELV_TFD128_PID	0xE0EC	/* ELV Temperatur-Feuchte-Datenlogger TFD 128 */
#define FTDI_ELV_FM3RX_PID	0xE0ED	/* ELV Messwertuebertragung FM3 RX */
#define FTDI_ELV_WS777_PID	0xE0EE	/* Conrad WS 777 */
#define FTDI_ELV_EM1010PC_PID	0xE0EF	/* Energy monitor EM 1010 PC */
#define FTDI_ELV_CSI8_PID	0xE0F0	/* Computer-Schalt-Interface (CSI 8) */
#define FTDI_ELV_EM1000DL_PID	0xE0F1	/* PC-Datenlogger fuer Energiemonitor (EM 1000 DL) */
#define FTDI_ELV_PCK100_PID	0xE0F2	/* PC-Kabeltester (PCK 100) */
#define FTDI_ELV_RFP500_PID	0xE0F3	/* HF-Leistungsmesser (RFP 500) */
#define FTDI_ELV_FS20SIG_PID	0xE0F4	/* Signalgeber (FS 20 SIG) */
#define FTDI_ELV_UTP8_PID	0xE0F5	/* ELV UTP 8 */
#define FTDI_ELV_WS300PC_PID	0xE0F6	/* PC-Wetterstation (WS 300 PC) */
#define FTDI_ELV_WS444PC_PID	0xE0F7	/* Conrad WS 444 PC */
#define FTDI_PHI_FISCO_PID      0xE40B  /* PHI Fisco USB to Serial cable */
#define FTDI_ELV_UAD8_PID	0xF068	/* USB-AD-Wandler (UAD 8) */
#define FTDI_ELV_UDA7_PID	0xF069	/* USB-DA-Wandler (UDA 7) */
#define FTDI_ELV_USI2_PID	0xF06A	/* USB-Schrittmotoren-Interface (USI 2) */
#define FTDI_ELV_T1100_PID	0xF06B	/* Thermometer (T 1100) */
#define FTDI_ELV_PCD200_PID	0xF06C	/* PC-Datenlogger (PCD 200) */
#define FTDI_ELV_ULA200_PID	0xF06D	/* USB-LCD-Ansteuerung (ULA 200) */
#define FTDI_ELV_ALC8500_PID	0xF06E	/* ALC 8500 Expert */
#define FTDI_ELV_FHZ1000PC_PID	0xF06F	/* FHZ 1000 PC */
#define FTDI_ELV_UR100_PID	0xFB58	/* USB-RS232-Umsetzer (UR 100) */
#define FTDI_ELV_UM100_PID	0xFB5A	/* USB-Modul UM 100 */
#define FTDI_ELV_UO100_PID	0xFB5B	/* USB-Modul UO 100 */
/* Additional ELV PIDs that default to using the FTDI D2XX drivers on
 * MS Windows, rather than the FTDI Virtual Com Port drivers.
 * Maybe these will be easier to use with the libftdi/libusb user-space
 * drivers, or possibly the Comedi drivers in some cases. */
#define FTDI_ELV_CLI7000_PID	0xFB59	/* Computer-Light-Interface (CLI 7000) */
#define FTDI_ELV_PPS7330_PID	0xFB5C	/* Processor-Power-Supply (PPS 7330) */
#define FTDI_ELV_TFM100_PID	0xFB5D	/* Temperatur-Feuchte-Messgeraet (TFM 100) */
#define FTDI_ELV_UDF77_PID	0xFB5E	/* USB DCF Funkuhr (UDF 77) */
#define FTDI_ELV_UIO88_PID	0xFB5F	/* USB-I/O Interface (UIO 88) */

/*
 * EVER Eco Pro UPS (http://www.ever.com.pl/)
 */

#define	EVER_ECO_PRO_CDS	0xe520	/* RS-232 converter */

/*
 * Active Robots product ids.
 */
#define FTDI_ACTIVE_ROBOTS_PID	0xE548	/* USB comms board */

/* Pyramid Computer GmbH */
#define FTDI_PYRAMID_PID	0xE6C8	/* Pyramid Appliance Display */

/* www.elsterelectricity.com Elster Unicom III Optical Probe */
#define FTDI_ELSTER_UNICOM_PID		0xE700 /* Product Id */

/*
 * Gude Analog- und Digitalsysteme GmbH
 */
#define FTDI_GUDEADS_E808_PID    0xE808
#define FTDI_GUDEADS_E809_PID    0xE809
#define FTDI_GUDEADS_E80A_PID    0xE80A
#define FTDI_GUDEADS_E80B_PID    0xE80B
#define FTDI_GUDEADS_E80C_PID    0xE80C
#define FTDI_GUDEADS_E80D_PID    0xE80D
#define FTDI_GUDEADS_E80E_PID    0xE80E
#define FTDI_GUDEADS_E80F_PID    0xE80F
#define FTDI_GUDEADS_E888_PID    0xE888  /* Expert ISDN Control USB */
#define FTDI_GUDEADS_E889_PID    0xE889  /* USB RS-232 OptoBridge */
#define FTDI_GUDEADS_E88A_PID    0xE88A
#define FTDI_GUDEADS_E88B_PID    0xE88B
#define FTDI_GUDEADS_E88C_PID    0xE88C
#define FTDI_GUDEADS_E88D_PID    0xE88D
#define FTDI_GUDEADS_E88E_PID    0xE88E
#define FTDI_GUDEADS_E88F_PID    0xE88F

/*
 * Eclo (http://www.eclo.pt/) product IDs.
 * PID 0xEA90 submitted by Martin Grill.
 */
#define FTDI_ECLO_COM_1WIRE_PID	0xEA90	/* COM to 1-Wire USB adaptor */

/* TNC-X USB-to-packet-radio adapter, versions prior to 3.0 (DLP module) */
#define FTDI_TNC_X_PID		0xEBE0

/*
 * Teratronik product ids.
 * Submitted by O. Wölfelschneider.
 */
#define FTDI_TERATRONIK_VCP_PID	 0xEC88	/* Teratronik device (preferring VCP driver on windows) */
#define FTDI_TERATRONIK_D2XX_PID 0xEC89	/* Teratronik device (preferring D2XX driver on windows) */

/* Rig Expert Ukraine devices */
#define FTDI_REU_TINY_PID		0xED22	/* RigExpert Tiny */

/*
 * Hameg HO820 and HO870 interface (using VID 0x0403)
 */
#define HAMEG_HO820_PID			0xed74
#define HAMEG_HO730_PID			0xed73
#define HAMEG_HO720_PID			0xed72
#define HAMEG_HO870_PID			0xed71

/*
 *  MaxStream devices	www.maxstream.net
 */
#define FTDI_MAXSTREAM_PID	0xEE18	/* Xbee PKG-U Module */

/*
 * microHAM product IDs (http://www.microham.com).
 * Submitted by Justin Burket (KL1RL) <zorton@jtan.com>
 * and Mike Studer (K6EEP) <k6eep@hamsoftware.org>.
 * Ian Abbott <abbotti@mev.co.uk> added a few more from the driver INF file.
 */
#define FTDI_MHAM_KW_PID	0xEEE8	/* USB-KW interface */
#define FTDI_MHAM_YS_PID	0xEEE9	/* USB-YS interface */
#define FTDI_MHAM_Y6_PID	0xEEEA	/* USB-Y6 interface */
#define FTDI_MHAM_Y8_PID	0xEEEB	/* USB-Y8 interface */
#define FTDI_MHAM_IC_PID	0xEEEC	/* USB-IC interface */
#define FTDI_MHAM_DB9_PID	0xEEED	/* USB-DB9 interface */
#define FTDI_MHAM_RS232_PID	0xEEEE	/* USB-RS232 interface */
#define FTDI_MHAM_Y9_PID	0xEEEF	/* USB-Y9 interface */

/* Domintell products  http://www.domintell.com */
#define FTDI_DOMINTELL_DGQG_PID	0xEF50	/* Master */
#define FTDI_DOMINTELL_DUSB_PID	0xEF51	/* DUSB01 module */

/*
 * The following are the values for the Perle Systems
 * UltraPort USB serial converters
 */
#define FTDI_PERLE_ULTRAPORT_PID 0xF0C0	/* Perle UltraPort Product Id */

/* Sprog II (Andrew Crosland's SprogII DCC interface) */
#define FTDI_SPROG_II		0xF0C8

/* an infrared receiver for user access control with IR tags */
#define FTDI_PIEGROUP_PID	0xF208	/* Product Id */

/* ACT Solutions HomePro ZWave interface
   (http://www.act-solutions.com/HomePro-Product-Matrix.html) */
#define FTDI_ACTZWAVE_PID	0xF2D0

/*
 * 4N-GALAXY.DE PIDs for CAN-USB, USB-RS232, USB-RS422, USB-RS485,
 * USB-TTY aktiv, USB-TTY passiv.  Some PIDs are used by several devices
 * and I'm not entirely sure which are used by which.
 */
#define FTDI_4N_GALAXY_DE_1_PID	0xF3C0
#define FTDI_4N_GALAXY_DE_2_PID	0xF3C1
#define FTDI_4N_GALAXY_DE_3_PID	0xF3C2

/*
 * Linx Technologies product ids
 */
#define LINX_SDMUSBQSS_PID	0xF448	/* Linx SDM-USB-QS-S */
#define LINX_MASTERDEVEL2_PID   0xF449	/* Linx Master Development 2.0 */
#define LINX_FUTURE_0_PID   0xF44A	/* Linx future device */
#define LINX_FUTURE_1_PID   0xF44B	/* Linx future device */
#define LINX_FUTURE_2_PID   0xF44C	/* Linx future device */

/*
 * Oceanic product ids
 */
#define FTDI_OCEANIC_PID	0xF460  /* Oceanic dive instrument */

/*
 * SUUNTO product ids
 */
#define FTDI_SUUNTO_SPORTS_PID	0xF680	/* Suunto Sports instrument */

/* USB-UIRT - An infrared receiver and transmitter using the 8U232AM chip */
/* http://www.usbuirt.com/ */
#define FTDI_USB_UIRT_PID	0xF850	/* Product Id */

/* CCS Inc. ICDU/ICDU40 product ID -
 * the FT232BM is used in an in-circuit-debugger unit for PIC16's/PIC18's */
#define FTDI_CCSICDU20_0_PID    0xF9D0
#define FTDI_CCSICDU40_1_PID    0xF9D1
#define FTDI_CCSMACHX_2_PID     0xF9D2
#define FTDI_CCSLOAD_N_GO_3_PID 0xF9D3
#define FTDI_CCSICDU64_4_PID    0xF9D4
#define FTDI_CCSPRIME8_5_PID    0xF9D5

/*
 * The following are the values for the Matrix Orbital LCD displays,
 * which are the FT232BM ( similar to the 8U232AM )
 */
#define FTDI_MTXORB_0_PID      0xFA00  /* Matrix Orbital Product Id */
#define FTDI_MTXORB_1_PID      0xFA01  /* Matrix Orbital Product Id */
#define FTDI_MTXORB_2_PID      0xFA02  /* Matrix Orbital Product Id */
#define FTDI_MTXORB_3_PID      0xFA03  /* Matrix Orbital Product Id */
#define FTDI_MTXORB_4_PID      0xFA04  /* Matrix Orbital Product Id */
#define FTDI_MTXORB_5_PID      0xFA05  /* Matrix Orbital Product Id */
#define FTDI_MTXORB_6_PID      0xFA06  /* Matrix Orbital Product Id */

/*
 * Home Electronics (www.home-electro.com) USB gadgets
 */
#define FTDI_HE_TIRA1_PID	0xFA78	/* Tira-1 IR transceiver */

/* Inside Accesso contactless reader (http://www.insidecontactless.com/) */
#define INSIDE_ACCESSO		0xFAD0

/*
 * ThorLabs USB motor drivers
 */
#define FTDI_THORLABS_PID		0xfaf0 /* ThorLabs USB motor drivers */

/*
 * Protego product ids
 */
#define PROTEGO_SPECIAL_1	0xFC70	/* special/unknown device */
#define PROTEGO_R2X0		0xFC71	/* R200-USB TRNG unit (R210, R220, and R230) */
#define PROTEGO_SPECIAL_3	0xFC72	/* special/unknown device */
#define PROTEGO_SPECIAL_4	0xFC73	/* special/unknown device */

/*
 * Sony Ericsson product ids
 */
#define FTDI_DSS20_PID		0xFC82	/* DSS-20 Sync Station for Sony Ericsson P800 */
#define FTDI_URBAN_0_PID	0xFC8A	/* Sony Ericsson Urban, uart #0 */
#define FTDI_URBAN_1_PID	0xFC8B	/* Sony Ericsson Urban, uart #1 */

/* www.irtrans.de device */
#define FTDI_IRTRANS_PID 0xFC60 /* Product Id */

/*
 * RM Michaelides CANview USB (http://www.rmcan.com) (FTDI_VID)
 * CAN fieldbus interface adapter, added by port GmbH www.port.de)
 * Ian Abbott changed the macro names for consistency.
 */
#define FTDI_RM_CANVIEW_PID	0xfd60	/* Product Id */
/* www.thoughttechnology.com/ TT-USB provide with procomp use ftdi_sio */
#define FTDI_TTUSB_PID 0xFF20 /* Product Id */

#define FTDI_USBX_707_PID 0xF857	/* ADSTech IR Blaster USBX-707 (FTDI_VID) */

#define FTDI_RELAIS_PID	0xFA10  /* Relais device from Rudolf Gugler */

/*
 * PCDJ use ftdi based dj-controllers. The following PID is
 * for their DAC-2 device http://www.pcdjhardware.com/DAC2.asp
 * (the VID is the standard ftdi vid (FTDI_VID), PID sent by Wouter Paesen)
 */
#define FTDI_PCDJ_DAC2_PID 0xFA88

#define FTDI_R2000KU_TRUE_RNG	0xFB80  /* R2000KU TRUE RNG (FTDI_VID) */

/*
 * DIEBOLD BCS SE923 (FTDI_VID)
 */
#define DIEBOLD_BCS_SE923_PID	0xfb99

/* www.crystalfontz.com devices
 * - thanx for providing free devices for evaluation !
 * they use the ftdi chipset for the USB interface
 * and the vendor id is the same
 */
#define FTDI_XF_632_PID 0xFC08	/* 632: 16x2 Character Display */
#define FTDI_XF_634_PID 0xFC09	/* 634: 20x4 Character Display */
#define FTDI_XF_547_PID 0xFC0A	/* 547: Two line Display */
#define FTDI_XF_633_PID 0xFC0B	/* 633: 16x2 Character Display with Keys */
#define FTDI_XF_631_PID 0xFC0C	/* 631: 20x2 Character Display */
#define FTDI_XF_635_PID 0xFC0D	/* 635: 20x4 Character Display */
#define FTDI_XF_640_PID 0xFC0E	/* 640: Two line Display */
#define FTDI_XF_642_PID 0xFC0F	/* 642: Two line Display */

/*
 * Video Networks Limited / Homechoice in the UK use an ftdi-based device
 * for their 1Mb broadband internet service.  The following PID is exhibited
 * by the usb device supplied (the VID is the standard ftdi vid (FTDI_VID)
 */
#define FTDI_VNHCPCUSB_D_PID 0xfe38 /* Product Id */

/* AlphaMicro Components AMC-232USB01 device (FTDI_VID) */
#define FTDI_AMC232_PID 0xFF00 /* Product Id */

/*
 * IBS elektronik product ids (FTDI_VID)
 * Submitted by Thomas Schleusener
 */
#define FTDI_IBS_US485_PID	0xff38  /* IBS US485 (USB<-->RS422/485 interface) */
#define FTDI_IBS_PICPRO_PID	0xff39  /* IBS PIC-Programmer */
#define FTDI_IBS_PCMCIA_PID	0xff3a  /* IBS Card reader for PCMCIA SRAM-cards */
#define FTDI_IBS_PK1_PID	0xff3b  /* IBS PK1 - Particel counter */
#define FTDI_IBS_RS232MON_PID	0xff3c  /* IBS RS232 - Monitor */
#define FTDI_IBS_APP70_PID	0xff3d  /* APP 70 (dust monitoring system) */
#define FTDI_IBS_PEDO_PID	0xff3e  /* IBS PEDO-Modem (RF modem 868.35 MHz) */
#define FTDI_IBS_PROD_PID	0xff3f  /* future device */
/* www.canusb.com Lawicel CANUSB device (FTDI_VID) */
#define FTDI_CANUSB_PID 0xFFA8 /* Product Id */

/*
 * TavIR AVR product ids (FTDI_VID)
 */
#define FTDI_TAVIR_STK500_PID	0xFA33	/* STK500 AVR programmer */

/*
 * TIAO product ids (FTDI_VID)
 * http://www.tiaowiki.com/w/Main_Page
 */
#define FTDI_TIAO_UMPA_PID	0x8a98	/* TIAO/DIYGADGET USB Multi-Protocol Adapter */


/********************************/
/** third-party VID/PID combos **/
/********************************/



/*
 * Atmel STK541
 */
#define ATMEL_VID		0x03eb /* Vendor ID */
#define STK541_PID		0x2109 /* Zigbee Controller */

/*
 * Blackfin gnICE JTAG
 * http://docs.blackfin.uclinux.org/doku.php?id=hw:jtag:gnice
 */
#define ADI_VID			0x0456
#define ADI_GNICE_PID		0xF000
#define ADI_GNICEPLUS_PID	0xF001

/*
 * Microchip Technology, Inc.
 *
 * MICROCHIP_VID (0x04D8) and MICROCHIP_USB_BOARD_PID (0x000A) are
 * used by single function CDC ACM class based firmware demo
 * applications.  The VID/PID has also been used in firmware
 * emulating FTDI serial chips by:
 * Hornby Elite - Digital Command Control Console
 * http://www.hornby.com/hornby-dcc/controllers/
 */
#define MICROCHIP_VID		0x04D8
#define MICROCHIP_USB_BOARD_PID	0x000A /* CDC RS-232 Emulation Demo */

/*
 * RATOC REX-USB60F
 */
#define RATOC_VENDOR_ID		0x0584
#define RATOC_PRODUCT_ID_USB60F	0xb020

/*
 * Acton Research Corp.
 */
#define ACTON_VID		0x0647	/* Vendor ID */
#define ACTON_SPECTRAPRO_PID	0x0100

/*
 * Contec products (http://www.contec.com)
 * Submitted by Daniel Sangorrin
 */
#define CONTEC_VID		0x06CE	/* Vendor ID */
#define CONTEC_COM1USBH_PID	0x8311	/* COM-1(USB)H */

/*
 * Mitsubishi Electric Corp. (http://www.meau.com)
 * Submitted by Konstantin Holoborodko
 */
#define MITSUBISHI_VID		0x06D3
#define MITSUBISHI_FXUSB_PID	0x0284 /* USB/RS422 converters: FX-USB-AW/-BD */

/*
 * Definitions for B&B Electronics products.
 */
#define BANDB_VID		0x0856	/* B&B Electronics Vendor ID */
#define BANDB_USOTL4_PID	0xAC01	/* USOTL4 Isolated RS-485 Converter */
#define BANDB_USTL4_PID		0xAC02	/* USTL4 RS-485 Converter */
#define BANDB_USO9ML2_PID	0xAC03	/* USO9ML2 Isolated RS-232 Converter */
#define BANDB_USOPTL4_PID	0xAC11
#define BANDB_USPTL4_PID	0xAC12
#define BANDB_USO9ML2DR_2_PID	0xAC16
#define BANDB_USO9ML2DR_PID	0xAC17
#define BANDB_USOPTL4DR2_PID	0xAC18	/* USOPTL4R-2 2-port Isolated RS-232 Converter */
#define BANDB_USOPTL4DR_PID	0xAC19
#define BANDB_485USB9F_2W_PID	0xAC25
#define BANDB_485USB9F_4W_PID	0xAC26
#define BANDB_232USB9M_PID	0xAC27
#define BANDB_485USBTB_2W_PID	0xAC33
#define BANDB_485USBTB_4W_PID	0xAC34
#define BANDB_TTL5USB9M_PID	0xAC49
#define BANDB_TTL3USB9M_PID	0xAC50
#define BANDB_ZZ_PROG1_USB_PID	0xBA02

/*
 * Intrepid Control Systems (http://www.intrepidcs.com/) ValueCAN and NeoVI
 */
#define INTREPID_VID		0x093C
#define INTREPID_VALUECAN_PID	0x0601
#define INTREPID_NEOVI_PID	0x0701

/*
 * Definitions for ID TECH (www.idt-net.com) devices
 */
#define IDTECH_VID		0x0ACD	/* ID TECH Vendor ID */
#define IDTECH_IDT1221U_PID	0x0300	/* IDT1221U USB to RS-232 adapter */

/*
 * Definitions for Omnidirectional Control Technology, Inc. devices
 */
#define OCT_VID			0x0B39	/* OCT vendor ID */
/* Note: OCT US101 is also rebadged as Dick Smith Electronics (NZ) XH6381 */
/* Also rebadged as Dick Smith Electronics (Aus) XH6451 */
/* Also rebadged as SIIG Inc. model US2308 hardware version 1 */
#define OCT_DK201_PID		0x0103	/* OCT DK201 USB docking station */
#define OCT_US101_PID		0x0421	/* OCT US101 USB to RS-232 */

/*
 * Definitions for Icom Inc. devices
 */
#define ICOM_VID		0x0C26 /* Icom vendor ID */
/* Note: ID-1 is a communications tranceiver for HAM-radio operators */
#define ICOM_ID_1_PID		0x0004 /* ID-1 USB to RS-232 */
/* Note: OPC is an Optional cable to connect an Icom Tranceiver */
#define ICOM_OPC_U_UC_PID	0x0018 /* OPC-478UC, OPC-1122U cloning cable */
/* Note: ID-RP* devices are Icom Repeater Devices for HAM-radio */
#define ICOM_ID_RP2C1_PID	0x0009 /* ID-RP2C Asset 1 to RS-232 */
#define ICOM_ID_RP2C2_PID	0x000A /* ID-RP2C Asset 2 to RS-232 */
#define ICOM_ID_RP2D_PID	0x000B /* ID-RP2D configuration port*/
#define ICOM_ID_RP2VT_PID	0x000C /* ID-RP2V Transmit config port */
#define ICOM_ID_RP2VR_PID	0x000D /* ID-RP2V Receive config port */
#define ICOM_ID_RP4KVT_PID	0x0010 /* ID-RP4000V Transmit config port */
#define ICOM_ID_RP4KVR_PID	0x0011 /* ID-RP4000V Receive config port */
#define ICOM_ID_RP2KVT_PID	0x0012 /* ID-RP2000V Transmit config port */
#define ICOM_ID_RP2KVR_PID	0x0013 /* ID-RP2000V Receive config port */

/*
 * GN Otometrics (http://www.otometrics.com)
 * Submitted by Ville Sundberg.
 */
#define GN_OTOMETRICS_VID	0x0c33	/* Vendor ID */
#define AURICAL_USB_PID		0x0010	/* Aurical USB Audiometer */

/*
 * The following are the values for the Sealevel SeaLINK+ adapters.
 * (Original list sent by Tuan Hoang.  Ian Abbott renamed the macros and
 * removed some PIDs that don't seem to match any existing products.)
 */
#define SEALEVEL_VID		0x0c52	/* Sealevel Vendor ID */
#define SEALEVEL_2101_PID	0x2101	/* SeaLINK+232 (2101/2105) */
#define SEALEVEL_2102_PID	0x2102	/* SeaLINK+485 (2102) */
#define SEALEVEL_2103_PID	0x2103	/* SeaLINK+232I (2103) */
#define SEALEVEL_2104_PID	0x2104	/* SeaLINK+485I (2104) */
#define SEALEVEL_2106_PID	0x9020	/* SeaLINK+422 (2106) */
#define SEALEVEL_2201_1_PID	0x2211	/* SeaPORT+2/232 (2201) Port 1 */
#define SEALEVEL_2201_2_PID	0x2221	/* SeaPORT+2/232 (2201) Port 2 */
#define SEALEVEL_2202_1_PID	0x2212	/* SeaPORT+2/485 (2202) Port 1 */
#define SEALEVEL_2202_2_PID	0x2222	/* SeaPORT+2/485 (2202) Port 2 */
#define SEALEVEL_2203_1_PID	0x2213	/* SeaPORT+2 (2203) Port 1 */
#define SEALEVEL_2203_2_PID	0x2223	/* SeaPORT+2 (2203) Port 2 */
#define SEALEVEL_2401_1_PID	0x2411	/* SeaPORT+4/232 (2401) Port 1 */
#define SEALEVEL_2401_2_PID	0x2421	/* SeaPORT+4/232 (2401) Port 2 */
#define SEALEVEL_2401_3_PID	0x2431	/* SeaPORT+4/232 (2401) Port 3 */
#define SEALEVEL_2401_4_PID	0x2441	/* SeaPORT+4/232 (2401) Port 4 */
#define SEALEVEL_2402_1_PID	0x2412	/* SeaPORT+4/485 (2402) Port 1 */
#define SEALEVEL_2402_2_PID	0x2422	/* SeaPORT+4/485 (2402) Port 2 */
#define SEALEVEL_2402_3_PID	0x2432	/* SeaPORT+4/485 (2402) Port 3 */
#define SEALEVEL_2402_4_PID	0x2442	/* SeaPORT+4/485 (2402) Port 4 */
#define SEALEVEL_2403_1_PID	0x2413	/* SeaPORT+4 (2403) Port 1 */
#define SEALEVEL_2403_2_PID	0x2423	/* SeaPORT+4 (2403) Port 2 */
#define SEALEVEL_2403_3_PID	0x2433	/* SeaPORT+4 (2403) Port 3 */
#define SEALEVEL_2403_4_PID	0x2443	/* SeaPORT+4 (2403) Port 4 */
#define SEALEVEL_2801_1_PID	0X2811	/* SeaLINK+8/232 (2801) Port 1 */
#define SEALEVEL_2801_2_PID	0X2821	/* SeaLINK+8/232 (2801) Port 2 */
#define SEALEVEL_2801_3_PID	0X2831	/* SeaLINK+8/232 (2801) Port 3 */
#define SEALEVEL_2801_4_PID	0X2841	/* SeaLINK+8/232 (2801) Port 4 */
#define SEALEVEL_2801_5_PID	0X2851	/* SeaLINK+8/232 (2801) Port 5 */
#define SEALEVEL_2801_6_PID	0X2861	/* SeaLINK+8/232 (2801) Port 6 */
#define SEALEVEL_2801_7_PID	0X2871	/* SeaLINK+8/232 (2801) Port 7 */
#define SEALEVEL_2801_8_PID	0X2881	/* SeaLINK+8/232 (2801) Port 8 */
#define SEALEVEL_2802_1_PID	0X2812	/* SeaLINK+8/485 (2802) Port 1 */
#define SEALEVEL_2802_2_PID	0X2822	/* SeaLINK+8/485 (2802) Port 2 */
#define SEALEVEL_2802_3_PID	0X2832	/* SeaLINK+8/485 (2802) Port 3 */
#define SEALEVEL_2802_4_PID	0X2842	/* SeaLINK+8/485 (2802) Port 4 */
#define SEALEVEL_2802_5_PID	0X2852	/* SeaLINK+8/485 (2802) Port 5 */
#define SEALEVEL_2802_6_PID	0X2862	/* SeaLINK+8/485 (2802) Port 6 */
#define SEALEVEL_2802_7_PID	0X2872	/* SeaLINK+8/485 (2802) Port 7 */
#define SEALEVEL_2802_8_PID	0X2882	/* SeaLINK+8/485 (2802) Port 8 */
#define SEALEVEL_2803_1_PID	0X2813	/* SeaLINK+8 (2803) Port 1 */
#define SEALEVEL_2803_2_PID	0X2823	/* SeaLINK+8 (2803) Port 2 */
#define SEALEVEL_2803_3_PID	0X2833	/* SeaLINK+8 (2803) Port 3 */
#define SEALEVEL_2803_4_PID	0X2843	/* SeaLINK+8 (2803) Port 4 */
#define SEALEVEL_2803_5_PID	0X2853	/* SeaLINK+8 (2803) Port 5 */
#define SEALEVEL_2803_6_PID	0X2863	/* SeaLINK+8 (2803) Port 6 */
#define SEALEVEL_2803_7_PID	0X2873	/* SeaLINK+8 (2803) Port 7 */
#define SEALEVEL_2803_8_PID	0X2883	/* SeaLINK+8 (2803) Port 8 */
#define SEALEVEL_2803R_1_PID	0Xa02a	/* SeaLINK+8 (2803-ROHS) Port 1+2 */
#define SEALEVEL_2803R_2_PID	0Xa02b	/* SeaLINK+8 (2803-ROHS) Port 3+4 */
#define SEALEVEL_2803R_3_PID	0Xa02c	/* SeaLINK+8 (2803-ROHS) Port 5+6 */
#define SEALEVEL_2803R_4_PID	0Xa02d	/* SeaLINK+8 (2803-ROHS) Port 7+8 */

/*
 * JETI SPECTROMETER SPECBOS 1201
 * http://www.jeti.com/cms/index.php/instruments/other-instruments/specbos-2101
 */
#define JETI_VID		0x0c6c
#define JETI_SPC1201_PID	0x04b2

/*
 * FTDI USB UART chips used in construction projects from the
 * Elektor Electronics magazine (http://www.elektor.com/)
 */
#define ELEKTOR_VID		0x0C7D
#define ELEKTOR_FT323R_PID	0x0005	/* RFID-Reader, issue 09-2006 */

/*
 * Posiflex inc retail equipment (http://www.posiflex.com.tw)
 */
#define POSIFLEX_VID		0x0d3a  /* Vendor ID */
#define POSIFLEX_PP7000_PID	0x0300  /* PP-7000II thermal printer */

/*
 * The following are the values for two KOBIL chipcard terminals.
 */
#define KOBIL_VID		0x0d46	/* KOBIL Vendor ID */
#define KOBIL_CONV_B1_PID	0x2020	/* KOBIL Konverter for B1 */
#define KOBIL_CONV_KAAN_PID	0x2021	/* KOBIL_Konverter for KAAN */

#define FTDI_NF_RIC_VID	0x0DCD	/* Vendor Id */
#define FTDI_NF_RIC_PID	0x0001	/* Product Id */

/*
 * Falcom Wireless Communications GmbH
 */
#define FALCOM_VID		0x0F94	/* Vendor Id */
#define FALCOM_TWIST_PID	0x0001	/* Falcom Twist USB GPRS modem */
#define FALCOM_SAMBA_PID	0x0005	/* Falcom Samba USB GPRS modem */

/* Larsen and Brusgaard AltiTrack/USBtrack */
#define LARSENBRUSGAARD_VID		0x0FD8
#define LB_ALTITRACK_PID		0x0001

/*
 * TTi (Thurlby Thandar Instruments)
 */
#define TTI_VID			0x103E	/* Vendor Id */
#define TTI_QL355P_PID		0x03E8	/* TTi QL355P power supply */

/*
 * Newport Cooperation (www.newport.com)
 */
#define NEWPORT_VID			0x104D
#define NEWPORT_AGILIS_PID		0x3000
<<<<<<< HEAD
=======
#define NEWPORT_CONEX_CC_PID		0x3002
#define NEWPORT_CONEX_AGP_PID		0x3006
>>>>>>> 8861fd33

/* Interbiometrics USB I/O Board */
/* Developed for Interbiometrics by Rudolf Gugler */
#define INTERBIOMETRICS_VID              0x1209
#define INTERBIOMETRICS_IOBOARD_PID      0x1002
#define INTERBIOMETRICS_MINI_IOBOARD_PID 0x1006

/*
 * Testo products (http://www.testo.com/)
 * Submitted by Colin Leroy
 */
#define TESTO_VID			0x128D
#define TESTO_USB_INTERFACE_PID		0x0001

/*
 * Mobility Electronics products.
 */
#define MOBILITY_VID			0x1342
#define MOBILITY_USB_SERIAL_PID		0x0202	/* EasiDock USB 200 serial */

/*
 * FIC / OpenMoko, Inc. http://wiki.openmoko.org/wiki/Neo1973_Debug_Board_v3
 * Submitted by Harald Welte <laforge@openmoko.org>
 */
#define	FIC_VID			0x1457
#define	FIC_NEO1973_DEBUG_PID	0x5118

/* Olimex */
#define OLIMEX_VID			0x15BA
#define OLIMEX_ARM_USB_OCD_PID		0x0003
#define OLIMEX_ARM_USB_OCD_H_PID	0x002b

/*
 * Telldus Technologies
 */
#define TELLDUS_VID			0x1781	/* Vendor ID */
#define TELLDUS_TELLSTICK_PID		0x0C30	/* RF control dongle 433 MHz using FT232RL */

/*
 * RT Systems programming cables for various ham radios
 */
#define RTSYSTEMS_VID			0x2100	/* Vendor ID */
#define RTSYSTEMS_SERIAL_VX7_PID	0x9e52	/* Serial converter for VX-7 Radios using FT232RL */
#define RTSYSTEMS_CT29B_PID		0x9e54	/* CT29B Radio Cable */
#define RTSYSTEMS_RTS01_PID		0x9e57	/* USB-RTS01 Radio Cable */


/*
 * Physik Instrumente
 * http://www.physikinstrumente.com/en/products/
 */
/* These two devices use the VID of FTDI */
#define PI_C865_PID	0xe0a0  /* PI C-865 Piezomotor Controller */
#define PI_C857_PID	0xe0a1  /* PI Encoder Trigger Box */

#define PI_VID              0x1a72  /* Vendor ID */
#define PI_C866_PID	0x1000  /* PI C-866 Piezomotor Controller */
#define PI_C663_PID	0x1001  /* PI C-663 Mercury-Step */
#define PI_C725_PID	0x1002  /* PI C-725 Piezomotor Controller */
#define PI_E517_PID	0x1005  /* PI E-517 Digital Piezo Controller Operation Module */
#define PI_C863_PID	0x1007  /* PI C-863 */
#define PI_E861_PID	0x1008  /* PI E-861 Piezomotor Controller */
#define PI_C867_PID	0x1009  /* PI C-867 Piezomotor Controller */
#define PI_E609_PID	0x100D  /* PI E-609 Digital Piezo Controller */
#define PI_E709_PID	0x100E  /* PI E-709 Digital Piezo Controller */
#define PI_100F_PID	0x100F  /* PI Digital Piezo Controller */
#define PI_1011_PID	0x1011  /* PI Digital Piezo Controller */
#define PI_1012_PID	0x1012  /* PI Motion Controller */
#define PI_1013_PID	0x1013  /* PI Motion Controller */
#define PI_1014_PID	0x1014  /* PI Device */
#define PI_1015_PID	0x1015  /* PI Device */
#define PI_1016_PID	0x1016  /* PI Digital Servo Module */

/*
 * Kondo Kagaku Co.Ltd.
 * http://www.kondo-robot.com/EN
 */
#define KONDO_VID 		0x165c
#define KONDO_USB_SERIAL_PID	0x0002

/*
 * Bayer Ascensia Contour blood glucose meter USB-converter cable.
 * http://winglucofacts.com/cables/
 */
#define BAYER_VID                      0x1A79
#define BAYER_CONTOUR_CABLE_PID        0x6001

/*
 * The following are the values for the Matrix Orbital FTDI Range
 * Anything in this range will use an FT232RL.
 */
#define MTXORB_VID			0x1B3D
#define MTXORB_FTDI_RANGE_0100_PID	0x0100
#define MTXORB_FTDI_RANGE_0101_PID	0x0101
#define MTXORB_FTDI_RANGE_0102_PID	0x0102
#define MTXORB_FTDI_RANGE_0103_PID	0x0103
#define MTXORB_FTDI_RANGE_0104_PID	0x0104
#define MTXORB_FTDI_RANGE_0105_PID	0x0105
#define MTXORB_FTDI_RANGE_0106_PID	0x0106
#define MTXORB_FTDI_RANGE_0107_PID	0x0107
#define MTXORB_FTDI_RANGE_0108_PID	0x0108
#define MTXORB_FTDI_RANGE_0109_PID	0x0109
#define MTXORB_FTDI_RANGE_010A_PID	0x010A
#define MTXORB_FTDI_RANGE_010B_PID	0x010B
#define MTXORB_FTDI_RANGE_010C_PID	0x010C
#define MTXORB_FTDI_RANGE_010D_PID	0x010D
#define MTXORB_FTDI_RANGE_010E_PID	0x010E
#define MTXORB_FTDI_RANGE_010F_PID	0x010F
#define MTXORB_FTDI_RANGE_0110_PID	0x0110
#define MTXORB_FTDI_RANGE_0111_PID	0x0111
#define MTXORB_FTDI_RANGE_0112_PID	0x0112
#define MTXORB_FTDI_RANGE_0113_PID	0x0113
#define MTXORB_FTDI_RANGE_0114_PID	0x0114
#define MTXORB_FTDI_RANGE_0115_PID	0x0115
#define MTXORB_FTDI_RANGE_0116_PID	0x0116
#define MTXORB_FTDI_RANGE_0117_PID	0x0117
#define MTXORB_FTDI_RANGE_0118_PID	0x0118
#define MTXORB_FTDI_RANGE_0119_PID	0x0119
#define MTXORB_FTDI_RANGE_011A_PID	0x011A
#define MTXORB_FTDI_RANGE_011B_PID	0x011B
#define MTXORB_FTDI_RANGE_011C_PID	0x011C
#define MTXORB_FTDI_RANGE_011D_PID	0x011D
#define MTXORB_FTDI_RANGE_011E_PID	0x011E
#define MTXORB_FTDI_RANGE_011F_PID	0x011F
#define MTXORB_FTDI_RANGE_0120_PID	0x0120
#define MTXORB_FTDI_RANGE_0121_PID	0x0121
#define MTXORB_FTDI_RANGE_0122_PID	0x0122
#define MTXORB_FTDI_RANGE_0123_PID	0x0123
#define MTXORB_FTDI_RANGE_0124_PID	0x0124
#define MTXORB_FTDI_RANGE_0125_PID	0x0125
#define MTXORB_FTDI_RANGE_0126_PID	0x0126
#define MTXORB_FTDI_RANGE_0127_PID	0x0127
#define MTXORB_FTDI_RANGE_0128_PID	0x0128
#define MTXORB_FTDI_RANGE_0129_PID	0x0129
#define MTXORB_FTDI_RANGE_012A_PID	0x012A
#define MTXORB_FTDI_RANGE_012B_PID	0x012B
#define MTXORB_FTDI_RANGE_012C_PID	0x012C
#define MTXORB_FTDI_RANGE_012D_PID	0x012D
#define MTXORB_FTDI_RANGE_012E_PID	0x012E
#define MTXORB_FTDI_RANGE_012F_PID	0x012F
#define MTXORB_FTDI_RANGE_0130_PID	0x0130
#define MTXORB_FTDI_RANGE_0131_PID	0x0131
#define MTXORB_FTDI_RANGE_0132_PID	0x0132
#define MTXORB_FTDI_RANGE_0133_PID	0x0133
#define MTXORB_FTDI_RANGE_0134_PID	0x0134
#define MTXORB_FTDI_RANGE_0135_PID	0x0135
#define MTXORB_FTDI_RANGE_0136_PID	0x0136
#define MTXORB_FTDI_RANGE_0137_PID	0x0137
#define MTXORB_FTDI_RANGE_0138_PID	0x0138
#define MTXORB_FTDI_RANGE_0139_PID	0x0139
#define MTXORB_FTDI_RANGE_013A_PID	0x013A
#define MTXORB_FTDI_RANGE_013B_PID	0x013B
#define MTXORB_FTDI_RANGE_013C_PID	0x013C
#define MTXORB_FTDI_RANGE_013D_PID	0x013D
#define MTXORB_FTDI_RANGE_013E_PID	0x013E
#define MTXORB_FTDI_RANGE_013F_PID	0x013F
#define MTXORB_FTDI_RANGE_0140_PID	0x0140
#define MTXORB_FTDI_RANGE_0141_PID	0x0141
#define MTXORB_FTDI_RANGE_0142_PID	0x0142
#define MTXORB_FTDI_RANGE_0143_PID	0x0143
#define MTXORB_FTDI_RANGE_0144_PID	0x0144
#define MTXORB_FTDI_RANGE_0145_PID	0x0145
#define MTXORB_FTDI_RANGE_0146_PID	0x0146
#define MTXORB_FTDI_RANGE_0147_PID	0x0147
#define MTXORB_FTDI_RANGE_0148_PID	0x0148
#define MTXORB_FTDI_RANGE_0149_PID	0x0149
#define MTXORB_FTDI_RANGE_014A_PID	0x014A
#define MTXORB_FTDI_RANGE_014B_PID	0x014B
#define MTXORB_FTDI_RANGE_014C_PID	0x014C
#define MTXORB_FTDI_RANGE_014D_PID	0x014D
#define MTXORB_FTDI_RANGE_014E_PID	0x014E
#define MTXORB_FTDI_RANGE_014F_PID	0x014F
#define MTXORB_FTDI_RANGE_0150_PID	0x0150
#define MTXORB_FTDI_RANGE_0151_PID	0x0151
#define MTXORB_FTDI_RANGE_0152_PID	0x0152
#define MTXORB_FTDI_RANGE_0153_PID	0x0153
#define MTXORB_FTDI_RANGE_0154_PID	0x0154
#define MTXORB_FTDI_RANGE_0155_PID	0x0155
#define MTXORB_FTDI_RANGE_0156_PID	0x0156
#define MTXORB_FTDI_RANGE_0157_PID	0x0157
#define MTXORB_FTDI_RANGE_0158_PID	0x0158
#define MTXORB_FTDI_RANGE_0159_PID	0x0159
#define MTXORB_FTDI_RANGE_015A_PID	0x015A
#define MTXORB_FTDI_RANGE_015B_PID	0x015B
#define MTXORB_FTDI_RANGE_015C_PID	0x015C
#define MTXORB_FTDI_RANGE_015D_PID	0x015D
#define MTXORB_FTDI_RANGE_015E_PID	0x015E
#define MTXORB_FTDI_RANGE_015F_PID	0x015F
#define MTXORB_FTDI_RANGE_0160_PID	0x0160
#define MTXORB_FTDI_RANGE_0161_PID	0x0161
#define MTXORB_FTDI_RANGE_0162_PID	0x0162
#define MTXORB_FTDI_RANGE_0163_PID	0x0163
#define MTXORB_FTDI_RANGE_0164_PID	0x0164
#define MTXORB_FTDI_RANGE_0165_PID	0x0165
#define MTXORB_FTDI_RANGE_0166_PID	0x0166
#define MTXORB_FTDI_RANGE_0167_PID	0x0167
#define MTXORB_FTDI_RANGE_0168_PID	0x0168
#define MTXORB_FTDI_RANGE_0169_PID	0x0169
#define MTXORB_FTDI_RANGE_016A_PID	0x016A
#define MTXORB_FTDI_RANGE_016B_PID	0x016B
#define MTXORB_FTDI_RANGE_016C_PID	0x016C
#define MTXORB_FTDI_RANGE_016D_PID	0x016D
#define MTXORB_FTDI_RANGE_016E_PID	0x016E
#define MTXORB_FTDI_RANGE_016F_PID	0x016F
#define MTXORB_FTDI_RANGE_0170_PID	0x0170
#define MTXORB_FTDI_RANGE_0171_PID	0x0171
#define MTXORB_FTDI_RANGE_0172_PID	0x0172
#define MTXORB_FTDI_RANGE_0173_PID	0x0173
#define MTXORB_FTDI_RANGE_0174_PID	0x0174
#define MTXORB_FTDI_RANGE_0175_PID	0x0175
#define MTXORB_FTDI_RANGE_0176_PID	0x0176
#define MTXORB_FTDI_RANGE_0177_PID	0x0177
#define MTXORB_FTDI_RANGE_0178_PID	0x0178
#define MTXORB_FTDI_RANGE_0179_PID	0x0179
#define MTXORB_FTDI_RANGE_017A_PID	0x017A
#define MTXORB_FTDI_RANGE_017B_PID	0x017B
#define MTXORB_FTDI_RANGE_017C_PID	0x017C
#define MTXORB_FTDI_RANGE_017D_PID	0x017D
#define MTXORB_FTDI_RANGE_017E_PID	0x017E
#define MTXORB_FTDI_RANGE_017F_PID	0x017F
#define MTXORB_FTDI_RANGE_0180_PID	0x0180
#define MTXORB_FTDI_RANGE_0181_PID	0x0181
#define MTXORB_FTDI_RANGE_0182_PID	0x0182
#define MTXORB_FTDI_RANGE_0183_PID	0x0183
#define MTXORB_FTDI_RANGE_0184_PID	0x0184
#define MTXORB_FTDI_RANGE_0185_PID	0x0185
#define MTXORB_FTDI_RANGE_0186_PID	0x0186
#define MTXORB_FTDI_RANGE_0187_PID	0x0187
#define MTXORB_FTDI_RANGE_0188_PID	0x0188
#define MTXORB_FTDI_RANGE_0189_PID	0x0189
#define MTXORB_FTDI_RANGE_018A_PID	0x018A
#define MTXORB_FTDI_RANGE_018B_PID	0x018B
#define MTXORB_FTDI_RANGE_018C_PID	0x018C
#define MTXORB_FTDI_RANGE_018D_PID	0x018D
#define MTXORB_FTDI_RANGE_018E_PID	0x018E
#define MTXORB_FTDI_RANGE_018F_PID	0x018F
#define MTXORB_FTDI_RANGE_0190_PID	0x0190
#define MTXORB_FTDI_RANGE_0191_PID	0x0191
#define MTXORB_FTDI_RANGE_0192_PID	0x0192
#define MTXORB_FTDI_RANGE_0193_PID	0x0193
#define MTXORB_FTDI_RANGE_0194_PID	0x0194
#define MTXORB_FTDI_RANGE_0195_PID	0x0195
#define MTXORB_FTDI_RANGE_0196_PID	0x0196
#define MTXORB_FTDI_RANGE_0197_PID	0x0197
#define MTXORB_FTDI_RANGE_0198_PID	0x0198
#define MTXORB_FTDI_RANGE_0199_PID	0x0199
#define MTXORB_FTDI_RANGE_019A_PID	0x019A
#define MTXORB_FTDI_RANGE_019B_PID	0x019B
#define MTXORB_FTDI_RANGE_019C_PID	0x019C
#define MTXORB_FTDI_RANGE_019D_PID	0x019D
#define MTXORB_FTDI_RANGE_019E_PID	0x019E
#define MTXORB_FTDI_RANGE_019F_PID	0x019F
#define MTXORB_FTDI_RANGE_01A0_PID	0x01A0
#define MTXORB_FTDI_RANGE_01A1_PID	0x01A1
#define MTXORB_FTDI_RANGE_01A2_PID	0x01A2
#define MTXORB_FTDI_RANGE_01A3_PID	0x01A3
#define MTXORB_FTDI_RANGE_01A4_PID	0x01A4
#define MTXORB_FTDI_RANGE_01A5_PID	0x01A5
#define MTXORB_FTDI_RANGE_01A6_PID	0x01A6
#define MTXORB_FTDI_RANGE_01A7_PID	0x01A7
#define MTXORB_FTDI_RANGE_01A8_PID	0x01A8
#define MTXORB_FTDI_RANGE_01A9_PID	0x01A9
#define MTXORB_FTDI_RANGE_01AA_PID	0x01AA
#define MTXORB_FTDI_RANGE_01AB_PID	0x01AB
#define MTXORB_FTDI_RANGE_01AC_PID	0x01AC
#define MTXORB_FTDI_RANGE_01AD_PID	0x01AD
#define MTXORB_FTDI_RANGE_01AE_PID	0x01AE
#define MTXORB_FTDI_RANGE_01AF_PID	0x01AF
#define MTXORB_FTDI_RANGE_01B0_PID	0x01B0
#define MTXORB_FTDI_RANGE_01B1_PID	0x01B1
#define MTXORB_FTDI_RANGE_01B2_PID	0x01B2
#define MTXORB_FTDI_RANGE_01B3_PID	0x01B3
#define MTXORB_FTDI_RANGE_01B4_PID	0x01B4
#define MTXORB_FTDI_RANGE_01B5_PID	0x01B5
#define MTXORB_FTDI_RANGE_01B6_PID	0x01B6
#define MTXORB_FTDI_RANGE_01B7_PID	0x01B7
#define MTXORB_FTDI_RANGE_01B8_PID	0x01B8
#define MTXORB_FTDI_RANGE_01B9_PID	0x01B9
#define MTXORB_FTDI_RANGE_01BA_PID	0x01BA
#define MTXORB_FTDI_RANGE_01BB_PID	0x01BB
#define MTXORB_FTDI_RANGE_01BC_PID	0x01BC
#define MTXORB_FTDI_RANGE_01BD_PID	0x01BD
#define MTXORB_FTDI_RANGE_01BE_PID	0x01BE
#define MTXORB_FTDI_RANGE_01BF_PID	0x01BF
#define MTXORB_FTDI_RANGE_01C0_PID	0x01C0
#define MTXORB_FTDI_RANGE_01C1_PID	0x01C1
#define MTXORB_FTDI_RANGE_01C2_PID	0x01C2
#define MTXORB_FTDI_RANGE_01C3_PID	0x01C3
#define MTXORB_FTDI_RANGE_01C4_PID	0x01C4
#define MTXORB_FTDI_RANGE_01C5_PID	0x01C5
#define MTXORB_FTDI_RANGE_01C6_PID	0x01C6
#define MTXORB_FTDI_RANGE_01C7_PID	0x01C7
#define MTXORB_FTDI_RANGE_01C8_PID	0x01C8
#define MTXORB_FTDI_RANGE_01C9_PID	0x01C9
#define MTXORB_FTDI_RANGE_01CA_PID	0x01CA
#define MTXORB_FTDI_RANGE_01CB_PID	0x01CB
#define MTXORB_FTDI_RANGE_01CC_PID	0x01CC
#define MTXORB_FTDI_RANGE_01CD_PID	0x01CD
#define MTXORB_FTDI_RANGE_01CE_PID	0x01CE
#define MTXORB_FTDI_RANGE_01CF_PID	0x01CF
#define MTXORB_FTDI_RANGE_01D0_PID	0x01D0
#define MTXORB_FTDI_RANGE_01D1_PID	0x01D1
#define MTXORB_FTDI_RANGE_01D2_PID	0x01D2
#define MTXORB_FTDI_RANGE_01D3_PID	0x01D3
#define MTXORB_FTDI_RANGE_01D4_PID	0x01D4
#define MTXORB_FTDI_RANGE_01D5_PID	0x01D5
#define MTXORB_FTDI_RANGE_01D6_PID	0x01D6
#define MTXORB_FTDI_RANGE_01D7_PID	0x01D7
#define MTXORB_FTDI_RANGE_01D8_PID	0x01D8
#define MTXORB_FTDI_RANGE_01D9_PID	0x01D9
#define MTXORB_FTDI_RANGE_01DA_PID	0x01DA
#define MTXORB_FTDI_RANGE_01DB_PID	0x01DB
#define MTXORB_FTDI_RANGE_01DC_PID	0x01DC
#define MTXORB_FTDI_RANGE_01DD_PID	0x01DD
#define MTXORB_FTDI_RANGE_01DE_PID	0x01DE
#define MTXORB_FTDI_RANGE_01DF_PID	0x01DF
#define MTXORB_FTDI_RANGE_01E0_PID	0x01E0
#define MTXORB_FTDI_RANGE_01E1_PID	0x01E1
#define MTXORB_FTDI_RANGE_01E2_PID	0x01E2
#define MTXORB_FTDI_RANGE_01E3_PID	0x01E3
#define MTXORB_FTDI_RANGE_01E4_PID	0x01E4
#define MTXORB_FTDI_RANGE_01E5_PID	0x01E5
#define MTXORB_FTDI_RANGE_01E6_PID	0x01E6
#define MTXORB_FTDI_RANGE_01E7_PID	0x01E7
#define MTXORB_FTDI_RANGE_01E8_PID	0x01E8
#define MTXORB_FTDI_RANGE_01E9_PID	0x01E9
#define MTXORB_FTDI_RANGE_01EA_PID	0x01EA
#define MTXORB_FTDI_RANGE_01EB_PID	0x01EB
#define MTXORB_FTDI_RANGE_01EC_PID	0x01EC
#define MTXORB_FTDI_RANGE_01ED_PID	0x01ED
#define MTXORB_FTDI_RANGE_01EE_PID	0x01EE
#define MTXORB_FTDI_RANGE_01EF_PID	0x01EF
#define MTXORB_FTDI_RANGE_01F0_PID	0x01F0
#define MTXORB_FTDI_RANGE_01F1_PID	0x01F1
#define MTXORB_FTDI_RANGE_01F2_PID	0x01F2
#define MTXORB_FTDI_RANGE_01F3_PID	0x01F3
#define MTXORB_FTDI_RANGE_01F4_PID	0x01F4
#define MTXORB_FTDI_RANGE_01F5_PID	0x01F5
#define MTXORB_FTDI_RANGE_01F6_PID	0x01F6
#define MTXORB_FTDI_RANGE_01F7_PID	0x01F7
#define MTXORB_FTDI_RANGE_01F8_PID	0x01F8
#define MTXORB_FTDI_RANGE_01F9_PID	0x01F9
#define MTXORB_FTDI_RANGE_01FA_PID	0x01FA
#define MTXORB_FTDI_RANGE_01FB_PID	0x01FB
#define MTXORB_FTDI_RANGE_01FC_PID	0x01FC
#define MTXORB_FTDI_RANGE_01FD_PID	0x01FD
#define MTXORB_FTDI_RANGE_01FE_PID	0x01FE
#define MTXORB_FTDI_RANGE_01FF_PID	0x01FF



/*
 * The Mobility Lab (TML)
 * Submitted by Pierre Castella
 */
#define TML_VID			0x1B91	/* Vendor ID */
#define TML_USB_SERIAL_PID	0x0064	/* USB - Serial Converter */

/* Alti-2 products  http://www.alti-2.com */
#define ALTI2_VID	0x1BC9
#define ALTI2_N3_PID	0x6001	/* Neptune 3 */

/*
 * Ionics PlugComputer
 */
#define IONICS_VID			0x1c0c
#define IONICS_PLUGCOMPUTER_PID		0x0102

/*
 * Dresden Elektronik Sensor Terminal Board
 */
#define DE_VID			0x1cf1 /* Vendor ID */
#define STB_PID			0x0001 /* Sensor Terminal Board */
#define WHT_PID			0x0004 /* Wireless Handheld Terminal */

/*
 * STMicroelectonics
 */
#define ST_VID			0x0483
#define ST_STMCLT_2232_PID	0x3746
#define ST_STMCLT_4232_PID	0x3747

/*
 * Papouch products (http://www.papouch.com/)
 * Submitted by Folkert van Heusden
 */

#define PAPOUCH_VID			0x5050	/* Vendor ID */
#define PAPOUCH_SB485_PID		0x0100	/* Papouch SB485 USB-485/422 Converter */
#define PAPOUCH_AP485_PID		0x0101	/* AP485 USB-RS485 Converter */
#define PAPOUCH_SB422_PID		0x0102	/* Papouch SB422 USB-RS422 Converter  */
#define PAPOUCH_SB485_2_PID		0x0103	/* Papouch SB485 USB-485/422 Converter */
#define PAPOUCH_AP485_2_PID		0x0104	/* AP485 USB-RS485 Converter */
#define PAPOUCH_SB422_2_PID		0x0105	/* Papouch SB422 USB-RS422 Converter  */
#define PAPOUCH_SB485S_PID		0x0106	/* Papouch SB485S USB-485/422 Converter */
#define PAPOUCH_SB485C_PID		0x0107	/* Papouch SB485C USB-485/422 Converter */
#define PAPOUCH_LEC_PID			0x0300	/* LEC USB Converter */
#define PAPOUCH_SB232_PID		0x0301	/* Papouch SB232 USB-RS232 Converter */
#define PAPOUCH_TMU_PID			0x0400	/* TMU USB Thermometer */
#define PAPOUCH_IRAMP_PID		0x0500	/* Papouch IRAmp Duplex */
#define PAPOUCH_DRAK5_PID		0x0700	/* Papouch DRAK5 */
#define PAPOUCH_QUIDO8x8_PID		0x0800	/* Papouch Quido 8/8 Module */
#define PAPOUCH_QUIDO4x4_PID		0x0900	/* Papouch Quido 4/4 Module */
#define PAPOUCH_QUIDO2x2_PID		0x0a00	/* Papouch Quido 2/2 Module */
#define PAPOUCH_QUIDO10x1_PID		0x0b00	/* Papouch Quido 10/1 Module */
#define PAPOUCH_QUIDO30x3_PID		0x0c00	/* Papouch Quido 30/3 Module */
#define PAPOUCH_QUIDO60x3_PID		0x0d00	/* Papouch Quido 60(100)/3 Module */
#define PAPOUCH_QUIDO2x16_PID		0x0e00	/* Papouch Quido 2/16 Module */
#define PAPOUCH_QUIDO3x32_PID		0x0f00	/* Papouch Quido 3/32 Module */
#define PAPOUCH_DRAK6_PID		0x1000	/* Papouch DRAK6 */
#define PAPOUCH_UPSUSB_PID		0x8000	/* Papouch UPS-USB adapter */
#define PAPOUCH_MU_PID			0x8001	/* MU controller */
#define PAPOUCH_SIMUKEY_PID		0x8002	/* Papouch SimuKey */
#define PAPOUCH_AD4USB_PID		0x8003	/* AD4USB Measurement Module */
#define PAPOUCH_GMUX_PID		0x8004	/* Papouch GOLIATH MUX */
#define PAPOUCH_GMSR_PID		0x8005	/* Papouch GOLIATH MSR */

/*
 * Marvell SheevaPlug
 */
#define MARVELL_VID		0x9e88
#define MARVELL_SHEEVAPLUG_PID	0x9e8f

/*
 * Evolution Robotics products (http://www.evolution.com/).
 * Submitted by Shawn M. Lavelle.
 */
#define EVOLUTION_VID		0xDEEE	/* Vendor ID */
#define EVOLUTION_ER1_PID	0x0300	/* ER1 Control Module */
#define EVO_8U232AM_PID		0x02FF	/* Evolution robotics RCM2 (FT232AM)*/
#define EVO_HYBRID_PID		0x0302	/* Evolution robotics RCM4 PID (FT232BM)*/
#define EVO_RCM4_PID		0x0303	/* Evolution robotics RCM4 PID */

/*
 * MJS Gadgets HD Radio / XM Radio / Sirius Radio interfaces (using VID 0x0403)
 */
#define MJSG_GENERIC_PID	0x9378
#define MJSG_SR_RADIO_PID	0x9379
#define MJSG_XM_RADIO_PID	0x937A
#define MJSG_HD_RADIO_PID	0x937C

/*
 * D.O.Tec products (http://www.directout.eu)
 */
#define FTDI_DOTEC_PID 0x9868

/*
 * Xverve Signalyzer tools (http://www.signalyzer.com/)
 */
#define XVERVE_SIGNALYZER_ST_PID	0xBCA0
#define XVERVE_SIGNALYZER_SLITE_PID	0xBCA1
#define XVERVE_SIGNALYZER_SH2_PID	0xBCA2
#define XVERVE_SIGNALYZER_SH4_PID	0xBCA4

/*
 * Segway Robotic Mobility Platform USB interface (using VID 0x0403)
 * Submitted by John G. Rogers
 */
#define SEGWAY_RMP200_PID	0xe729


/*
 * Accesio USB Data Acquisition products (http://www.accesio.com/)
 */
#define ACCESIO_COM4SM_PID 	0xD578

/* www.sciencescope.co.uk educational dataloggers */
#define FTDI_SCIENCESCOPE_LOGBOOKML_PID		0xFF18
#define FTDI_SCIENCESCOPE_LS_LOGBOOK_PID	0xFF1C
#define FTDI_SCIENCESCOPE_HS_LOGBOOK_PID	0xFF1D

/*
 * Milkymist One JTAG/Serial
 */
#define QIHARDWARE_VID			0x20B7
#define MILKYMISTONE_JTAGSERIAL_PID	0x0713

/*
 * CTI GmbH RS485 Converter http://www.cti-lean.com/
 */
/* USB-485-Mini*/
#define FTDI_CTI_MINI_PID	0xF608
/* USB-Nano-485*/
#define FTDI_CTI_NANO_PID	0xF60B

/*
 * ZeitControl cardsystems GmbH rfid-readers http://zeitconrol.de
 */
/* TagTracer MIFARE*/
#define FTDI_ZEITCONTROL_TAGTRACE_MIFARE_PID	0xF7C0

/*
 * Rainforest Automation
 */
/* ZigBee controller */
#define FTDI_RF_R106		0x8A28

/*
 * Product: HCP HIT GPRS modem
 * Manufacturer: HCP d.o.o.
 * ATI command output: Cinterion MC55i
 */
#define FTDI_CINTERION_MC55I_PID	0xA951

/*
 * Product: Comet Caller ID decoder
 * Manufacturer: Crucible Technologies
 */
#define FTDI_CT_COMET_PID	0x8e08<|MERGE_RESOLUTION|>--- conflicted
+++ resolved
@@ -75,9 +75,6 @@
 #define FTDI_OPENDCC_GATEWAY_PID	0xBFDB
 #define FTDI_OPENDCC_GBM_PID	0xBFDC
 #define FTDI_OPENDCC_GBM_BOOST_PID	0xBFDD
-
-/* NZR SEM 16+ USB (http://www.nzr.de) */
-#define FTDI_NZR_SEM_USB_PID	0xC1E0	/* NZR SEM-LOG16+ */
 
 /* NZR SEM 16+ USB (http://www.nzr.de) */
 #define FTDI_NZR_SEM_USB_PID	0xC1E0	/* NZR SEM-LOG16+ */
@@ -775,11 +772,8 @@
  */
 #define NEWPORT_VID			0x104D
 #define NEWPORT_AGILIS_PID		0x3000
-<<<<<<< HEAD
-=======
 #define NEWPORT_CONEX_CC_PID		0x3002
 #define NEWPORT_CONEX_AGP_PID		0x3006
->>>>>>> 8861fd33
 
 /* Interbiometrics USB I/O Board */
 /* Developed for Interbiometrics by Rudolf Gugler */
