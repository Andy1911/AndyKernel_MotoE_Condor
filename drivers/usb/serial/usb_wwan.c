--- conflicted
+++ resolved
@@ -801,16 +801,9 @@
 
 	spin_lock_irq(&intfdata->susp_lock);
 	if (PMSG_IS_AUTO(message)) {
-<<<<<<< HEAD
-		spin_lock_irq(&intfdata->susp_lock);
-		b = intfdata->in_flight;
-		spin_unlock_irq(&intfdata->susp_lock);
-
-		if (b || pm_runtime_autosuspend_expiration(&serial->dev->dev))
-=======
-		if (intfdata->in_flight) {
+		if (intfdata->in_flight ||
+		    pm_runtime_autosuspend_expiration(&serial->dev->dev)) {
 			spin_unlock_irq(&intfdata->susp_lock);
->>>>>>> 3e3d5f61
 			return -EBUSY;
 		}
 	}
@@ -865,20 +858,12 @@
 	dbg("%s entered", __func__);
 
 	spin_lock_irq(&intfdata->susp_lock);
-<<<<<<< HEAD
-	intfdata->suspended = 0;
-=======
->>>>>>> 3e3d5f61
 	for (i = 0; i < serial->num_ports; i++) {
 		/* walk all ports */
 		port = serial->port[i];
 		portdata = usb_get_serial_port_data(port);
 
 		/* skip closed ports */
-<<<<<<< HEAD
-		if (!portdata->opened)
-			continue;
-=======
 		if (!portdata || !portdata->opened)
 			continue;
 
@@ -892,7 +877,6 @@
 				err_count++;
 			}
 		}
->>>>>>> 3e3d5f61
 
 		err = play_delayed(port);
 		if (err)
@@ -909,22 +893,6 @@
 			usb_anchor_urb(urb, &portdata->submitted);
 			err = usb_submit_urb(urb, GFP_ATOMIC);
 			if (err < 0) {
-<<<<<<< HEAD
-				err("%s: Error %d for bulk URB[%d]:%p %d",
-				    __func__, err, j, urb, i);
-				usb_unanchor_urb(urb);
-				intfdata->suspended = 1;
-				spin_unlock_irq(&intfdata->susp_lock);
-				goto err_out;
-			}
-		}
-		play_delayed(port);
-	}
-	spin_unlock_irq(&intfdata->susp_lock);
-
-err_out:
-	return err;
-=======
 				err("%s: Error %d for bulk URB %d",
 				    __func__, err, i);
 				err_count++;
@@ -938,7 +906,6 @@
 		return -EIO;
 
 	return 0;
->>>>>>> 3e3d5f61
 }
 EXPORT_SYMBOL(usb_wwan_resume);
 #endif
