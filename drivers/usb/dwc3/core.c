/**
 * core.c - DesignWare USB3 DRD Controller Core file
 *
 * Copyright (C) 2010-2011 Texas Instruments Incorporated - http://www.ti.com
 *
 * Authors: Felipe Balbi <balbi@ti.com>,
 *	    Sebastian Andrzej Siewior <bigeasy@linutronix.de>
 *
 * Redistribution and use in source and binary forms, with or without
 * modification, are permitted provided that the following conditions
 * are met:
 * 1. Redistributions of source code must retain the above copyright
 *    notice, this list of conditions, and the following disclaimer,
 *    without modification.
 * 2. Redistributions in binary form must reproduce the above copyright
 *    notice, this list of conditions and the following disclaimer in the
 *    documentation and/or other materials provided with the distribution.
 * 3. The names of the above-listed copyright holders may not be used
 *    to endorse or promote products derived from this software without
 *    specific prior written permission.
 *
 * ALTERNATIVELY, this software may be distributed under the terms of the
 * GNU General Public License ("GPL") version 2, as published by the Free
 * Software Foundation.
 *
 * THIS SOFTWARE IS PROVIDED BY THE COPYRIGHT HOLDERS AND CONTRIBUTORS "AS
 * IS" AND ANY EXPRESS OR IMPLIED WARRANTIES, INCLUDING, BUT NOT LIMITED TO,
 * THE IMPLIED WARRANTIES OF MERCHANTABILITY AND FITNESS FOR A PARTICULAR
 * PURPOSE ARE DISCLAIMED. IN NO EVENT SHALL THE COPYRIGHT OWNER OR
 * CONTRIBUTORS BE LIABLE FOR ANY DIRECT, INDIRECT, INCIDENTAL, SPECIAL,
 * EXEMPLARY, OR CONSEQUENTIAL DAMAGES (INCLUDING, BUT NOT LIMITED TO,
 * PROCUREMENT OF SUBSTITUTE GOODS OR SERVICES; LOSS OF USE, DATA, OR
 * PROFITS; OR BUSINESS INTERRUPTION) HOWEVER CAUSED AND ON ANY THEORY OF
 * LIABILITY, WHETHER IN CONTRACT, STRICT LIABILITY, OR TORT (INCLUDING
 * NEGLIGENCE OR OTHERWISE) ARISING IN ANY WAY OUT OF THE USE OF THIS
 * SOFTWARE, EVEN IF ADVISED OF THE POSSIBILITY OF SUCH DAMAGE.
 */

#include <linux/module.h>
#include <linux/kernel.h>
#include <linux/slab.h>
#include <linux/spinlock.h>
#include <linux/platform_device.h>
#include <linux/pm_runtime.h>
#include <linux/interrupt.h>
#include <linux/ioport.h>
#include <linux/io.h>
#include <linux/list.h>
#include <linux/delay.h>
#include <linux/dma-mapping.h>
#include <linux/of.h>

#include <linux/usb/ch9.h>
#include <linux/usb/gadget.h>
#include <linux/usb/of.h>

#include "core.h"
#include "gadget.h"
#include "io.h"

#include "debug.h"

/* -------------------------------------------------------------------------- */

#define DWC3_DEVS_POSSIBLE	32

static DECLARE_BITMAP(dwc3_devs, DWC3_DEVS_POSSIBLE);

int dwc3_get_device_id(void)
{
	int		id;

again:
	id = find_first_zero_bit(dwc3_devs, DWC3_DEVS_POSSIBLE);
	if (id < DWC3_DEVS_POSSIBLE) {
		int old;

		old = test_and_set_bit(id, dwc3_devs);
		if (old)
			goto again;
	} else {
		pr_err("dwc3: no space for new device\n");
		id = -ENOMEM;
	}

	return id;
}
EXPORT_SYMBOL_GPL(dwc3_get_device_id);

void dwc3_put_device_id(int id)
{
	int			ret;

	if (id < 0)
		return;

	ret = test_bit(id, dwc3_devs);
	WARN(!ret, "dwc3: ID %d not in use\n", id);
	smp_mb__before_clear_bit();
	clear_bit(id, dwc3_devs);
}
EXPORT_SYMBOL_GPL(dwc3_put_device_id);

void dwc3_set_mode(struct dwc3 *dwc, u32 mode)
{
	u32 reg;

	reg = dwc3_readl(dwc->regs, DWC3_GCTL);
	reg &= ~(DWC3_GCTL_PRTCAPDIR(DWC3_GCTL_PRTCAP_OTG));
	reg |= DWC3_GCTL_PRTCAPDIR(mode);
	/*
	 * Set this bit so that device attempts three more times at SS, even
	 * if it failed previously to operate in SS mode.
	 */
	reg |= DWC3_GCTL_U2RSTECN;
	if (mode == DWC3_GCTL_PRTCAP_HOST) {
		/*
		 * Allow ITP generated off of ref clk based counter instead
		 * of UTMI/ULPI clk based counter, when superspeed only is
		 * active so that UTMI/ULPI PHY can be suspened.
		 */
		reg |= DWC3_GCTL_SOFITPSYNC;
		reg &= ~(DWC3_GCTL_PWRDNSCALEMASK);
		reg |= DWC3_GCTL_PWRDNSCALE(2);
	} else if (mode == DWC3_GCTL_PRTCAP_DEVICE) {
		reg &= ~(DWC3_GCTL_PWRDNSCALEMASK);
		reg |= DWC3_GCTL_PWRDNSCALE(2);
		reg &= ~(DWC3_GCTL_SOFITPSYNC);
	}
	reg |= DWC3_GCTL_U2EXIT_LFPS;
	dwc3_writel(dwc->regs, DWC3_GCTL, reg);
	reg = dwc3_readl(dwc->regs, DWC3_GUSB3PIPECTL(0));
	reg |= DWC3_GUSB3PIPECTL_SUSPHY;
	dwc3_writel(dwc->regs, DWC3_GUSB3PIPECTL(0), reg);
	reg = dwc3_readl(dwc->regs, DWC3_GUSB2PHYCFG(0));
	reg |= DWC3_GUSB2PHYCFG_SUSPHY;
	dwc3_writel(dwc->regs, DWC3_GUSB2PHYCFG(0), reg);
}

/**
 * dwc3_core_soft_reset - Issues core soft reset and PHY reset
 * @dwc: pointer to our context structure
 */
static void dwc3_core_soft_reset(struct dwc3 *dwc)
{
	u32		reg;

	/* Before Resetting PHY, put Core in Reset */
	reg = dwc3_readl(dwc->regs, DWC3_GCTL);
	reg |= DWC3_GCTL_CORESOFTRESET;
	dwc3_writel(dwc->regs, DWC3_GCTL, reg);

	dwc3_notify_event(dwc, DWC3_CONTROLLER_RESET_EVENT);

	/* Assert USB3 PHY reset */
	reg = dwc3_readl(dwc->regs, DWC3_GUSB3PIPECTL(0));
	reg |= DWC3_GUSB3PIPECTL_PHYSOFTRST;
	dwc3_writel(dwc->regs, DWC3_GUSB3PIPECTL(0), reg);

	/* Assert USB2 PHY reset */
	reg = dwc3_readl(dwc->regs, DWC3_GUSB2PHYCFG(0));
	reg |= DWC3_GUSB2PHYCFG_PHYSOFTRST;
	dwc3_writel(dwc->regs, DWC3_GUSB2PHYCFG(0), reg);

	mdelay(100);

	/* Clear USB3 PHY reset */
	reg = dwc3_readl(dwc->regs, DWC3_GUSB3PIPECTL(0));
	reg &= ~DWC3_GUSB3PIPECTL_PHYSOFTRST;
	dwc3_writel(dwc->regs, DWC3_GUSB3PIPECTL(0), reg);

	/* Clear USB2 PHY reset */
	reg = dwc3_readl(dwc->regs, DWC3_GUSB2PHYCFG(0));
	reg &= ~DWC3_GUSB2PHYCFG_PHYSOFTRST;
	dwc3_writel(dwc->regs, DWC3_GUSB2PHYCFG(0), reg);

	mdelay(100);

	/* After PHYs are stable we can take Core out of reset state */
	reg = dwc3_readl(dwc->regs, DWC3_GCTL);
	reg &= ~DWC3_GCTL_CORESOFTRESET;
	dwc3_writel(dwc->regs, DWC3_GCTL, reg);

	dwc3_notify_event(dwc, DWC3_CONTROLLER_POST_RESET_EVENT);
}

/**
 * dwc3_free_one_event_buffer - Frees one event buffer
 * @dwc: Pointer to our controller context structure
 * @evt: Pointer to event buffer to be freed
 */
static void dwc3_free_one_event_buffer(struct dwc3 *dwc,
		struct dwc3_event_buffer *evt)
{
	dma_free_coherent(dwc->dev, evt->length, evt->buf, evt->dma);
	kfree(evt);
}

/**
 * dwc3_alloc_one_event_buffer - Allocates one event buffer structure
 * @dwc: Pointer to our controller context structure
 * @length: size of the event buffer
 *
 * Returns a pointer to the allocated event buffer structure on success
 * otherwise ERR_PTR(errno).
 */
static struct dwc3_event_buffer *
dwc3_alloc_one_event_buffer(struct dwc3 *dwc, unsigned length)
{
	struct dwc3_event_buffer	*evt;

	evt = kzalloc(sizeof(*evt), GFP_KERNEL);
	if (!evt)
		return ERR_PTR(-ENOMEM);

	evt->dwc	= dwc;
	evt->length	= length;
	evt->buf	= dma_alloc_coherent(dwc->dev, length,
			&evt->dma, GFP_KERNEL);
	if (!evt->buf) {
		kfree(evt);
		return ERR_PTR(-ENOMEM);
	}

	return evt;
}

/**
 * dwc3_free_event_buffers - frees all allocated event buffers
 * @dwc: Pointer to our controller context structure
 */
static void dwc3_free_event_buffers(struct dwc3 *dwc)
{
	struct dwc3_event_buffer	*evt;
	int i;

	for (i = 0; i < dwc->num_event_buffers; i++) {
		evt = dwc->ev_buffs[i];
		if (evt)
			dwc3_free_one_event_buffer(dwc, evt);
	}

	kfree(dwc->ev_buffs);
}

/**
 * dwc3_alloc_event_buffers - Allocates @num event buffers of size @length
 * @dwc: pointer to our controller context structure
 * @length: size of event buffer
 *
 * Returns 0 on success otherwise negative errno. In the error case, dwc
 * may contain some buffers allocated but not all which were requested.
 */
static int dwc3_alloc_event_buffers(struct dwc3 *dwc, unsigned length)
{
	int			num;
	int			i;

	num = DWC3_NUM_INT(dwc->hwparams.hwparams1);
	dwc->num_event_buffers = num;

	dwc->ev_buffs = kzalloc(sizeof(*dwc->ev_buffs) * num, GFP_KERNEL);
	if (!dwc->ev_buffs) {
		dev_err(dwc->dev, "can't allocate event buffers array\n");
		return -ENOMEM;
	}

	for (i = 0; i < num; i++) {
		struct dwc3_event_buffer	*evt;

		/*
		 * As SW workaround, allocate 8 bytes more than size of event
		 * buffer given to USB Controller to avoid possible memory
		 * corruption caused by event buffer overflow when Hw writes
		 * Vendor Device test event which could be of 12 bytes.
		 */
		evt = dwc3_alloc_one_event_buffer(dwc, (length + 8));
		if (IS_ERR(evt)) {
			dev_err(dwc->dev, "can't allocate event buffer\n");
			return PTR_ERR(evt);
		}
		dwc->ev_buffs[i] = evt;
	}

	return 0;
}

/**
 * dwc3_event_buffers_setup - setup our allocated event buffers
 * @dwc: pointer to our controller context structure
 *
 * Returns 0 on success otherwise negative errno.
 */
int dwc3_event_buffers_setup(struct dwc3 *dwc)
{
	struct dwc3_event_buffer	*evt;
	int				n;

	for (n = 0; n < dwc->num_event_buffers; n++) {
		evt = dwc->ev_buffs[n];
		dev_dbg(dwc->dev, "Event buf %p dma %08llx length %d\n",
				evt->buf, (unsigned long long) evt->dma,
				evt->length);

		evt->lpos = 0;

		dwc3_writel(dwc->regs, DWC3_GEVNTADRLO(n),
				lower_32_bits(evt->dma));
		dwc3_writel(dwc->regs, DWC3_GEVNTADRHI(n),
				upper_32_bits(evt->dma));
		dwc3_writel(dwc->regs, DWC3_GEVNTSIZ(n),
				(evt->length - 8) & 0xffff);
		dwc3_writel(dwc->regs, DWC3_GEVNTCOUNT(n), 0);
	}

	return 0;
}

static void dwc3_event_buffers_cleanup(struct dwc3 *dwc)
{
	struct dwc3_event_buffer	*evt;
	int				n;

	for (n = 0; n < dwc->num_event_buffers; n++) {
		evt = dwc->ev_buffs[n];

		evt->lpos = 0;

		dwc3_writel(dwc->regs, DWC3_GEVNTADRLO(n), 0);
		dwc3_writel(dwc->regs, DWC3_GEVNTADRHI(n), 0);
		dwc3_writel(dwc->regs, DWC3_GEVNTSIZ(n), 0);
		dwc3_writel(dwc->regs, DWC3_GEVNTCOUNT(n), 0);
	}
}

static void dwc3_cache_hwparams(struct dwc3 *dwc)
{
	struct dwc3_hwparams	*parms = &dwc->hwparams;

	parms->hwparams0 = dwc3_readl(dwc->regs, DWC3_GHWPARAMS0);
	parms->hwparams1 = dwc3_readl(dwc->regs, DWC3_GHWPARAMS1);
	parms->hwparams2 = dwc3_readl(dwc->regs, DWC3_GHWPARAMS2);
	parms->hwparams3 = dwc3_readl(dwc->regs, DWC3_GHWPARAMS3);
	parms->hwparams4 = dwc3_readl(dwc->regs, DWC3_GHWPARAMS4);
	parms->hwparams5 = dwc3_readl(dwc->regs, DWC3_GHWPARAMS5);
	parms->hwparams6 = dwc3_readl(dwc->regs, DWC3_GHWPARAMS6);
	parms->hwparams7 = dwc3_readl(dwc->regs, DWC3_GHWPARAMS7);
	parms->hwparams8 = dwc3_readl(dwc->regs, DWC3_GHWPARAMS8);
}

/**
 * dwc3_core_init - Low-level initialization of DWC3 Core
 * @dwc: Pointer to our controller context structure
 *
 * Returns 0 on success otherwise negative errno.
 */
static int dwc3_core_init(struct dwc3 *dwc)
{
	unsigned long		timeout;
	u32			reg;
	int			ret;

	reg = dwc3_readl(dwc->regs, DWC3_GSNPSID);
	/* This should read as U3 followed by revision number */
	if ((reg & DWC3_GSNPSID_MASK) != 0x55330000) {
		dev_err(dwc->dev, "this is not a DesignWare USB3 DRD Core\n");
		ret = -ENODEV;
		goto err0;
	}
	dwc->revision = reg;

	/* issue device SoftReset too */
	timeout = jiffies + msecs_to_jiffies(500);
	dwc3_writel(dwc->regs, DWC3_DCTL, DWC3_DCTL_CSFTRST);
	do {
		reg = dwc3_readl(dwc->regs, DWC3_DCTL);
		if (!(reg & DWC3_DCTL_CSFTRST))
			break;

		if (time_after(jiffies, timeout)) {
			dev_err(dwc->dev, "Reset Timed Out\n");
			ret = -ETIMEDOUT;
			goto err0;
		}

		cpu_relax();
	} while (true);

	dwc3_core_soft_reset(dwc);

	dwc3_cache_hwparams(dwc);

	reg = dwc3_readl(dwc->regs, DWC3_GCTL);
	reg &= ~DWC3_GCTL_SCALEDOWN_MASK;
	reg &= ~DWC3_GCTL_DISSCRAMBLE;

	switch (DWC3_GHWPARAMS1_EN_PWROPT(dwc->hwparams.hwparams1)) {
	case DWC3_GHWPARAMS1_EN_PWROPT_CLK:
		reg &= ~DWC3_GCTL_DSBLCLKGTNG;
		break;
	default:
		dev_dbg(dwc->dev, "No power optimization available\n");
	}

	/*
	 * WORKAROUND: DWC3 revisions <1.90a have a bug
	 * where the device can fail to connect at SuperSpeed
	 * and falls back to high-speed mode which causes
	 * the device to enter a Connect/Disconnect loop
	 */
	if (dwc->revision < DWC3_REVISION_190A)
		reg |= DWC3_GCTL_U2RSTECN;

	dwc3_writel(dwc->regs, DWC3_GCTL, reg);

	/*
	 * The default value of GUCTL[31:22] should be 0x8. But on cores
	 * revision < 2.30a, the default value is mistakenly overridden
	 * with 0x0. Restore the correct default value.
	 */
	if (dwc->revision < DWC3_REVISION_230A) {
		reg = dwc3_readl(dwc->regs, DWC3_GUCTL);
		reg &= ~DWC3_GUCTL_REFCLKPER;
		reg |= 0x8 << __ffs(DWC3_GUCTL_REFCLKPER);
		dwc3_writel(dwc->regs, DWC3_GUCTL, reg);
	}
	/*
	 * Currently, the default and the recommended value for GUSB3PIPECTL
	 * [21:19] in the RTL is 3'b100 or 32 consecutive errors. Based on
	 * analysis and experiments in the lab, it is found that there is a
	 * relatively low probability of getting 32 consecutive word errors
	 * in the presence of random recovered noise (during electrical idle).
	 * This can delay the entry to a low power state such that for
	 * applications where the link stays in a non-U0 state for a short
	 * duration (< 1 microsecond), the local PHY does not enter the low
	 * power state prior to receiving a potential LFPS wakeup. This causes
	 * the PHY CDR (Clock and Data Recovery) operation to be unstable for
	 * some Synopsys PHYs.
	 *
	 * The proposal now is to change the default and the recommended value
	 * for GUSB3PIPECTL[21:19] in the RTL from 3'b100 to a minimum of
	 * 3'b001. Perform the same in software for controllers prior to 2.30a
	 * revision.
	 */

	if (dwc->revision < DWC3_REVISION_230A) {
		reg = dwc3_readl(dwc->regs, DWC3_GUSB3PIPECTL(0));
		reg &= ~DWC3_GUSB3PIPECTL_DELAY_P1P2P3;
		reg |= 1 << __ffs(DWC3_GUSB3PIPECTL_DELAY_P1P2P3);
		/*
		 * Receiver Detection in U3/Rx.Det is mistakenly disabled in
		 * cores < 2.30a. Fix it here.
		 */
		reg &= ~DWC3_GUSB3PIPECTL_DIS_RXDET_U3_RXDET;
		dwc3_writel(dwc->regs, DWC3_GUSB3PIPECTL(0), reg);
	}
	/*
	 * clear Elastic buffer mode in GUSBPIPE_CTRL(0) register, otherwise
	 * it results in high link errors and could cause SS mode transfer
	 * failure.
	 */
	reg = dwc3_readl(dwc->regs, DWC3_GUSB3PIPECTL(0));
	reg &= ~DWC3_GUSB3PIPECTL_ELASTIC_BUF_MODE;
	dwc3_writel(dwc->regs, DWC3_GUSB3PIPECTL(0), reg);

	if (!dwc->ev_buffs) {
		ret = dwc3_alloc_event_buffers(dwc, DWC3_EVENT_BUFFERS_SIZE);
		if (ret) {
			dev_err(dwc->dev, "failed to allocate event buffers\n");
			ret = -ENOMEM;
			goto err1;
		}
	}

	ret = dwc3_event_buffers_setup(dwc);
	if (ret) {
		dev_err(dwc->dev, "failed to setup event buffers\n");
		goto err1;
	}

	return 0;

err1:
	dwc3_free_event_buffers(dwc);

err0:
	return ret;
}

static void dwc3_core_exit(struct dwc3 *dwc)
{
	dwc3_event_buffers_cleanup(dwc);
	dwc3_free_event_buffers(dwc);
}

/* XHCI reset, resets other CORE registers as well, re-init those */
void dwc3_post_host_reset_core_init(struct dwc3 *dwc)
{
	dwc3_core_init(dwc);
	dwc3_gadget_restart(dwc);
	dwc3_notify_event(dwc, DWC3_CONTROLLER_POST_INITIALIZATION_EVENT);
}

static void (*notify_event) (struct dwc3 *, unsigned);
void dwc3_set_notifier(void (*notify)(struct dwc3 *, unsigned))
{
	notify_event = notify;
}
EXPORT_SYMBOL(dwc3_set_notifier);

void dwc3_notify_event(struct dwc3 *dwc, unsigned event)
{
	if (dwc->notify_event)
		dwc->notify_event(dwc, event);
}
EXPORT_SYMBOL(dwc3_notify_event);

#define DWC3_ALIGN_MASK		(16 - 1)

static u64 dwc3_dma_mask = DMA_BIT_MASK(64);
static int __devinit dwc3_probe(struct platform_device *pdev)
{
	struct device_node	*node = pdev->dev.of_node;
	struct resource		*res;
	struct dwc3		*dwc;
	struct device		*dev = &pdev->dev;

	int			ret = -ENOMEM;

	void __iomem		*regs;
	void			*mem;

	u8			mode;
	bool			host_only_mode;

	mem = devm_kzalloc(dev, sizeof(*dwc) + DWC3_ALIGN_MASK, GFP_KERNEL);
	if (!mem) {
		dev_err(dev, "not enough memory\n");
		return -ENOMEM;
	}
	dwc = PTR_ALIGN(mem, DWC3_ALIGN_MASK + 1);
	dwc->mem = mem;

	if (!dev->dma_mask)
		dev->dma_mask = &dwc3_dma_mask;
	if (!dev->coherent_dma_mask)
		dev->coherent_dma_mask = DMA_BIT_MASK(64);

	dwc->notify_event = notify_event;
	res = platform_get_resource(pdev, IORESOURCE_IRQ, 0);
	if (!res) {
		dev_err(dev, "missing IRQ\n");
		return -ENODEV;
	}
	dwc->xhci_resources[1].start = res->start;
	dwc->xhci_resources[1].end = res->end;
	dwc->xhci_resources[1].flags = res->flags;
	dwc->xhci_resources[1].name = res->name;

	res = platform_get_resource(pdev, IORESOURCE_MEM, 0);
	if (!res) {
		dev_err(dev, "missing memory resource\n");
		return -ENODEV;
	}
	dwc->xhci_resources[0].start = res->start;
	dwc->xhci_resources[0].end = dwc->xhci_resources[0].start +
					DWC3_XHCI_REGS_END;
	dwc->xhci_resources[0].flags = res->flags;
	dwc->xhci_resources[0].name = res->name;

	 /*
	  * Request memory region but exclude xHCI regs,
	  * since it will be requested by the xhci-plat driver.
	  */
	res = devm_request_mem_region(dev, res->start + DWC3_GLOBALS_REGS_START,
			resource_size(res) - DWC3_GLOBALS_REGS_START,
			dev_name(dev));

	if (!res) {
		dev_err(dev, "can't request mem region\n");
		return -ENOMEM;
	}

	regs = devm_ioremap_nocache(dev, res->start, resource_size(res));
	if (!regs) {
		dev_err(dev, "ioremap failed\n");
		return -ENOMEM;
	}

	spin_lock_init(&dwc->lock);
	platform_set_drvdata(pdev, dwc);

	dwc->regs	= regs;
	dwc->regs_size	= resource_size(res);
	dwc->dev	= dev;

	dwc->needs_fifo_resize = of_property_read_bool(node, "tx-fifo-resize");
	host_only_mode = of_property_read_bool(node, "host-only-mode");
	dwc->maximum_speed = of_usb_get_maximum_speed(node);

	/* default to superspeed if no maximum_speed passed */
	if (dwc->maximum_speed == USB_SPEED_UNKNOWN)
		dwc->maximum_speed = USB_SPEED_SUPER;


	pm_runtime_no_callbacks(dev);
	pm_runtime_set_active(dev);
	pm_runtime_enable(dev);

	ret = dwc3_core_init(dwc);
	if (ret) {
		dev_err(dev, "failed to initialize core\n");
		return ret;
	}

	mode = DWC3_MODE(dwc->hwparams.hwparams0);

	/* Override mode if user selects host-only config with DRD core */
	if (host_only_mode && (mode == DWC3_MODE_DRD)) {
		dev_dbg(dev, "host only mode selected\n");
		mode = DWC3_MODE_HOST;
	}

	switch (mode) {
	case DWC3_MODE_DEVICE:
		dwc3_set_mode(dwc, DWC3_GCTL_PRTCAP_DEVICE);
		ret = dwc3_gadget_init(dwc);
		if (ret) {
			dev_err(dev, "failed to initialize gadget\n");
			goto err1;
		}
		break;
	case DWC3_MODE_HOST:
		dwc3_set_mode(dwc, DWC3_GCTL_PRTCAP_HOST);
		ret = dwc3_host_init(dwc);
		if (ret) {
			dev_err(dev, "failed to initialize host\n");
			goto err1;
		}
		break;
	case DWC3_MODE_DRD:
		dwc3_set_mode(dwc, DWC3_GCTL_PRTCAP_OTG);
		ret = dwc3_otg_init(dwc);
		if (ret) {
			dev_err(dev, "failed to initialize otg\n");
			goto err1;
		}

		ret = dwc3_host_init(dwc);
		if (ret) {
			dev_err(dev, "failed to initialize host\n");
			dwc3_otg_exit(dwc);
			goto err1;
		}

		ret = dwc3_gadget_init(dwc);
		if (ret) {
			dev_err(dev, "failed to initialize gadget\n");
			dwc3_host_exit(dwc);
			dwc3_otg_exit(dwc);
			goto err1;
		}
		break;
	default:
		dev_err(dev, "Unsupported mode of operation %d\n", mode);
		goto err1;
	}
	dwc->mode = mode;

	ret = dwc3_debugfs_init(dwc);
	if (ret) {
		dev_err(dev, "failed to initialize debugfs\n");
		goto err2;
	}

	dwc3_notify_event(dwc, DWC3_CONTROLLER_POST_INITIALIZATION_EVENT);

	return 0;

err2:
	switch (mode) {
	case DWC3_MODE_DEVICE:
		dwc3_gadget_exit(dwc);
		break;
	case DWC3_MODE_HOST:
		dwc3_host_exit(dwc);
		break;
	case DWC3_MODE_DRD:
		dwc3_gadget_exit(dwc);
		dwc3_host_exit(dwc);
		dwc3_otg_exit(dwc);
		break;
	default:
		/* do nothing */
		break;
	}

err1:
	dwc3_core_exit(dwc);

	return ret;
}

static int __devexit dwc3_remove(struct platform_device *pdev)
{
	struct dwc3	*dwc = platform_get_drvdata(pdev);
	struct resource	*res;

	res = platform_get_resource(pdev, IORESOURCE_MEM, 0);

<<<<<<< HEAD
	pm_runtime_disable(&pdev->dev);

=======
>>>>>>> 7fd7a446
	dwc3_debugfs_exit(dwc);

	switch (dwc->mode) {
	case DWC3_MODE_DEVICE:
		dwc3_gadget_exit(dwc);
		break;
	case DWC3_MODE_HOST:
		dwc3_host_exit(dwc);
		break;
	case DWC3_MODE_DRD:
		dwc3_gadget_exit(dwc);
		dwc3_host_exit(dwc);
		dwc3_otg_exit(dwc);
		break;
	default:
		/* do nothing */
		break;
	}

	dwc3_core_exit(dwc);

	pm_runtime_put(&pdev->dev);
	pm_runtime_disable(&pdev->dev);

	return 0;
}

#ifdef CONFIG_OF
static const struct of_device_id of_dwc3_match[] = {
	{
		.compatible = "synopsys,dwc3"
	},
	{ },
};
MODULE_DEVICE_TABLE(of, of_dwc3_match);
#endif

static struct platform_driver dwc3_driver = {
	.probe		= dwc3_probe,
	.remove		= __devexit_p(dwc3_remove),
	.driver		= {
		.name	= "dwc3",
		.of_match_table	= of_match_ptr(of_dwc3_match),
	},
};

module_platform_driver(dwc3_driver);

MODULE_ALIAS("platform:dwc3");
MODULE_AUTHOR("Felipe Balbi <balbi@ti.com>");
MODULE_LICENSE("Dual BSD/GPL");
MODULE_DESCRIPTION("DesignWare USB3 DRD Controller Driver");<|MERGE_RESOLUTION|>--- conflicted
+++ resolved
@@ -708,11 +708,6 @@
 
 	res = platform_get_resource(pdev, IORESOURCE_MEM, 0);
 
-<<<<<<< HEAD
-	pm_runtime_disable(&pdev->dev);
-
-=======
->>>>>>> 7fd7a446
 	dwc3_debugfs_exit(dwc);
 
 	switch (dwc->mode) {
