/*
 * Copyright (C) 2003 Christophe Saout <christophe@saout.de>
 * Copyright (C) 2004 Clemens Fruhwirth <clemens@endorphin.org>
 * Copyright (C) 2006-2009 Red Hat, Inc. All rights reserved.
 *
 * This file is released under the GPL.
 */

#include <linux/completion.h>
#include <linux/err.h>
#include <linux/module.h>
#include <linux/init.h>
#include <linux/kernel.h>
#include <linux/bio.h>
#include <linux/blkdev.h>
#include <linux/mempool.h>
#include <linux/slab.h>
#include <linux/crypto.h>
#include <linux/workqueue.h>
#include <linux/backing-dev.h>
#include <linux/atomic.h>
#include <linux/scatterlist.h>
#include <asm/page.h>
#include <asm/unaligned.h>
#include <crypto/hash.h>
#include <crypto/md5.h>
#include <crypto/algapi.h>

#include <linux/device-mapper.h>

#define DM_MSG_PREFIX "crypt"

/*
 * context holding the current state of a multi-part conversion
 */
struct convert_context {
	struct completion restart;
	struct bio *bio_in;
	struct bio *bio_out;
	unsigned int offset_in;
	unsigned int offset_out;
	unsigned int idx_in;
	unsigned int idx_out;
	sector_t sector;
	atomic_t pending;
	struct ablkcipher_request *req;
};

/*
 * per bio private data
 */
struct dm_crypt_io {
	struct dm_target *target;
	struct bio *base_bio;
	struct work_struct work;

	struct convert_context ctx;

	atomic_t pending;
	int error;
	sector_t sector;
	struct dm_crypt_io *base_io;
};

struct dm_crypt_request {
	struct convert_context *ctx;
	struct scatterlist sg_in;
	struct scatterlist sg_out;
	sector_t iv_sector;
};

struct crypt_config;

struct crypt_iv_operations {
	int (*ctr)(struct crypt_config *cc, struct dm_target *ti,
		   const char *opts);
	void (*dtr)(struct crypt_config *cc);
	int (*init)(struct crypt_config *cc);
	int (*wipe)(struct crypt_config *cc);
	int (*generator)(struct crypt_config *cc, u8 *iv,
			 struct dm_crypt_request *dmreq);
	int (*post)(struct crypt_config *cc, u8 *iv,
		    struct dm_crypt_request *dmreq);
};

struct iv_essiv_private {
	struct crypto_hash *hash_tfm;
	u8 *salt;
};

struct iv_benbi_private {
	int shift;
};

#define LMK_SEED_SIZE 64 /* hash + 0 */
struct iv_lmk_private {
	struct crypto_shash *hash_tfm;
	u8 *seed;
};

/*
 * Crypt: maps a linear range of a block device
 * and encrypts / decrypts at the same time.
 */
enum flags { DM_CRYPT_SUSPENDED, DM_CRYPT_KEY_VALID };

/*
 * The fields in here must be read only after initialization,
 */
struct crypt_config {
	struct dm_dev *dev;
	sector_t start;

	/*
	 * pool for per bio private data, crypto requests and
	 * encryption requeusts/buffer pages
	 */
	mempool_t *io_pool;
	mempool_t *req_pool;
	mempool_t *page_pool;
	struct bio_set *bs;

	struct workqueue_struct *io_queue;
	struct workqueue_struct *crypt_queue;

	char *cipher;
	char *cipher_string;

	struct crypt_iv_operations *iv_gen_ops;
	union {
		struct iv_essiv_private essiv;
		struct iv_benbi_private benbi;
		struct iv_lmk_private lmk;
	} iv_gen_private;
	sector_t iv_offset;
	unsigned int iv_size;

	/* ESSIV: struct crypto_cipher *essiv_tfm */
	void *iv_private;
	struct crypto_ablkcipher **tfms;
	unsigned tfms_count;

	/*
	 * Layout of each crypto request:
	 *
	 *   struct ablkcipher_request
	 *      context
	 *      padding
	 *   struct dm_crypt_request
	 *      padding
	 *   IV
	 *
	 * The padding is added so that dm_crypt_request and the IV are
	 * correctly aligned.
	 */
	unsigned int dmreq_start;

	unsigned long flags;
	unsigned int key_size;
	unsigned int key_parts;
	u8 key[0];
};

#define MIN_IOS        16
#define MIN_POOL_PAGES 32

static struct kmem_cache *_crypt_io_pool;

static void clone_init(struct dm_crypt_io *, struct bio *);
static void kcryptd_queue_crypt(struct dm_crypt_io *io);
static u8 *iv_of_dmreq(struct crypt_config *cc, struct dm_crypt_request *dmreq);

/*
 * Use this to access cipher attributes that are the same for each CPU.
 */
static struct crypto_ablkcipher *any_tfm(struct crypt_config *cc)
{
	return cc->tfms[0];
}

/*
 * Different IV generation algorithms:
 *
 * plain: the initial vector is the 32-bit little-endian version of the sector
 *        number, padded with zeros if necessary.
 *
 * plain64: the initial vector is the 64-bit little-endian version of the sector
 *        number, padded with zeros if necessary.
 *
 * essiv: "encrypted sector|salt initial vector", the sector number is
 *        encrypted with the bulk cipher using a salt as key. The salt
 *        should be derived from the bulk cipher's key via hashing.
 *
 * benbi: the 64-bit "big-endian 'narrow block'-count", starting at 1
 *        (needed for LRW-32-AES and possible other narrow block modes)
 *
 * null: the initial vector is always zero.  Provides compatibility with
 *       obsolete loop_fish2 devices.  Do not use for new devices.
 *
 * lmk:  Compatible implementation of the block chaining mode used
 *       by the Loop-AES block device encryption system
 *       designed by Jari Ruusu. See http://loop-aes.sourceforge.net/
 *       It operates on full 512 byte sectors and uses CBC
 *       with an IV derived from the sector number, the data and
 *       optionally extra IV seed.
 *       This means that after decryption the first block
 *       of sector must be tweaked according to decrypted data.
 *       Loop-AES can use three encryption schemes:
 *         version 1: is plain aes-cbc mode
 *         version 2: uses 64 multikey scheme with lmk IV generator
 *         version 3: the same as version 2 with additional IV seed
 *                   (it uses 65 keys, last key is used as IV seed)
 *
 * plumb: unimplemented, see:
 * http://article.gmane.org/gmane.linux.kernel.device-mapper.dm-crypt/454
 */

static int crypt_iv_plain_gen(struct crypt_config *cc, u8 *iv,
			      struct dm_crypt_request *dmreq)
{
	memset(iv, 0, cc->iv_size);
	*(__le32 *)iv = cpu_to_le32(dmreq->iv_sector & 0xffffffff);

	return 0;
}

static int crypt_iv_plain64_gen(struct crypt_config *cc, u8 *iv,
				struct dm_crypt_request *dmreq)
{
	memset(iv, 0, cc->iv_size);
	*(__le64 *)iv = cpu_to_le64(dmreq->iv_sector);

	return 0;
}

/* Initialise ESSIV - compute salt but no local memory allocations */
static int crypt_iv_essiv_init(struct crypt_config *cc)
{
	struct iv_essiv_private *essiv = &cc->iv_gen_private.essiv;
	struct hash_desc desc;
	struct scatterlist sg;
	struct crypto_cipher *essiv_tfm;
	int err;

	sg_init_one(&sg, cc->key, cc->key_size);
	desc.tfm = essiv->hash_tfm;
	desc.flags = CRYPTO_TFM_REQ_MAY_SLEEP;

	err = crypto_hash_digest(&desc, &sg, cc->key_size, essiv->salt);
	if (err)
		return err;

	essiv_tfm = cc->iv_private;

	err = crypto_cipher_setkey(essiv_tfm, essiv->salt,
			    crypto_hash_digestsize(essiv->hash_tfm));
	if (err)
		return err;

	return 0;
}

/* Wipe salt and reset key derived from volume key */
static int crypt_iv_essiv_wipe(struct crypt_config *cc)
{
	struct iv_essiv_private *essiv = &cc->iv_gen_private.essiv;
	unsigned salt_size = crypto_hash_digestsize(essiv->hash_tfm);
	struct crypto_cipher *essiv_tfm;
	int r, err = 0;

	memset(essiv->salt, 0, salt_size);

	essiv_tfm = cc->iv_private;
	r = crypto_cipher_setkey(essiv_tfm, essiv->salt, salt_size);
	if (r)
		err = r;

	return err;
}

/* Set up per cpu cipher state */
static struct crypto_cipher *setup_essiv_cpu(struct crypt_config *cc,
					     struct dm_target *ti,
					     u8 *salt, unsigned saltsize)
{
	struct crypto_cipher *essiv_tfm;
	int err;

	/* Setup the essiv_tfm with the given salt */
	essiv_tfm = crypto_alloc_cipher(cc->cipher, 0, CRYPTO_ALG_ASYNC);
	if (IS_ERR(essiv_tfm)) {
		ti->error = "Error allocating crypto tfm for ESSIV";
		return essiv_tfm;
	}

	if (crypto_cipher_blocksize(essiv_tfm) !=
	    crypto_ablkcipher_ivsize(any_tfm(cc))) {
		ti->error = "Block size of ESSIV cipher does "
			    "not match IV size of block cipher";
		crypto_free_cipher(essiv_tfm);
		return ERR_PTR(-EINVAL);
	}

	err = crypto_cipher_setkey(essiv_tfm, salt, saltsize);
	if (err) {
		ti->error = "Failed to set key for ESSIV cipher";
		crypto_free_cipher(essiv_tfm);
		return ERR_PTR(err);
	}

	return essiv_tfm;
}

static void crypt_iv_essiv_dtr(struct crypt_config *cc)
{
	struct crypto_cipher *essiv_tfm;
	struct iv_essiv_private *essiv = &cc->iv_gen_private.essiv;

	crypto_free_hash(essiv->hash_tfm);
	essiv->hash_tfm = NULL;

	kzfree(essiv->salt);
	essiv->salt = NULL;

	essiv_tfm = cc->iv_private;

	if (essiv_tfm)
		crypto_free_cipher(essiv_tfm);

	cc->iv_private = NULL;

}

static int crypt_iv_essiv_ctr(struct crypt_config *cc, struct dm_target *ti,
			      const char *opts)
{
	struct crypto_cipher *essiv_tfm = NULL;
	struct crypto_hash *hash_tfm = NULL;
	u8 *salt = NULL;
	int err;

	if (!opts) {
		ti->error = "Digest algorithm missing for ESSIV mode";
		return -EINVAL;
	}

	/* Allocate hash algorithm */
	hash_tfm = crypto_alloc_hash(opts, 0, CRYPTO_ALG_ASYNC);
	if (IS_ERR(hash_tfm)) {
		ti->error = "Error initializing ESSIV hash";
		err = PTR_ERR(hash_tfm);
		goto bad;
	}

	salt = kzalloc(crypto_hash_digestsize(hash_tfm), GFP_KERNEL);
	if (!salt) {
		ti->error = "Error kmallocing salt storage in ESSIV";
		err = -ENOMEM;
		goto bad;
	}

	cc->iv_gen_private.essiv.salt = salt;
	cc->iv_gen_private.essiv.hash_tfm = hash_tfm;

	essiv_tfm = setup_essiv_cpu(cc, ti, salt,
				crypto_hash_digestsize(hash_tfm));
	if (IS_ERR(essiv_tfm)) {
		crypt_iv_essiv_dtr(cc);
		return PTR_ERR(essiv_tfm);
	}
	cc->iv_private = essiv_tfm;

	return 0;

bad:
	if (hash_tfm && !IS_ERR(hash_tfm))
		crypto_free_hash(hash_tfm);
	kfree(salt);
	return err;
}

static int crypt_iv_essiv_gen(struct crypt_config *cc, u8 *iv,
			      struct dm_crypt_request *dmreq)
{

	struct crypto_cipher *essiv_tfm = cc->iv_private;

	memset(iv, 0, cc->iv_size);
	*(__le64 *)iv = cpu_to_le64(dmreq->iv_sector);
	crypto_cipher_encrypt_one(essiv_tfm, iv, iv);

	return 0;
}

static int crypt_iv_benbi_ctr(struct crypt_config *cc, struct dm_target *ti,
			      const char *opts)
{
	unsigned bs = crypto_ablkcipher_blocksize(any_tfm(cc));
	int log = ilog2(bs);

	/* we need to calculate how far we must shift the sector count
	 * to get the cipher block count, we use this shift in _gen */

	if (1 << log != bs) {
		ti->error = "cypher blocksize is not a power of 2";
		return -EINVAL;
	}

	if (log > 9) {
		ti->error = "cypher blocksize is > 512";
		return -EINVAL;
	}

	cc->iv_gen_private.benbi.shift = 9 - log;

	return 0;
}

static void crypt_iv_benbi_dtr(struct crypt_config *cc)
{
}

static int crypt_iv_benbi_gen(struct crypt_config *cc, u8 *iv,
			      struct dm_crypt_request *dmreq)
{
	__be64 val;

	memset(iv, 0, cc->iv_size - sizeof(u64)); /* rest is cleared below */

	val = cpu_to_be64(((u64)dmreq->iv_sector << cc->iv_gen_private.benbi.shift) + 1);
	put_unaligned(val, (__be64 *)(iv + cc->iv_size - sizeof(u64)));

	return 0;
}

static int crypt_iv_null_gen(struct crypt_config *cc, u8 *iv,
			     struct dm_crypt_request *dmreq)
{
	memset(iv, 0, cc->iv_size);

	return 0;
}

static void crypt_iv_lmk_dtr(struct crypt_config *cc)
{
	struct iv_lmk_private *lmk = &cc->iv_gen_private.lmk;

	if (lmk->hash_tfm && !IS_ERR(lmk->hash_tfm))
		crypto_free_shash(lmk->hash_tfm);
	lmk->hash_tfm = NULL;

	kzfree(lmk->seed);
	lmk->seed = NULL;
}

static int crypt_iv_lmk_ctr(struct crypt_config *cc, struct dm_target *ti,
			    const char *opts)
{
	struct iv_lmk_private *lmk = &cc->iv_gen_private.lmk;

	lmk->hash_tfm = crypto_alloc_shash("md5", 0, 0);
	if (IS_ERR(lmk->hash_tfm)) {
		ti->error = "Error initializing LMK hash";
		return PTR_ERR(lmk->hash_tfm);
	}

	/* No seed in LMK version 2 */
	if (cc->key_parts == cc->tfms_count) {
		lmk->seed = NULL;
		return 0;
	}

	lmk->seed = kzalloc(LMK_SEED_SIZE, GFP_KERNEL);
	if (!lmk->seed) {
		crypt_iv_lmk_dtr(cc);
		ti->error = "Error kmallocing seed storage in LMK";
		return -ENOMEM;
	}

	return 0;
}

static int crypt_iv_lmk_init(struct crypt_config *cc)
{
	struct iv_lmk_private *lmk = &cc->iv_gen_private.lmk;
	int subkey_size = cc->key_size / cc->key_parts;

	/* LMK seed is on the position of LMK_KEYS + 1 key */
	if (lmk->seed)
		memcpy(lmk->seed, cc->key + (cc->tfms_count * subkey_size),
		       crypto_shash_digestsize(lmk->hash_tfm));

	return 0;
}

static int crypt_iv_lmk_wipe(struct crypt_config *cc)
{
	struct iv_lmk_private *lmk = &cc->iv_gen_private.lmk;

	if (lmk->seed)
		memset(lmk->seed, 0, LMK_SEED_SIZE);

	return 0;
}

static int crypt_iv_lmk_one(struct crypt_config *cc, u8 *iv,
			    struct dm_crypt_request *dmreq,
			    u8 *data)
{
	struct iv_lmk_private *lmk = &cc->iv_gen_private.lmk;
	struct {
		struct shash_desc desc;
		char ctx[crypto_shash_descsize(lmk->hash_tfm)];
	} sdesc;
	struct md5_state md5state;
	u32 buf[4];
	int i, r;

	sdesc.desc.tfm = lmk->hash_tfm;
	sdesc.desc.flags = CRYPTO_TFM_REQ_MAY_SLEEP;

	r = crypto_shash_init(&sdesc.desc);
	if (r)
		return r;

	if (lmk->seed) {
		r = crypto_shash_update(&sdesc.desc, lmk->seed, LMK_SEED_SIZE);
		if (r)
			return r;
	}

	/* Sector is always 512B, block size 16, add data of blocks 1-31 */
	r = crypto_shash_update(&sdesc.desc, data + 16, 16 * 31);
	if (r)
		return r;

	/* Sector is cropped to 56 bits here */
	buf[0] = cpu_to_le32(dmreq->iv_sector & 0xFFFFFFFF);
	buf[1] = cpu_to_le32((((u64)dmreq->iv_sector >> 32) & 0x00FFFFFF) | 0x80000000);
	buf[2] = cpu_to_le32(4024);
	buf[3] = 0;
	r = crypto_shash_update(&sdesc.desc, (u8 *)buf, sizeof(buf));
	if (r)
		return r;

	/* No MD5 padding here */
	r = crypto_shash_export(&sdesc.desc, &md5state);
	if (r)
		return r;

	for (i = 0; i < MD5_HASH_WORDS; i++)
		__cpu_to_le32s(&md5state.hash[i]);
	memcpy(iv, &md5state.hash, cc->iv_size);

	return 0;
}

static int crypt_iv_lmk_gen(struct crypt_config *cc, u8 *iv,
			    struct dm_crypt_request *dmreq)
{
	u8 *src;
	int r = 0;

	if (bio_data_dir(dmreq->ctx->bio_in) == WRITE) {
		src = kmap_atomic(sg_page(&dmreq->sg_in));
		r = crypt_iv_lmk_one(cc, iv, dmreq, src + dmreq->sg_in.offset);
		kunmap_atomic(src);
	} else
		memset(iv, 0, cc->iv_size);

	return r;
}

static int crypt_iv_lmk_post(struct crypt_config *cc, u8 *iv,
			     struct dm_crypt_request *dmreq)
{
	u8 *dst;
	int r;

	if (bio_data_dir(dmreq->ctx->bio_in) == WRITE)
		return 0;

	dst = kmap_atomic(sg_page(&dmreq->sg_out));
	r = crypt_iv_lmk_one(cc, iv, dmreq, dst + dmreq->sg_out.offset);

	/* Tweak the first block of plaintext sector */
	if (!r)
		crypto_xor(dst + dmreq->sg_out.offset, iv, cc->iv_size);

	kunmap_atomic(dst);
	return r;
}

static struct crypt_iv_operations crypt_iv_plain_ops = {
	.generator = crypt_iv_plain_gen
};

static struct crypt_iv_operations crypt_iv_plain64_ops = {
	.generator = crypt_iv_plain64_gen
};

static struct crypt_iv_operations crypt_iv_essiv_ops = {
	.ctr       = crypt_iv_essiv_ctr,
	.dtr       = crypt_iv_essiv_dtr,
	.init      = crypt_iv_essiv_init,
	.wipe      = crypt_iv_essiv_wipe,
	.generator = crypt_iv_essiv_gen
};

static struct crypt_iv_operations crypt_iv_benbi_ops = {
	.ctr	   = crypt_iv_benbi_ctr,
	.dtr	   = crypt_iv_benbi_dtr,
	.generator = crypt_iv_benbi_gen
};

static struct crypt_iv_operations crypt_iv_null_ops = {
	.generator = crypt_iv_null_gen
};

static struct crypt_iv_operations crypt_iv_lmk_ops = {
	.ctr	   = crypt_iv_lmk_ctr,
	.dtr	   = crypt_iv_lmk_dtr,
	.init	   = crypt_iv_lmk_init,
	.wipe	   = crypt_iv_lmk_wipe,
	.generator = crypt_iv_lmk_gen,
	.post	   = crypt_iv_lmk_post
};

static void crypt_convert_init(struct crypt_config *cc,
			       struct convert_context *ctx,
			       struct bio *bio_out, struct bio *bio_in,
			       sector_t sector)
{
	ctx->bio_in = bio_in;
	ctx->bio_out = bio_out;
	ctx->offset_in = 0;
	ctx->offset_out = 0;
	ctx->idx_in = bio_in ? bio_in->bi_idx : 0;
	ctx->idx_out = bio_out ? bio_out->bi_idx : 0;
	ctx->sector = sector + cc->iv_offset;
	init_completion(&ctx->restart);
}

static struct dm_crypt_request *dmreq_of_req(struct crypt_config *cc,
					     struct ablkcipher_request *req)
{
	return (struct dm_crypt_request *)((char *)req + cc->dmreq_start);
}

static struct ablkcipher_request *req_of_dmreq(struct crypt_config *cc,
					       struct dm_crypt_request *dmreq)
{
	return (struct ablkcipher_request *)((char *)dmreq - cc->dmreq_start);
}

static u8 *iv_of_dmreq(struct crypt_config *cc,
		       struct dm_crypt_request *dmreq)
{
	return (u8 *)ALIGN((unsigned long)(dmreq + 1),
		crypto_ablkcipher_alignmask(any_tfm(cc)) + 1);
}

static int crypt_convert_block(struct crypt_config *cc,
			       struct convert_context *ctx,
			       struct ablkcipher_request *req)
{
	struct bio_vec *bv_in = bio_iovec_idx(ctx->bio_in, ctx->idx_in);
	struct bio_vec *bv_out = bio_iovec_idx(ctx->bio_out, ctx->idx_out);
	struct dm_crypt_request *dmreq;
	u8 *iv;
	int r = 0;

	dmreq = dmreq_of_req(cc, req);
	iv = iv_of_dmreq(cc, dmreq);

	dmreq->iv_sector = ctx->sector;
	dmreq->ctx = ctx;
	sg_init_table(&dmreq->sg_in, 1);
	sg_set_page(&dmreq->sg_in, bv_in->bv_page, 1 << SECTOR_SHIFT,
		    bv_in->bv_offset + ctx->offset_in);

	sg_init_table(&dmreq->sg_out, 1);
	sg_set_page(&dmreq->sg_out, bv_out->bv_page, 1 << SECTOR_SHIFT,
		    bv_out->bv_offset + ctx->offset_out);

	ctx->offset_in += 1 << SECTOR_SHIFT;
	if (ctx->offset_in >= bv_in->bv_len) {
		ctx->offset_in = 0;
		ctx->idx_in++;
	}

	ctx->offset_out += 1 << SECTOR_SHIFT;
	if (ctx->offset_out >= bv_out->bv_len) {
		ctx->offset_out = 0;
		ctx->idx_out++;
	}

	if (cc->iv_gen_ops) {
		r = cc->iv_gen_ops->generator(cc, iv, dmreq);
		if (r < 0)
			return r;
	}

	ablkcipher_request_set_crypt(req, &dmreq->sg_in, &dmreq->sg_out,
				     1 << SECTOR_SHIFT, iv);

	if (bio_data_dir(ctx->bio_in) == WRITE)
		r = crypto_ablkcipher_encrypt(req);
	else
		r = crypto_ablkcipher_decrypt(req);

	if (!r && cc->iv_gen_ops && cc->iv_gen_ops->post)
		r = cc->iv_gen_ops->post(cc, iv, dmreq);

	return r;
}

static void kcryptd_async_done(struct crypto_async_request *async_req,
			       int error);

static void crypt_alloc_req(struct crypt_config *cc,
			    struct convert_context *ctx)
{
	unsigned key_index = ctx->sector & (cc->tfms_count - 1);

	if (!ctx->req)
		ctx->req = mempool_alloc(cc->req_pool, GFP_NOIO);

	ablkcipher_request_set_tfm(ctx->req, cc->tfms[key_index]);
	ablkcipher_request_set_callback(ctx->req,
	    CRYPTO_TFM_REQ_MAY_BACKLOG | CRYPTO_TFM_REQ_MAY_SLEEP,
	    kcryptd_async_done, dmreq_of_req(cc, ctx->req));
}

/*
 * Encrypt / decrypt data from one bio to another one (can be the same one)
 */
static int crypt_convert(struct crypt_config *cc,
			 struct convert_context *ctx)
{
	int r;

	atomic_set(&ctx->pending, 1);

	while(ctx->idx_in < ctx->bio_in->bi_vcnt &&
	      ctx->idx_out < ctx->bio_out->bi_vcnt) {

		crypt_alloc_req(cc, ctx);

		atomic_inc(&ctx->pending);

		r = crypt_convert_block(cc, ctx, ctx->req);

		switch (r) {
		/* async */
		case -EBUSY:
			wait_for_completion(&ctx->restart);
			INIT_COMPLETION(ctx->restart);
			/* fall through*/
		case -EINPROGRESS:
			ctx->req = NULL;
			ctx->sector++;
			continue;

		/* sync */
		case 0:
			atomic_dec(&ctx->pending);
			ctx->sector++;
			cond_resched();
			continue;

		/* error */
		default:
			atomic_dec(&ctx->pending);
			return r;
		}
	}

	return 0;
}

static void dm_crypt_bio_destructor(struct bio *bio)
{
	struct dm_crypt_io *io = bio->bi_private;
	struct crypt_config *cc = io->target->private;

	bio_free(bio, cc->bs);
}

/*
 * Generate a new unfragmented bio with the given size
 * This should never violate the device limitations
 * May return a smaller bio when running out of pages, indicated by
 * *out_of_pages set to 1.
 */
static struct bio *crypt_alloc_buffer(struct dm_crypt_io *io, unsigned size,
				      unsigned *out_of_pages)
{
	struct crypt_config *cc = io->target->private;
	struct bio *clone;
	unsigned int nr_iovecs = (size + PAGE_SIZE - 1) >> PAGE_SHIFT;
	gfp_t gfp_mask = GFP_NOIO | __GFP_HIGHMEM;
	unsigned i, len;
	struct page *page;

	clone = bio_alloc_bioset(GFP_NOIO, nr_iovecs, cc->bs);
	if (!clone)
		return NULL;

	clone_init(io, clone);
	*out_of_pages = 0;

	for (i = 0; i < nr_iovecs; i++) {
		page = mempool_alloc(cc->page_pool, gfp_mask);
		if (!page) {
			*out_of_pages = 1;
			break;
		}

		/*
		 * If additional pages cannot be allocated without waiting,
		 * return a partially-allocated bio.  The caller will then try
		 * to allocate more bios while submitting this partial bio.
		 */
		gfp_mask = (gfp_mask | __GFP_NOWARN) & ~__GFP_WAIT;

		len = (size > PAGE_SIZE) ? PAGE_SIZE : size;

		if (!bio_add_page(clone, page, len, 0)) {
			mempool_free(page, cc->page_pool);
			break;
		}

		size -= len;
	}

	if (!clone->bi_size) {
		bio_put(clone);
		return NULL;
	}

	return clone;
}

static void crypt_free_buffer_pages(struct crypt_config *cc, struct bio *clone)
{
	unsigned int i;
	struct bio_vec *bv;

	for (i = 0; i < clone->bi_vcnt; i++) {
		bv = bio_iovec_idx(clone, i);
		BUG_ON(!bv->bv_page);
		mempool_free(bv->bv_page, cc->page_pool);
		bv->bv_page = NULL;
	}
}

static struct dm_crypt_io *crypt_io_alloc(struct dm_target *ti,
					  struct bio *bio, sector_t sector)
{
	struct crypt_config *cc = ti->private;
	struct dm_crypt_io *io;

	io = mempool_alloc(cc->io_pool, GFP_NOIO);
	io->target = ti;
	io->base_bio = bio;
	io->sector = sector;
	io->error = 0;
	io->base_io = NULL;
	io->ctx.req = NULL;
	atomic_set(&io->pending, 0);

	return io;
}

static void crypt_inc_pending(struct dm_crypt_io *io)
{
	atomic_inc(&io->pending);
}

/*
 * One of the bios was finished. Check for completion of
 * the whole request and correctly clean up the buffer.
 * If base_io is set, wait for the last fragment to complete.
 */
static void crypt_dec_pending(struct dm_crypt_io *io)
{
	struct crypt_config *cc = io->target->private;
	struct bio *base_bio = io->base_bio;
	struct dm_crypt_io *base_io = io->base_io;
	int error = io->error;

	if (!atomic_dec_and_test(&io->pending))
		return;

	if (io->ctx.req)
		mempool_free(io->ctx.req, cc->req_pool);
	mempool_free(io, cc->io_pool);

	if (likely(!base_io))
		bio_endio(base_bio, error);
	else {
		if (error && !base_io->error)
			base_io->error = error;
		crypt_dec_pending(base_io);
	}
}

/*
 * kcryptd/kcryptd_io:
 *
 * Needed because it would be very unwise to do decryption in an
 * interrupt context.
 *
 * kcryptd performs the actual encryption or decryption.
 *
 * kcryptd_io performs the IO submission.
 *
 * They must be separated as otherwise the final stages could be
 * starved by new requests which can block in the first stages due
 * to memory allocation.
 *
 * The work is done per CPU global for all dm-crypt instances.
 * They should not depend on each other and do not block.
 */
static void crypt_endio(struct bio *clone, int error)
{
	struct dm_crypt_io *io = clone->bi_private;
	struct crypt_config *cc = io->target->private;
	unsigned rw = bio_data_dir(clone);

	if (unlikely(!bio_flagged(clone, BIO_UPTODATE) && !error))
		error = -EIO;

	/*
	 * free the processed pages
	 */
	if (rw == WRITE)
		crypt_free_buffer_pages(cc, clone);

	bio_put(clone);

	if (rw == READ && !error) {
		kcryptd_queue_crypt(io);
		return;
	}

	if (unlikely(error))
		io->error = error;

	crypt_dec_pending(io);
}

static void clone_init(struct dm_crypt_io *io, struct bio *clone)
{
	struct crypt_config *cc = io->target->private;

	clone->bi_private = io;
	clone->bi_end_io  = crypt_endio;
	clone->bi_bdev    = cc->dev->bdev;
	clone->bi_rw      = io->base_bio->bi_rw;
	clone->bi_destructor = dm_crypt_bio_destructor;
}

static int kcryptd_io_read(struct dm_crypt_io *io, gfp_t gfp)
{
	struct crypt_config *cc = io->target->private;
	struct bio *base_bio = io->base_bio;
	struct bio *clone;

	/*
	 * The block layer might modify the bvec array, so always
	 * copy the required bvecs because we need the original
	 * one in order to decrypt the whole bio data *afterwards*.
	 */
	clone = bio_alloc_bioset(gfp, bio_segments(base_bio), cc->bs);
	if (!clone)
		return 1;

	crypt_inc_pending(io);

	clone_init(io, clone);
	clone->bi_idx = 0;
	clone->bi_vcnt = bio_segments(base_bio);
	clone->bi_size = base_bio->bi_size;
	clone->bi_sector = cc->start + io->sector;
	memcpy(clone->bi_io_vec, bio_iovec(base_bio),
	       sizeof(struct bio_vec) * clone->bi_vcnt);

	generic_make_request(clone);
	return 0;
}

static void kcryptd_io_write(struct dm_crypt_io *io)
{
	struct bio *clone = io->ctx.bio_out;
	generic_make_request(clone);
}

static void kcryptd_io(struct work_struct *work)
{
	struct dm_crypt_io *io = container_of(work, struct dm_crypt_io, work);

	if (bio_data_dir(io->base_bio) == READ) {
		crypt_inc_pending(io);
		if (kcryptd_io_read(io, GFP_NOIO))
			io->error = -ENOMEM;
		crypt_dec_pending(io);
	} else
		kcryptd_io_write(io);
}

static void kcryptd_queue_io(struct dm_crypt_io *io)
{
	struct crypt_config *cc = io->target->private;

	INIT_WORK(&io->work, kcryptd_io);
	queue_work(cc->io_queue, &io->work);
}

static void kcryptd_crypt_write_io_submit(struct dm_crypt_io *io, int async)
{
	struct bio *clone = io->ctx.bio_out;
	struct crypt_config *cc = io->target->private;

	if (unlikely(io->error < 0)) {
		crypt_free_buffer_pages(cc, clone);
		bio_put(clone);
		crypt_dec_pending(io);
		return;
	}

	/* crypt_convert should have filled the clone bio */
	BUG_ON(io->ctx.idx_out < clone->bi_vcnt);

	clone->bi_sector = cc->start + io->sector;

	if (async)
		kcryptd_queue_io(io);
	else
		generic_make_request(clone);
}

static void kcryptd_crypt_write_convert(struct dm_crypt_io *io)
{
	struct crypt_config *cc = io->target->private;
	struct bio *clone;
	struct dm_crypt_io *new_io;
	int crypt_finished;
	unsigned out_of_pages = 0;
	unsigned remaining = io->base_bio->bi_size;
	sector_t sector = io->sector;
	int r;

	/*
	 * Prevent io from disappearing until this function completes.
	 */
	crypt_inc_pending(io);
	crypt_convert_init(cc, &io->ctx, NULL, io->base_bio, sector);

	/*
	 * The allocated buffers can be smaller than the whole bio,
	 * so repeat the whole process until all the data can be handled.
	 */
	while (remaining) {
		clone = crypt_alloc_buffer(io, remaining, &out_of_pages);
		if (unlikely(!clone)) {
			io->error = -ENOMEM;
			break;
		}

		io->ctx.bio_out = clone;
		io->ctx.idx_out = 0;

		remaining -= clone->bi_size;
		sector += bio_sectors(clone);

		crypt_inc_pending(io);

		r = crypt_convert(cc, &io->ctx);
		if (r < 0)
			io->error = -EIO;

		crypt_finished = atomic_dec_and_test(&io->ctx.pending);

		/* Encryption was already finished, submit io now */
		if (crypt_finished) {
			kcryptd_crypt_write_io_submit(io, 0);

			/*
			 * If there was an error, do not try next fragments.
			 * For async, error is processed in async handler.
			 */
			if (unlikely(r < 0))
				break;

			io->sector = sector;
		}

		/*
		 * Out of memory -> run queues
		 * But don't wait if split was due to the io size restriction
		 */
		if (unlikely(out_of_pages))
			congestion_wait(BLK_RW_ASYNC, HZ/100);

		/*
		 * With async crypto it is unsafe to share the crypto context
		 * between fragments, so switch to a new dm_crypt_io structure.
		 */
		if (unlikely(!crypt_finished && remaining)) {
			new_io = crypt_io_alloc(io->target, io->base_bio,
						sector);
			crypt_inc_pending(new_io);
			crypt_convert_init(cc, &new_io->ctx, NULL,
					   io->base_bio, sector);
			new_io->ctx.idx_in = io->ctx.idx_in;
			new_io->ctx.offset_in = io->ctx.offset_in;

			/*
			 * Fragments after the first use the base_io
			 * pending count.
			 */
			if (!io->base_io)
				new_io->base_io = io;
			else {
				new_io->base_io = io->base_io;
				crypt_inc_pending(io->base_io);
				crypt_dec_pending(io);
			}

			io = new_io;
		}
	}

	crypt_dec_pending(io);
}

static void kcryptd_crypt_read_done(struct dm_crypt_io *io)
{
	crypt_dec_pending(io);
}

static void kcryptd_crypt_read_convert(struct dm_crypt_io *io)
{
	struct crypt_config *cc = io->target->private;
	int r = 0;

	crypt_inc_pending(io);

	crypt_convert_init(cc, &io->ctx, io->base_bio, io->base_bio,
			   io->sector);

	r = crypt_convert(cc, &io->ctx);
	if (r < 0)
		io->error = -EIO;

	if (atomic_dec_and_test(&io->ctx.pending))
		kcryptd_crypt_read_done(io);

	crypt_dec_pending(io);
}

static void kcryptd_async_done(struct crypto_async_request *async_req,
			       int error)
{
	struct dm_crypt_request *dmreq = async_req->data;
	struct convert_context *ctx = dmreq->ctx;
	struct dm_crypt_io *io = container_of(ctx, struct dm_crypt_io, ctx);
	struct crypt_config *cc = io->target->private;

	if (error == -EINPROGRESS) {
		complete(&ctx->restart);
		return;
	}

	if (!error && cc->iv_gen_ops && cc->iv_gen_ops->post)
		error = cc->iv_gen_ops->post(cc, iv_of_dmreq(cc, dmreq), dmreq);

	if (error < 0)
		io->error = -EIO;

	mempool_free(req_of_dmreq(cc, dmreq), cc->req_pool);

	if (!atomic_dec_and_test(&ctx->pending))
		return;

	if (bio_data_dir(io->base_bio) == READ)
		kcryptd_crypt_read_done(io);
	else
		kcryptd_crypt_write_io_submit(io, 1);
}

static void kcryptd_crypt(struct work_struct *work)
{
	struct dm_crypt_io *io = container_of(work, struct dm_crypt_io, work);

	if (bio_data_dir(io->base_bio) == READ)
		kcryptd_crypt_read_convert(io);
	else
		kcryptd_crypt_write_convert(io);
}

static void kcryptd_queue_crypt(struct dm_crypt_io *io)
{
	struct crypt_config *cc = io->target->private;

	INIT_WORK(&io->work, kcryptd_crypt);
	queue_work(cc->crypt_queue, &io->work);
}

/*
 * Decode key from its hex representation
 */
static int crypt_decode_key(u8 *key, char *hex, unsigned int size)
{
	char buffer[3];
	char *endp;
	unsigned int i;

	buffer[2] = '\0';

	for (i = 0; i < size; i++) {
		buffer[0] = *hex++;
		buffer[1] = *hex++;

		key[i] = (u8)simple_strtoul(buffer, &endp, 16);

		if (endp != &buffer[2])
			return -EINVAL;
	}

	if (*hex != '\0')
		return -EINVAL;

	return 0;
}


static void crypt_free_tfms(struct crypt_config *cc)
{
	unsigned i;

	if (!cc->tfms)
		return;

	for (i = 0; i < cc->tfms_count; i++)
		if (cc->tfms[i] && !IS_ERR(cc->tfms[i])) {
			crypto_free_ablkcipher(cc->tfms[i]);
			cc->tfms[i] = NULL;
		}

	kfree(cc->tfms);
	cc->tfms = NULL;
}

static int crypt_alloc_tfms(struct crypt_config *cc, char *ciphermode)
{
	unsigned i;
	int err;

	cc->tfms = kmalloc(cc->tfms_count * sizeof(struct crypto_ablkcipher *),
			   GFP_KERNEL);
	if (!cc->tfms)
		return -ENOMEM;

	for (i = 0; i < cc->tfms_count; i++) {
		cc->tfms[i] = crypto_alloc_ablkcipher(ciphermode, 0, 0);
		if (IS_ERR(cc->tfms[i])) {
			err = PTR_ERR(cc->tfms[i]);
			crypt_free_tfms(cc);
			return err;
		}
	}

	return 0;
}

static int crypt_setkey_allcpus(struct crypt_config *cc)
{
	unsigned subkey_size = cc->key_size >> ilog2(cc->tfms_count);
	int err = 0, i, r;

	for (i = 0; i < cc->tfms_count; i++) {
		r = crypto_ablkcipher_setkey(cc->tfms[i],
					     cc->key + (i * subkey_size),
					     subkey_size);
		if (r)
			err = r;
	}

	return err;
}

static int crypt_set_key(struct crypt_config *cc, char *key)
{
	int r = -EINVAL;
	int key_string_len = strlen(key);

	/* The key size may not be changed. */
	if (cc->key_size != (key_string_len >> 1))
		goto out;

	/* Hyphen (which gives a key_size of zero) means there is no key. */
	if (!cc->key_size && strcmp(key, "-"))
		goto out;

	if (cc->key_size && crypt_decode_key(cc->key, key, cc->key_size) < 0)
		goto out;

	set_bit(DM_CRYPT_KEY_VALID, &cc->flags);

	r = crypt_setkey_allcpus(cc);

out:
	/* Hex key string not needed after here, so wipe it. */
	memset(key, '0', key_string_len);

	return r;
}

static int crypt_wipe_key(struct crypt_config *cc)
{
	clear_bit(DM_CRYPT_KEY_VALID, &cc->flags);
	memset(&cc->key, 0, cc->key_size * sizeof(u8));

	return crypt_setkey_allcpus(cc);
}

static void crypt_dtr(struct dm_target *ti)
{
	struct crypt_config *cc = ti->private;

	ti->private = NULL;

	if (!cc)
		return;

	if (cc->io_queue)
		destroy_workqueue(cc->io_queue);
	if (cc->crypt_queue)
		destroy_workqueue(cc->crypt_queue);

	crypt_free_tfms(cc);

	if (cc->bs)
		bioset_free(cc->bs);

	if (cc->page_pool)
		mempool_destroy(cc->page_pool);
	if (cc->req_pool)
		mempool_destroy(cc->req_pool);
	if (cc->io_pool)
		mempool_destroy(cc->io_pool);

	if (cc->iv_gen_ops && cc->iv_gen_ops->dtr)
		cc->iv_gen_ops->dtr(cc);

	if (cc->dev)
		dm_put_device(ti, cc->dev);

	kzfree(cc->cipher);
	kzfree(cc->cipher_string);

	/* Must zero key material before freeing */
	kzfree(cc);
}

static int crypt_ctr_cipher(struct dm_target *ti,
			    char *cipher_in, char *key)
{
	struct crypt_config *cc = ti->private;
	char *tmp, *cipher, *chainmode, *ivmode, *ivopts, *keycount;
	char *cipher_api = NULL;
	int ret = -EINVAL;
	char dummy;

	/* Convert to crypto api definition? */
	if (strchr(cipher_in, '(')) {
		ti->error = "Bad cipher specification";
		return -EINVAL;
	}

	cc->cipher_string = kstrdup(cipher_in, GFP_KERNEL);
	if (!cc->cipher_string)
		goto bad_mem;

	/*
	 * Legacy dm-crypt cipher specification
	 * cipher[:keycount]-mode-iv:ivopts
	 */
	tmp = cipher_in;
	keycount = strsep(&tmp, "-");
	cipher = strsep(&keycount, ":");

	if (!keycount)
		cc->tfms_count = 1;
	else if (sscanf(keycount, "%u%c", &cc->tfms_count, &dummy) != 1 ||
		 !is_power_of_2(cc->tfms_count)) {
		ti->error = "Bad cipher key count specification";
		return -EINVAL;
	}
	cc->key_parts = cc->tfms_count;

	cc->cipher = kstrdup(cipher, GFP_KERNEL);
	if (!cc->cipher)
		goto bad_mem;

	chainmode = strsep(&tmp, "-");
	ivopts = strsep(&tmp, "-");
	ivmode = strsep(&ivopts, ":");

	if (tmp)
		DMWARN("Ignoring unexpected additional cipher options");

	/*
	 * For compatibility with the original dm-crypt mapping format, if
	 * only the cipher name is supplied, use cbc-plain.
	 */
	if (!chainmode || (!strcmp(chainmode, "plain") && !ivmode)) {
		chainmode = "cbc";
		ivmode = "plain";
	}

	if (strcmp(chainmode, "ecb") && !ivmode) {
		ti->error = "IV mechanism required";
		return -EINVAL;
	}

	cipher_api = kmalloc(CRYPTO_MAX_ALG_NAME, GFP_KERNEL);
	if (!cipher_api)
		goto bad_mem;

	ret = snprintf(cipher_api, CRYPTO_MAX_ALG_NAME,
		       "%s(%s)", chainmode, cipher);
	if (ret < 0) {
		kfree(cipher_api);
		goto bad_mem;
	}

	/* Allocate cipher */
	ret = crypt_alloc_tfms(cc, cipher_api);
	if (ret < 0) {
		ti->error = "Error allocating crypto tfm";
		goto bad;
	}

	/* Initialize and set key */
	ret = crypt_set_key(cc, key);
	if (ret < 0) {
		ti->error = "Error decoding and setting key";
		goto bad;
	}

	/* Initialize IV */
	cc->iv_size = crypto_ablkcipher_ivsize(any_tfm(cc));
	if (cc->iv_size)
		/* at least a 64 bit sector number should fit in our buffer */
		cc->iv_size = max(cc->iv_size,
				  (unsigned int)(sizeof(u64) / sizeof(u8)));
	else if (ivmode) {
		DMWARN("Selected cipher does not support IVs");
		ivmode = NULL;
	}

	/* Choose ivmode, see comments at iv code. */
	if (ivmode == NULL)
		cc->iv_gen_ops = NULL;
	else if (strcmp(ivmode, "plain") == 0)
		cc->iv_gen_ops = &crypt_iv_plain_ops;
	else if (strcmp(ivmode, "plain64") == 0)
		cc->iv_gen_ops = &crypt_iv_plain64_ops;
	else if (strcmp(ivmode, "essiv") == 0)
		cc->iv_gen_ops = &crypt_iv_essiv_ops;
	else if (strcmp(ivmode, "benbi") == 0)
		cc->iv_gen_ops = &crypt_iv_benbi_ops;
	else if (strcmp(ivmode, "null") == 0)
		cc->iv_gen_ops = &crypt_iv_null_ops;
	else if (strcmp(ivmode, "lmk") == 0) {
		cc->iv_gen_ops = &crypt_iv_lmk_ops;
		/* Version 2 and 3 is recognised according
		 * to length of provided multi-key string.
		 * If present (version 3), last key is used as IV seed.
		 */
		if (cc->key_size % cc->key_parts)
			cc->key_parts++;
	} else {
		ret = -EINVAL;
		ti->error = "Invalid IV mode";
		goto bad;
	}

	/* Allocate IV */
	if (cc->iv_gen_ops && cc->iv_gen_ops->ctr) {
		ret = cc->iv_gen_ops->ctr(cc, ti, ivopts);
		if (ret < 0) {
			ti->error = "Error creating IV";
			goto bad;
		}
	}

	/* Initialize IV (set keys for ESSIV etc) */
	if (cc->iv_gen_ops && cc->iv_gen_ops->init) {
		ret = cc->iv_gen_ops->init(cc);
		if (ret < 0) {
			ti->error = "Error initialising IV";
			goto bad;
		}
	}

	ret = 0;
bad:
	kfree(cipher_api);
	return ret;

bad_mem:
	ti->error = "Cannot allocate cipher strings";
	return -ENOMEM;
}

/*
 * Construct an encryption mapping:
 * <cipher> <key> <iv_offset> <dev_path> <start>
 */
static int crypt_ctr(struct dm_target *ti, unsigned int argc, char **argv)
{
	struct crypt_config *cc;
	unsigned int key_size, opt_params;
	unsigned long long tmpll;
	int ret;
	size_t iv_size_padding;
	struct dm_arg_set as;
	const char *opt_string;
	char dummy;

	static struct dm_arg _args[] = {
		{0, 1, "Invalid number of feature args"},
	};

	if (argc < 5) {
		ti->error = "Not enough arguments";
		return -EINVAL;
	}

	key_size = strlen(argv[1]) >> 1;

	cc = kzalloc(sizeof(*cc) + key_size * sizeof(u8), GFP_KERNEL);
	if (!cc) {
		ti->error = "Cannot allocate encryption context";
		return -ENOMEM;
	}
	cc->key_size = key_size;

	ti->private = cc;
	ret = crypt_ctr_cipher(ti, argv[0], argv[1]);
	if (ret < 0)
		goto bad;

	ret = -ENOMEM;
	cc->io_pool = mempool_create_slab_pool(MIN_IOS, _crypt_io_pool);
	if (!cc->io_pool) {
		ti->error = "Cannot allocate crypt io mempool";
		goto bad;
	}

	cc->dmreq_start = sizeof(struct ablkcipher_request);
	cc->dmreq_start += crypto_ablkcipher_reqsize(any_tfm(cc));
<<<<<<< HEAD
	cc->dmreq_start = ALIGN(cc->dmreq_start,
				__alignof__(struct dm_crypt_request));

	if (crypto_ablkcipher_alignmask(any_tfm(cc)) < CRYPTO_MINALIGN) {
		/* Allocate the padding exactly */
		iv_size_padding = -(cc->dmreq_start +
				sizeof(struct dm_crypt_request))
=======
	cc->dmreq_start = ALIGN(cc->dmreq_start, __alignof__(struct dm_crypt_request));

	if (crypto_ablkcipher_alignmask(any_tfm(cc)) < CRYPTO_MINALIGN) {
		/* Allocate the padding exactly */
		iv_size_padding = -(cc->dmreq_start + sizeof(struct dm_crypt_request))
>>>>>>> 7fd7a446
				& crypto_ablkcipher_alignmask(any_tfm(cc));
	} else {
		/*
		 * If the cipher requires greater alignment than kmalloc
		 * alignment, we don't know the exact position of the
		 * initialization vector. We must assume worst case.
		 */
		iv_size_padding = crypto_ablkcipher_alignmask(any_tfm(cc));
	}

	cc->req_pool = mempool_create_kmalloc_pool(MIN_IOS, cc->dmreq_start +
<<<<<<< HEAD
			sizeof(struct dm_crypt_request) +
			iv_size_padding + cc->iv_size);
=======
			sizeof(struct dm_crypt_request) + iv_size_padding + cc->iv_size);
>>>>>>> 7fd7a446
	if (!cc->req_pool) {
		ti->error = "Cannot allocate crypt request mempool";
		goto bad;
	}

	cc->page_pool = mempool_create_page_pool(MIN_POOL_PAGES, 0);
	if (!cc->page_pool) {
		ti->error = "Cannot allocate page mempool";
		goto bad;
	}

	cc->bs = bioset_create(MIN_IOS, 0);
	if (!cc->bs) {
		ti->error = "Cannot allocate crypt bioset";
		goto bad;
	}

	ret = -EINVAL;
	if (sscanf(argv[2], "%llu%c", &tmpll, &dummy) != 1) {
		ti->error = "Invalid iv_offset sector";
		goto bad;
	}
	cc->iv_offset = tmpll;

	ret = dm_get_device(ti, argv[3],
			dm_table_get_mode(ti->table), &cc->dev);
	if (ret) {
		ti->error = "Device lookup failed";
		goto bad;
	}

	ret = -EINVAL;
	if (sscanf(argv[4], "%llu%c", &tmpll, &dummy) != 1) {
		ti->error = "Invalid device sector";
		goto bad;
	}
	cc->start = tmpll;

	argv += 5;
	argc -= 5;

	/* Optional parameters */
	if (argc) {
		as.argc = argc;
		as.argv = argv;

		ret = dm_read_arg_group(_args, &as, &opt_params, &ti->error);
		if (ret)
			goto bad;

		opt_string = dm_shift_arg(&as);

		if (opt_params == 1 && opt_string &&
		    !strcasecmp(opt_string, "allow_discards"))
			ti->num_discard_requests = 1;
		else if (opt_params) {
			ret = -EINVAL;
			ti->error = "Invalid feature arguments";
			goto bad;
		}
	}

	ret = -ENOMEM;
	cc->io_queue = alloc_workqueue("kcryptd_io",
				       WQ_NON_REENTRANT|
				       WQ_MEM_RECLAIM,
				       1);
	if (!cc->io_queue) {
		ti->error = "Couldn't create kcryptd io queue";
		goto bad;
	}

	cc->crypt_queue = alloc_workqueue("kcryptd",
					  WQ_NON_REENTRANT|
					  WQ_CPU_INTENSIVE|
					  WQ_MEM_RECLAIM,
					  1);
	if (!cc->crypt_queue) {
		ti->error = "Couldn't create kcryptd queue";
		goto bad;
	}

	ti->num_flush_requests = 1;
	ti->discard_zeroes_data_unsupported = 1;

	return 0;

bad:
	crypt_dtr(ti);
	return ret;
}

static int crypt_map(struct dm_target *ti, struct bio *bio,
		     union map_info *map_context)
{
	struct dm_crypt_io *io;
	struct crypt_config *cc;

	/*
	 * If bio is REQ_FLUSH or REQ_DISCARD, just bypass crypt queues.
	 * - for REQ_FLUSH device-mapper core ensures that no IO is in-flight
	 * - for REQ_DISCARD caller must use flush if IO ordering matters
	 */
	if (unlikely(bio->bi_rw & (REQ_FLUSH | REQ_DISCARD))) {
		cc = ti->private;
		bio->bi_bdev = cc->dev->bdev;
		if (bio_sectors(bio))
			bio->bi_sector = cc->start + dm_target_offset(ti, bio->bi_sector);
		return DM_MAPIO_REMAPPED;
	}

	io = crypt_io_alloc(ti, bio, dm_target_offset(ti, bio->bi_sector));

	if (bio_data_dir(io->base_bio) == READ) {
		if (kcryptd_io_read(io, GFP_NOWAIT))
			kcryptd_queue_io(io);
	} else
		kcryptd_queue_crypt(io);

	return DM_MAPIO_SUBMITTED;
}

static void crypt_status(struct dm_target *ti, status_type_t type,
			 char *result, unsigned int maxlen)
{
	struct crypt_config *cc = ti->private;
	unsigned i, sz = 0;

	switch (type) {
	case STATUSTYPE_INFO:
		result[0] = '\0';
		break;

	case STATUSTYPE_TABLE:
		DMEMIT("%s ", cc->cipher_string);

		if (cc->key_size > 0)
			for (i = 0; i < cc->key_size; i++)
				DMEMIT("%02x", cc->key[i]);
		else
			DMEMIT("-");

		DMEMIT(" %llu %s %llu", (unsigned long long)cc->iv_offset,
				cc->dev->name, (unsigned long long)cc->start);

		if (ti->num_discard_requests)
			DMEMIT(" 1 allow_discards");

		break;
	}
}

static void crypt_postsuspend(struct dm_target *ti)
{
	struct crypt_config *cc = ti->private;

	set_bit(DM_CRYPT_SUSPENDED, &cc->flags);
}

static int crypt_preresume(struct dm_target *ti)
{
	struct crypt_config *cc = ti->private;

	if (!test_bit(DM_CRYPT_KEY_VALID, &cc->flags)) {
		DMERR("aborting resume - crypt key is not set.");
		return -EAGAIN;
	}

	return 0;
}

static void crypt_resume(struct dm_target *ti)
{
	struct crypt_config *cc = ti->private;

	clear_bit(DM_CRYPT_SUSPENDED, &cc->flags);
}

/* Message interface
 *	key set <key>
 *	key wipe
 */
static int crypt_message(struct dm_target *ti, unsigned argc, char **argv)
{
	struct crypt_config *cc = ti->private;
	int ret = -EINVAL;

	if (argc < 2)
		goto error;

	if (!strcasecmp(argv[0], "key")) {
		if (!test_bit(DM_CRYPT_SUSPENDED, &cc->flags)) {
			DMWARN("not suspended during key manipulation.");
			return -EINVAL;
		}
		if (argc == 3 && !strcasecmp(argv[1], "set")) {
			ret = crypt_set_key(cc, argv[2]);
			if (ret)
				return ret;
			if (cc->iv_gen_ops && cc->iv_gen_ops->init)
				ret = cc->iv_gen_ops->init(cc);
			return ret;
		}
		if (argc == 2 && !strcasecmp(argv[1], "wipe")) {
			if (cc->iv_gen_ops && cc->iv_gen_ops->wipe) {
				ret = cc->iv_gen_ops->wipe(cc);
				if (ret)
					return ret;
			}
			return crypt_wipe_key(cc);
		}
	}

error:
	DMWARN("unrecognised message received.");
	return -EINVAL;
}

static int crypt_merge(struct dm_target *ti, struct bvec_merge_data *bvm,
		       struct bio_vec *biovec, int max_size)
{
	struct crypt_config *cc = ti->private;
	struct request_queue *q = bdev_get_queue(cc->dev->bdev);

	if (!q->merge_bvec_fn)
		return max_size;

	bvm->bi_bdev = cc->dev->bdev;
	bvm->bi_sector = cc->start + dm_target_offset(ti, bvm->bi_sector);

	return min(max_size, q->merge_bvec_fn(q, bvm, biovec));
}

static int crypt_iterate_devices(struct dm_target *ti,
				 iterate_devices_callout_fn fn, void *data)
{
	struct crypt_config *cc = ti->private;

	return fn(ti, cc->dev, cc->start, ti->len, data);
}

static struct target_type crypt_target = {
	.name   = "crypt",
	.version = {1, 11, 0},
	.module = THIS_MODULE,
	.ctr    = crypt_ctr,
	.dtr    = crypt_dtr,
	.map    = crypt_map,
	.status = crypt_status,
	.postsuspend = crypt_postsuspend,
	.preresume = crypt_preresume,
	.resume = crypt_resume,
	.message = crypt_message,
	.merge  = crypt_merge,
	.iterate_devices = crypt_iterate_devices,
};

static int __init dm_crypt_init(void)
{
	int r;

	_crypt_io_pool = KMEM_CACHE(dm_crypt_io, 0);
	if (!_crypt_io_pool)
		return -ENOMEM;

	r = dm_register_target(&crypt_target);
	if (r < 0) {
		DMERR("register failed %d", r);
		kmem_cache_destroy(_crypt_io_pool);
	}

	return r;
}

static void __exit dm_crypt_exit(void)
{
	dm_unregister_target(&crypt_target);
	kmem_cache_destroy(_crypt_io_pool);
}

module_init(dm_crypt_init);
module_exit(dm_crypt_exit);

MODULE_AUTHOR("Christophe Saout <christophe@saout.de>");
MODULE_DESCRIPTION(DM_NAME " target for transparent encryption / decryption");
MODULE_LICENSE("GPL");<|MERGE_RESOLUTION|>--- conflicted
+++ resolved
@@ -1565,21 +1565,11 @@
 
 	cc->dmreq_start = sizeof(struct ablkcipher_request);
 	cc->dmreq_start += crypto_ablkcipher_reqsize(any_tfm(cc));
-<<<<<<< HEAD
-	cc->dmreq_start = ALIGN(cc->dmreq_start,
-				__alignof__(struct dm_crypt_request));
-
-	if (crypto_ablkcipher_alignmask(any_tfm(cc)) < CRYPTO_MINALIGN) {
-		/* Allocate the padding exactly */
-		iv_size_padding = -(cc->dmreq_start +
-				sizeof(struct dm_crypt_request))
-=======
 	cc->dmreq_start = ALIGN(cc->dmreq_start, __alignof__(struct dm_crypt_request));
 
 	if (crypto_ablkcipher_alignmask(any_tfm(cc)) < CRYPTO_MINALIGN) {
 		/* Allocate the padding exactly */
 		iv_size_padding = -(cc->dmreq_start + sizeof(struct dm_crypt_request))
->>>>>>> 7fd7a446
 				& crypto_ablkcipher_alignmask(any_tfm(cc));
 	} else {
 		/*
@@ -1591,12 +1581,7 @@
 	}
 
 	cc->req_pool = mempool_create_kmalloc_pool(MIN_IOS, cc->dmreq_start +
-<<<<<<< HEAD
-			sizeof(struct dm_crypt_request) +
-			iv_size_padding + cc->iv_size);
-=======
 			sizeof(struct dm_crypt_request) + iv_size_padding + cc->iv_size);
->>>>>>> 7fd7a446
 	if (!cc->req_pool) {
 		ti->error = "Cannot allocate crypt request mempool";
 		goto bad;
