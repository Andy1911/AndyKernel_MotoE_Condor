/*
 *  linux/drivers/mmc/core/sd.c
 *
 *  Copyright (C) 2003-2004 Russell King, All Rights Reserved.
 *  SD support Copyright (C) 2004 Ian Molton, All Rights Reserved.
 *  Copyright (C) 2005-2007 Pierre Ossman, All Rights Reserved.
 *
 * This program is free software; you can redistribute it and/or modify
 * it under the terms of the GNU General Public License version 2 as
 * published by the Free Software Foundation.
 */

#include <linux/err.h>
#include <linux/slab.h>
#include <linux/stat.h>

#include <linux/mmc/host.h>
#include <linux/mmc/card.h>
#include <linux/mmc/mmc.h>
#include <linux/mmc/sd.h>

#include "core.h"
#include "bus.h"
#include "mmc_ops.h"
#include "sd.h"
#include "sd_ops.h"

static const unsigned int tran_exp[] = {
	10000,		100000,		1000000,	10000000,
	0,		0,		0,		0
};

static const unsigned char tran_mant[] = {
	0,	10,	12,	13,	15,	20,	25,	30,
	35,	40,	45,	50,	55,	60,	70,	80,
};

static const unsigned int tacc_exp[] = {
	1,	10,	100,	1000,	10000,	100000,	1000000, 10000000,
};

static const unsigned int tacc_mant[] = {
	0,	10,	12,	13,	15,	20,	25,	30,
	35,	40,	45,	50,	55,	60,	70,	80,
};

#define UNSTUFF_BITS(resp,start,size)					\
	({								\
		const int __size = size;				\
		const u32 __mask = (__size < 32 ? 1 << __size : 0) - 1;	\
		const int __off = 3 - ((start) / 32);			\
		const int __shft = (start) & 31;			\
		u32 __res;						\
									\
		__res = resp[__off] >> __shft;				\
		if (__size + __shft > 32)				\
			__res |= resp[__off-1] << ((32 - __shft) % 32);	\
		__res & __mask;						\
	})

/*
 * Given the decoded CSD structure, decode the raw CID to our CID structure.
 */
void mmc_decode_cid(struct mmc_card *card)
{
	u32 *resp = card->raw_cid;

	memset(&card->cid, 0, sizeof(struct mmc_cid));

	/*
	 * SD doesn't currently have a version field so we will
	 * have to assume we can parse this.
	 */
	card->cid.manfid		= UNSTUFF_BITS(resp, 120, 8);
	card->cid.oemid			= UNSTUFF_BITS(resp, 104, 16);
	card->cid.prod_name[0]		= UNSTUFF_BITS(resp, 96, 8);
	card->cid.prod_name[1]		= UNSTUFF_BITS(resp, 88, 8);
	card->cid.prod_name[2]		= UNSTUFF_BITS(resp, 80, 8);
	card->cid.prod_name[3]		= UNSTUFF_BITS(resp, 72, 8);
	card->cid.prod_name[4]		= UNSTUFF_BITS(resp, 64, 8);
	card->cid.hwrev			= UNSTUFF_BITS(resp, 60, 4);
	card->cid.fwrev			= UNSTUFF_BITS(resp, 56, 4);
	card->cid.serial		= UNSTUFF_BITS(resp, 24, 32);
	card->cid.year			= UNSTUFF_BITS(resp, 12, 8);
	card->cid.month			= UNSTUFF_BITS(resp, 8, 4);

	card->cid.year += 2000; /* SD cards year offset */
}

/*
 * Given a 128-bit response, decode to our card CSD structure.
 */
static int mmc_decode_csd(struct mmc_card *card)
{
	struct mmc_csd *csd = &card->csd;
	unsigned int e, m, csd_struct;
	u32 *resp = card->raw_csd;

	csd_struct = UNSTUFF_BITS(resp, 126, 2);

	switch (csd_struct) {
	case 0:
		m = UNSTUFF_BITS(resp, 115, 4);
		e = UNSTUFF_BITS(resp, 112, 3);
		csd->tacc_ns	 = (tacc_exp[e] * tacc_mant[m] + 9) / 10;
		csd->tacc_clks	 = UNSTUFF_BITS(resp, 104, 8) * 100;

		m = UNSTUFF_BITS(resp, 99, 4);
		e = UNSTUFF_BITS(resp, 96, 3);
		csd->max_dtr	  = tran_exp[e] * tran_mant[m];
		csd->cmdclass	  = UNSTUFF_BITS(resp, 84, 12);

		e = UNSTUFF_BITS(resp, 47, 3);
		m = UNSTUFF_BITS(resp, 62, 12);
		csd->capacity	  = (1 + m) << (e + 2);

		csd->read_blkbits = UNSTUFF_BITS(resp, 80, 4);
		csd->read_partial = UNSTUFF_BITS(resp, 79, 1);
		csd->write_misalign = UNSTUFF_BITS(resp, 78, 1);
		csd->read_misalign = UNSTUFF_BITS(resp, 77, 1);
		csd->r2w_factor = UNSTUFF_BITS(resp, 26, 3);
		csd->write_blkbits = UNSTUFF_BITS(resp, 22, 4);
		csd->write_partial = UNSTUFF_BITS(resp, 21, 1);

		if (UNSTUFF_BITS(resp, 46, 1)) {
			csd->erase_size = 1;
		} else if (csd->write_blkbits >= 9) {
			csd->erase_size = UNSTUFF_BITS(resp, 39, 7) + 1;
			csd->erase_size <<= csd->write_blkbits - 9;
		}
		break;
	case 1:
		/*
		 * This is a block-addressed SDHC or SDXC card. Most
		 * interesting fields are unused and have fixed
		 * values. To avoid getting tripped by buggy cards,
		 * we assume those fixed values ourselves.
		 */
		mmc_card_set_blockaddr(card);

		csd->tacc_ns	 = 0; /* Unused */
		csd->tacc_clks	 = 0; /* Unused */

		m = UNSTUFF_BITS(resp, 99, 4);
		e = UNSTUFF_BITS(resp, 96, 3);
		csd->max_dtr	  = tran_exp[e] * tran_mant[m];
		csd->cmdclass	  = UNSTUFF_BITS(resp, 84, 12);
		csd->c_size	  = UNSTUFF_BITS(resp, 48, 22);

		/* SDXC cards have a minimum C_SIZE of 0x00FFFF */
		if (csd->c_size >= 0xFFFF)
			mmc_card_set_ext_capacity(card);

		m = UNSTUFF_BITS(resp, 48, 22);
		csd->capacity     = (1 + m) << 10;

		csd->read_blkbits = 9;
		csd->read_partial = 0;
		csd->write_misalign = 0;
		csd->read_misalign = 0;
		csd->r2w_factor = 4; /* Unused */
		csd->write_blkbits = 9;
		csd->write_partial = 0;
		csd->erase_size = 1;
		break;
	default:
		pr_err("%s: unrecognised CSD structure version %d\n",
			mmc_hostname(card->host), csd_struct);
		return -EINVAL;
	}

	card->erase_size = csd->erase_size;

	return 0;
}

/*
 * Given a 64-bit response, decode to our card SCR structure.
 */
static int mmc_decode_scr(struct mmc_card *card)
{
	struct sd_scr *scr = &card->scr;
	unsigned int scr_struct;
	u32 resp[4];

	resp[3] = card->raw_scr[1];
	resp[2] = card->raw_scr[0];

	scr_struct = UNSTUFF_BITS(resp, 60, 4);
	if (scr_struct != 0) {
		pr_err("%s: unrecognised SCR structure version %d\n",
			mmc_hostname(card->host), scr_struct);
		return -EINVAL;
	}

	scr->sda_vsn = UNSTUFF_BITS(resp, 56, 4);
	scr->bus_widths = UNSTUFF_BITS(resp, 48, 4);
	if (scr->sda_vsn == SCR_SPEC_VER_2)
		/* Check if Physical Layer Spec v3.0 is supported */
		scr->sda_spec3 = UNSTUFF_BITS(resp, 47, 1);

	if (UNSTUFF_BITS(resp, 55, 1))
		card->erased_byte = 0xFF;
	else
		card->erased_byte = 0x0;

	if (scr->sda_spec3)
		scr->cmds = UNSTUFF_BITS(resp, 32, 2);
	return 0;
}

/*
 * Fetch and process SD Status register.
 */
static int mmc_read_ssr(struct mmc_card *card)
{
	unsigned int au, es, et, eo;
	int err, i;
	u32 *ssr;

	if (!(card->csd.cmdclass & CCC_APP_SPEC)) {
		pr_warning("%s: card lacks mandatory SD Status "
			"function.\n", mmc_hostname(card->host));
		return 0;
	}

	ssr = kmalloc(64, GFP_KERNEL);
	if (!ssr)
		return -ENOMEM;

	err = mmc_app_sd_status(card, ssr);
	if (err) {
		pr_warning("%s: problem reading SD Status "
			"register.\n", mmc_hostname(card->host));
		err = 0;
		goto out;
	}

	for (i = 0; i < 16; i++)
		ssr[i] = be32_to_cpu(ssr[i]);

	/*
	 * UNSTUFF_BITS only works with four u32s so we have to offset the
	 * bitfield positions accordingly.
	 */
	au = UNSTUFF_BITS(ssr, 428 - 384, 4);
	if (au > 0 || au <= 9) {
		card->ssr.au = 1 << (au + 4);
		es = UNSTUFF_BITS(ssr, 408 - 384, 16);
		et = UNSTUFF_BITS(ssr, 402 - 384, 6);
		eo = UNSTUFF_BITS(ssr, 400 - 384, 2);
		if (es && et) {
			card->ssr.erase_timeout = (et * 1000) / es;
			card->ssr.erase_offset = eo * 1000;
		}
	} else {
		pr_warning("%s: SD Status: Invalid Allocation Unit "
			"size.\n", mmc_hostname(card->host));
	}
out:
	kfree(ssr);
	return err;
}

/*
 * Fetches and decodes switch information
 */
static int mmc_read_switch(struct mmc_card *card)
{
	int err;
	u8 *status;

	if (card->scr.sda_vsn < SCR_SPEC_VER_1)
		return 0;

	if (!(card->csd.cmdclass & CCC_SWITCH)) {
		pr_warning("%s: card lacks mandatory switch "
			"function, performance might suffer.\n",
			mmc_hostname(card->host));
		return 0;
	}

	err = -EIO;

	status = kmalloc(64, GFP_KERNEL);
	if (!status) {
		pr_err("%s: could not allocate a buffer for "
			"switch capabilities.\n",
			mmc_hostname(card->host));
		return -ENOMEM;
	}

	/* Find out the supported Bus Speed Modes. */
	err = mmc_sd_switch(card, 0, 0, 1, status);
	if (err) {
		/*
		 * If the host or the card can't do the switch,
		 * fail more gracefully.
		 */
		if (err != -EINVAL && err != -ENOSYS && err != -EFAULT)
			goto out;

		pr_warning("%s: problem reading Bus Speed modes.\n",
			mmc_hostname(card->host));
		err = 0;

		goto out;
	}

<<<<<<< HEAD
	if (status[13] & SD_MODE_HIGH_SPEED)
		card->sw_caps.hs_max_dtr = HIGH_SPEED_MAX_DTR;
=======
	if (status[13] & 0x02)
		card->sw_caps.hs_max_dtr = 50000000;
>>>>>>> 3f6240f3

	if (card->scr.sda_spec3) {
		card->sw_caps.sd3_bus_mode = status[13];

		/* Find out Driver Strengths supported by the card */
		err = mmc_sd_switch(card, 0, 2, 1, status);
		if (err) {
			/*
			 * If the host or the card can't do the switch,
			 * fail more gracefully.
			 */
			if (err != -EINVAL && err != -ENOSYS && err != -EFAULT)
				goto out;

			pr_warning("%s: problem reading "
				"Driver Strength.\n",
				mmc_hostname(card->host));
			err = 0;

			goto out;
		}

		card->sw_caps.sd3_drv_type = status[9];

		/* Find out Current Limits supported by the card */
		err = mmc_sd_switch(card, 0, 3, 1, status);
		if (err) {
			/*
			 * If the host or the card can't do the switch,
			 * fail more gracefully.
			 */
			if (err != -EINVAL && err != -ENOSYS && err != -EFAULT)
				goto out;

			pr_warning("%s: problem reading "
				"Current Limit.\n",
				mmc_hostname(card->host));
			err = 0;

			goto out;
		}

		card->sw_caps.sd3_curr_limit = status[7];
	}

out:
	kfree(status);

	return err;
}

/*
 * Test if the card supports high-speed mode and, if so, switch to it.
 */
int mmc_sd_switch_hs(struct mmc_card *card)
{
	int err;
	u8 *status;

	if (card->scr.sda_vsn < SCR_SPEC_VER_1)
		return 0;

	if (!(card->csd.cmdclass & CCC_SWITCH))
		return 0;

	if (!(card->host->caps & MMC_CAP_SD_HIGHSPEED))
		return 0;

	if (card->sw_caps.hs_max_dtr == 0)
		return 0;

	err = -EIO;

	status = kmalloc(64, GFP_KERNEL);
	if (!status) {
		pr_err("%s: could not allocate a buffer for "
			"switch capabilities.\n", mmc_hostname(card->host));
		return -ENOMEM;
	}

	err = mmc_sd_switch(card, 1, 0, 1, status);
	if (err)
		goto out;

	if ((status[16] & 0xF) != 1) {
		pr_warning("%s: Problem switching card "
			"into high-speed mode!\n",
			mmc_hostname(card->host));
		err = 0;
	} else {
		err = 1;
	}

out:
	kfree(status);

	return err;
}

static int sd_select_driver_type(struct mmc_card *card, u8 *status)
{
	int host_drv_type = SD_DRIVER_TYPE_B;
	int card_drv_type = SD_DRIVER_TYPE_B;
	int drive_strength;
	int err;

	/*
	 * If the host doesn't support any of the Driver Types A,C or D,
	 * or there is no board specific handler then default Driver
	 * Type B is used.
	 */
	if (!(card->host->caps & (MMC_CAP_DRIVER_TYPE_A | MMC_CAP_DRIVER_TYPE_C
	    | MMC_CAP_DRIVER_TYPE_D)))
		return 0;

	if (!card->host->ops->select_drive_strength)
		return 0;

	if (card->host->caps & MMC_CAP_DRIVER_TYPE_A)
		host_drv_type |= SD_DRIVER_TYPE_A;

	if (card->host->caps & MMC_CAP_DRIVER_TYPE_C)
		host_drv_type |= SD_DRIVER_TYPE_C;

	if (card->host->caps & MMC_CAP_DRIVER_TYPE_D)
		host_drv_type |= SD_DRIVER_TYPE_D;

	if (card->sw_caps.sd3_drv_type & SD_DRIVER_TYPE_A)
		card_drv_type |= SD_DRIVER_TYPE_A;

	if (card->sw_caps.sd3_drv_type & SD_DRIVER_TYPE_C)
		card_drv_type |= SD_DRIVER_TYPE_C;

	if (card->sw_caps.sd3_drv_type & SD_DRIVER_TYPE_D)
		card_drv_type |= SD_DRIVER_TYPE_D;

	/*
	 * The drive strength that the hardware can support
	 * depends on the board design.  Pass the appropriate
	 * information and let the hardware specific code
	 * return what is possible given the options
	 */
	mmc_host_clk_hold(card->host);
	drive_strength = card->host->ops->select_drive_strength(
		card->sw_caps.uhs_max_dtr,
		host_drv_type, card_drv_type);
	mmc_host_clk_release(card->host);

	err = mmc_sd_switch(card, 1, 2, drive_strength, status);
	if (err)
		return err;

	if ((status[15] & 0xF) != drive_strength) {
		pr_warning("%s: Problem setting drive strength!\n",
			mmc_hostname(card->host));
		return 0;
	}

	mmc_set_driver_type(card->host, drive_strength);

	return 0;
}

static void sd_update_bus_speed_mode(struct mmc_card *card)
{
	/*
	 * If the host doesn't support any of the UHS-I modes, fallback on
	 * default speed.
	 */
	if (!(card->host->caps & (MMC_CAP_UHS_SDR12 | MMC_CAP_UHS_SDR25 |
	    MMC_CAP_UHS_SDR50 | MMC_CAP_UHS_SDR104 | MMC_CAP_UHS_DDR50))) {
		card->sd_bus_speed = 0;
		return;
	}

	if ((card->host->caps & MMC_CAP_UHS_SDR104) &&
	    (card->sw_caps.sd3_bus_mode & SD_MODE_UHS_SDR104)) {
			card->sd_bus_speed = UHS_SDR104_BUS_SPEED;
	} else if ((card->host->caps & MMC_CAP_UHS_DDR50) &&
		   (card->sw_caps.sd3_bus_mode & SD_MODE_UHS_DDR50)) {
			card->sd_bus_speed = UHS_DDR50_BUS_SPEED;
	} else if ((card->host->caps & (MMC_CAP_UHS_SDR104 |
		    MMC_CAP_UHS_SDR50)) && (card->sw_caps.sd3_bus_mode &
		    SD_MODE_UHS_SDR50)) {
			card->sd_bus_speed = UHS_SDR50_BUS_SPEED;
	} else if ((card->host->caps & (MMC_CAP_UHS_SDR104 |
		    MMC_CAP_UHS_SDR50 | MMC_CAP_UHS_SDR25)) &&
		   (card->sw_caps.sd3_bus_mode & SD_MODE_UHS_SDR25)) {
			card->sd_bus_speed = UHS_SDR25_BUS_SPEED;
	} else if ((card->host->caps & (MMC_CAP_UHS_SDR104 |
		    MMC_CAP_UHS_SDR50 | MMC_CAP_UHS_SDR25 |
		    MMC_CAP_UHS_SDR12)) && (card->sw_caps.sd3_bus_mode &
		    SD_MODE_UHS_SDR12)) {
			card->sd_bus_speed = UHS_SDR12_BUS_SPEED;
	}
}

static int sd_set_bus_speed_mode(struct mmc_card *card, u8 *status)
{
	int err;
	unsigned int timing = 0;

	switch (card->sd_bus_speed) {
	case UHS_SDR104_BUS_SPEED:
		timing = MMC_TIMING_UHS_SDR104;
		card->sw_caps.uhs_max_dtr = UHS_SDR104_MAX_DTR;
		break;
	case UHS_DDR50_BUS_SPEED:
		timing = MMC_TIMING_UHS_DDR50;
		card->sw_caps.uhs_max_dtr = UHS_DDR50_MAX_DTR;
		break;
	case UHS_SDR50_BUS_SPEED:
		timing = MMC_TIMING_UHS_SDR50;
		card->sw_caps.uhs_max_dtr = UHS_SDR50_MAX_DTR;
		break;
	case UHS_SDR25_BUS_SPEED:
		timing = MMC_TIMING_UHS_SDR25;
		card->sw_caps.uhs_max_dtr = UHS_SDR25_MAX_DTR;
		break;
	case UHS_SDR12_BUS_SPEED:
		timing = MMC_TIMING_UHS_SDR12;
		card->sw_caps.uhs_max_dtr = UHS_SDR12_MAX_DTR;
		break;
	default:
		return 0;
	}

	err = mmc_sd_switch(card, 1, 0, card->sd_bus_speed, status);
	if (err)
		return err;

	if ((status[16] & 0xF) != card->sd_bus_speed)
<<<<<<< HEAD
		pr_warning("%s: Problem setting bus speed mode!\n",
=======
		printk(KERN_WARNING "%s: Problem setting bus speed mode!\n",
>>>>>>> 3f6240f3
			mmc_hostname(card->host));
	else {
		mmc_set_timing(card->host, timing);
		mmc_set_clock(card->host, card->sw_caps.uhs_max_dtr);
	}

	return 0;
}

static int sd_set_current_limit(struct mmc_card *card, u8 *status)
{
	int current_limit = 0;
	int err;

	/*
	 * Current limit switch is only defined for SDR50, SDR104, and DDR50
	 * bus speed modes. For other bus speed modes, we set the default
	 * current limit of 200mA.
	 */
	if ((card->sd_bus_speed == UHS_SDR50_BUS_SPEED) ||
	    (card->sd_bus_speed == UHS_SDR104_BUS_SPEED) ||
	    (card->sd_bus_speed == UHS_DDR50_BUS_SPEED)) {
		if (card->host->caps & MMC_CAP_MAX_CURRENT_800) {
			if (card->sw_caps.sd3_curr_limit & SD_MAX_CURRENT_800)
				current_limit = SD_SET_CURRENT_LIMIT_800;
			else if (card->sw_caps.sd3_curr_limit &
					SD_MAX_CURRENT_600)
				current_limit = SD_SET_CURRENT_LIMIT_600;
			else if (card->sw_caps.sd3_curr_limit &
					SD_MAX_CURRENT_400)
				current_limit = SD_SET_CURRENT_LIMIT_400;
			else if (card->sw_caps.sd3_curr_limit &
					SD_MAX_CURRENT_200)
				current_limit = SD_SET_CURRENT_LIMIT_200;
		} else if (card->host->caps & MMC_CAP_MAX_CURRENT_600) {
			if (card->sw_caps.sd3_curr_limit & SD_MAX_CURRENT_600)
				current_limit = SD_SET_CURRENT_LIMIT_600;
			else if (card->sw_caps.sd3_curr_limit &
					SD_MAX_CURRENT_400)
				current_limit = SD_SET_CURRENT_LIMIT_400;
			else if (card->sw_caps.sd3_curr_limit &
					SD_MAX_CURRENT_200)
				current_limit = SD_SET_CURRENT_LIMIT_200;
		} else if (card->host->caps & MMC_CAP_MAX_CURRENT_400) {
			if (card->sw_caps.sd3_curr_limit & SD_MAX_CURRENT_400)
				current_limit = SD_SET_CURRENT_LIMIT_400;
			else if (card->sw_caps.sd3_curr_limit &
					SD_MAX_CURRENT_200)
				current_limit = SD_SET_CURRENT_LIMIT_200;
		} else if (card->host->caps & MMC_CAP_MAX_CURRENT_200) {
			if (card->sw_caps.sd3_curr_limit & SD_MAX_CURRENT_200)
				current_limit = SD_SET_CURRENT_LIMIT_200;
		}
	} else
		current_limit = SD_SET_CURRENT_LIMIT_200;

	err = mmc_sd_switch(card, 1, 3, current_limit, status);
	if (err)
		return err;

	if (((status[15] >> 4) & 0x0F) != current_limit)
		pr_warning("%s: Problem setting current limit!\n",
			mmc_hostname(card->host));

	return 0;
}

/*
 * UHS-I specific initialization procedure
 */
static int mmc_sd_init_uhs_card(struct mmc_card *card)
{
	int err;
	u8 *status;

	if (!card->scr.sda_spec3)
		return 0;

	if (!(card->csd.cmdclass & CCC_SWITCH))
		return 0;

	status = kmalloc(64, GFP_KERNEL);
	if (!status) {
		pr_err("%s: could not allocate a buffer for "
			"switch capabilities.\n", mmc_hostname(card->host));
		return -ENOMEM;
	}

	/* Set 4-bit bus width */
	if ((card->host->caps & MMC_CAP_4_BIT_DATA) &&
	    (card->scr.bus_widths & SD_SCR_BUS_WIDTH_4)) {
		err = mmc_app_set_bus_width(card, MMC_BUS_WIDTH_4);
		if (err)
			goto out;

		mmc_set_bus_width(card->host, MMC_BUS_WIDTH_4);
	}

	/*
	 * Select the bus speed mode depending on host
	 * and card capability.
	 */
	sd_update_bus_speed_mode(card);

	/* Set the driver strength for the card */
	err = sd_select_driver_type(card, status);
	if (err)
		goto out;

	/* Set current limit for the card */
	err = sd_set_current_limit(card, status);
	if (err)
		goto out;

	/* Set bus speed mode of the card */
	err = sd_set_bus_speed_mode(card, status);
	if (err)
		goto out;

	/* SPI mode doesn't define CMD19 */
	if (!mmc_host_is_spi(card->host) && card->host->ops->execute_tuning) {
		mmc_host_clk_hold(card->host);
		err = card->host->ops->execute_tuning(card->host,
						      MMC_SEND_TUNING_BLOCK);
		mmc_host_clk_release(card->host);
	}

out:
	kfree(status);

	return err;
}

MMC_DEV_ATTR(cid, "%08x%08x%08x%08x\n", card->raw_cid[0], card->raw_cid[1],
	card->raw_cid[2], card->raw_cid[3]);
MMC_DEV_ATTR(csd, "%08x%08x%08x%08x\n", card->raw_csd[0], card->raw_csd[1],
	card->raw_csd[2], card->raw_csd[3]);
MMC_DEV_ATTR(scr, "%08x%08x\n", card->raw_scr[0], card->raw_scr[1]);
MMC_DEV_ATTR(date, "%02d/%04d\n", card->cid.month, card->cid.year);
MMC_DEV_ATTR(erase_size, "%u\n", card->erase_size << 9);
MMC_DEV_ATTR(preferred_erase_size, "%u\n", card->pref_erase << 9);
MMC_DEV_ATTR(fwrev, "0x%x\n", card->cid.fwrev);
MMC_DEV_ATTR(hwrev, "0x%x\n", card->cid.hwrev);
MMC_DEV_ATTR(manfid, "0x%06x\n", card->cid.manfid);
MMC_DEV_ATTR(name, "%s\n", card->cid.prod_name);
MMC_DEV_ATTR(oemid, "0x%04x\n", card->cid.oemid);
MMC_DEV_ATTR(serial, "0x%08x\n", card->cid.serial);


static struct attribute *sd_std_attrs[] = {
	&dev_attr_cid.attr,
	&dev_attr_csd.attr,
	&dev_attr_scr.attr,
	&dev_attr_date.attr,
	&dev_attr_erase_size.attr,
	&dev_attr_preferred_erase_size.attr,
	&dev_attr_fwrev.attr,
	&dev_attr_hwrev.attr,
	&dev_attr_manfid.attr,
	&dev_attr_name.attr,
	&dev_attr_oemid.attr,
	&dev_attr_serial.attr,
	NULL,
};

static struct attribute_group sd_std_attr_group = {
	.attrs = sd_std_attrs,
};

static const struct attribute_group *sd_attr_groups[] = {
	&sd_std_attr_group,
	NULL,
};

struct device_type sd_type = {
	.groups = sd_attr_groups,
};

/*
 * Fetch CID from card.
 */
int mmc_sd_get_cid(struct mmc_host *host, u32 ocr, u32 *cid, u32 *rocr)
{
	int err;

	/*
	 * Since we're changing the OCR value, we seem to
	 * need to tell some cards to go back to the idle
	 * state.  We wait 1ms to give cards time to
	 * respond.
	 */
	mmc_go_idle(host);

	/*
	 * If SD_SEND_IF_COND indicates an SD 2.0
	 * compliant card and we should set bit 30
	 * of the ocr to indicate that we can handle
	 * block-addressed SDHC cards.
	 */
	err = mmc_send_if_cond(host, ocr);
	if (!err)
		ocr |= SD_OCR_CCS;

	/*
	 * If the host supports one of UHS-I modes, request the card
	 * to switch to 1.8V signaling level.
	 */
	if (host->caps & (MMC_CAP_UHS_SDR12 | MMC_CAP_UHS_SDR25 |
	    MMC_CAP_UHS_SDR50 | MMC_CAP_UHS_SDR104 | MMC_CAP_UHS_DDR50))
		ocr |= SD_OCR_S18R;

	/* If the host can supply more than 150mA, XPC should be set to 1. */
	if (host->caps & (MMC_CAP_SET_XPC_330 | MMC_CAP_SET_XPC_300 |
	    MMC_CAP_SET_XPC_180))
		ocr |= SD_OCR_XPC;

try_again:
	err = mmc_send_app_op_cond(host, ocr, rocr);
	if (err)
		return err;

	/*
	 * In case CCS and S18A in the response is set, start Signal Voltage
	 * Switch procedure. SPI mode doesn't support CMD11.
	 */
	if (!mmc_host_is_spi(host) && rocr &&
	   ((*rocr & 0x41000000) == 0x41000000)) {
		err = mmc_set_signal_voltage(host, MMC_SIGNAL_VOLTAGE_180, true);
		if (err) {
			ocr &= ~SD_OCR_S18R;
			goto try_again;
		}
	}

	if (mmc_host_is_spi(host))
		err = mmc_send_cid(host, cid);
	else
		err = mmc_all_send_cid(host, cid);

	return err;
}

int mmc_sd_get_csd(struct mmc_host *host, struct mmc_card *card)
{
	int err;

	/*
	 * Fetch CSD from card.
	 */
	err = mmc_send_csd(card, card->raw_csd);
	if (err)
		return err;

	err = mmc_decode_csd(card);
	if (err)
		return err;

	return 0;
}

int mmc_sd_setup_card(struct mmc_host *host, struct mmc_card *card,
	bool reinit)
{
	int err;
#ifdef CONFIG_MMC_PARANOID_SD_INIT
	int retries;
#endif

	if (!reinit) {
		/*
		 * Fetch SCR from card.
		 */
		err = mmc_app_send_scr(card, card->raw_scr);
		if (err)
			return err;

		err = mmc_decode_scr(card);
		if (err)
			return err;

		/*
		 * Fetch and process SD Status register.
		 */
		err = mmc_read_ssr(card);
		if (err)
			return err;

		/* Erase init depends on CSD and SSR */
		mmc_init_erase(card);

		/*
		 * Fetch switch information from card.
		 */
#ifdef CONFIG_MMC_PARANOID_SD_INIT
		for (retries = 1; retries <= 3; retries++) {
			err = mmc_read_switch(card);
			if (!err) {
				if (retries > 1) {
					printk(KERN_WARNING
					       "%s: recovered\n", 
					       mmc_hostname(host));
				}
				break;
			} else {
				printk(KERN_WARNING
				       "%s: read switch failed (attempt %d)\n",
				       mmc_hostname(host), retries);
			}
		}
#else
		err = mmc_read_switch(card);
#endif

		if (err)
			return err;
	}

	/*
	 * For SPI, enable CRC as appropriate.
	 * This CRC enable is located AFTER the reading of the
	 * card registers because some SDHC cards are not able
	 * to provide valid CRCs for non-512-byte blocks.
	 */
	if (mmc_host_is_spi(host)) {
		err = mmc_spi_set_crc(host, use_spi_crc);
		if (err)
			return err;
	}

	/*
	 * Check if read-only switch is active.
	 */
	if (!reinit) {
		int ro = -1;

		if (host->ops->get_ro) {
<<<<<<< HEAD
			mmc_host_clk_hold(card->host);
			ro = host->ops->get_ro(host);
			mmc_host_clk_release(card->host);
=======
			mmc_host_clk_hold(host);
			ro = host->ops->get_ro(host);
			mmc_host_clk_release(host);
>>>>>>> 3f6240f3
		}

		if (ro < 0) {
			pr_warning("%s: host does not "
				"support reading read-only "
				"switch. assuming write-enable.\n",
				mmc_hostname(host));
		} else if (ro > 0) {
			mmc_card_set_readonly(card);
		}
	}

	return 0;
}

unsigned mmc_sd_get_max_clock(struct mmc_card *card)
{
	unsigned max_dtr = (unsigned int)-1;

	if (mmc_card_highspeed(card)) {
		if (max_dtr > card->sw_caps.hs_max_dtr)
			max_dtr = card->sw_caps.hs_max_dtr;
	} else if (max_dtr > card->csd.max_dtr) {
		max_dtr = card->csd.max_dtr;
	}

	return max_dtr;
}

void mmc_sd_go_highspeed(struct mmc_card *card)
{
	mmc_card_set_highspeed(card);
	mmc_set_timing(card->host, MMC_TIMING_SD_HS);
}

/*
 * Handle the detection and initialisation of a card.
 *
 * In the case of a resume, "oldcard" will contain the card
 * we're trying to reinitialise.
 */
static int mmc_sd_init_card(struct mmc_host *host, u32 ocr,
	struct mmc_card *oldcard)
{
	struct mmc_card *card;
	int err;
	u32 cid[4];
	u32 rocr = 0;

	BUG_ON(!host);
	WARN_ON(!host->claimed);

	/* The initialization should be done at 3.3 V I/O voltage. */
	mmc_set_signal_voltage(host, MMC_SIGNAL_VOLTAGE_330, 0);

	err = mmc_sd_get_cid(host, ocr, cid, &rocr);
	if (err)
		return err;

	if (oldcard) {
		if (memcmp(cid, oldcard->raw_cid, sizeof(cid)) != 0)
			return -ENOENT;

		card = oldcard;
	} else {
		/*
		 * Allocate card structure.
		 */
		card = mmc_alloc_card(host, &sd_type);
		if (IS_ERR(card))
			return PTR_ERR(card);

		card->type = MMC_TYPE_SD;
		memcpy(card->raw_cid, cid, sizeof(card->raw_cid));
	}

	/*
	 * For native busses:  get card RCA and quit open drain mode.
	 */
	if (!mmc_host_is_spi(host)) {
		err = mmc_send_relative_addr(host, &card->rca);
		if (err)
			return err;
	}

	if (!oldcard) {
		err = mmc_sd_get_csd(host, card);
		if (err)
			return err;

		mmc_decode_cid(card);
	}

	/*
	 * Select card, as all following commands rely on that.
	 */
	if (!mmc_host_is_spi(host)) {
		err = mmc_select_card(card);
		if (err)
			return err;
	}

	err = mmc_sd_setup_card(host, card, oldcard != NULL);
	if (err)
		goto free_card;

	/* Initialization sequence for UHS-I cards */
	if (rocr & SD_ROCR_S18A) {
		err = mmc_sd_init_uhs_card(card);
		if (err)
			goto free_card;

		/* Card is an ultra-high-speed card */
		mmc_card_set_uhs(card);

		/*
		 * Since initialization is now complete, enable preset
		 * value registers for UHS-I cards.
		 */
		if (host->ops->enable_preset_value) {
<<<<<<< HEAD
			mmc_host_clk_hold(card->host);
			host->ops->enable_preset_value(host, true);
			mmc_host_clk_release(card->host);
=======
			mmc_host_clk_hold(host);
			host->ops->enable_preset_value(host, true);
			mmc_host_clk_release(host);
>>>>>>> 3f6240f3
		}
	} else {
		/*
		 * Attempt to change to high-speed (if supported)
		 */
		err = mmc_sd_switch_hs(card);
		if (err > 0)
			mmc_sd_go_highspeed(card);
		else if (err)
			goto free_card;

		/*
		 * Set bus speed.
		 */
		mmc_set_clock(host, mmc_sd_get_max_clock(card));

		/*
		 * Switch to wider bus (if supported).
		 */
		if ((host->caps & MMC_CAP_4_BIT_DATA) &&
			(card->scr.bus_widths & SD_SCR_BUS_WIDTH_4)) {
			err = mmc_app_set_bus_width(card, MMC_BUS_WIDTH_4);
			if (err)
				goto free_card;

			mmc_set_bus_width(host, MMC_BUS_WIDTH_4);
		}
	}

	host->card = card;
	return 0;

free_card:
	if (!oldcard)
		mmc_remove_card(card);

	return err;
}

/*
 * Host is being removed. Free up the current card.
 */
static void mmc_sd_remove(struct mmc_host *host)
{
	BUG_ON(!host);
	BUG_ON(!host->card);

	mmc_remove_card(host->card);

	mmc_claim_host(host);
	host->card = NULL;
	mmc_release_host(host);
}

/*
 * Card detection - card is alive.
 */
static int mmc_sd_alive(struct mmc_host *host)
{
	return mmc_send_status(host->card, NULL);
}

/*
 * Card detection - card is alive.
 */
static int mmc_sd_alive(struct mmc_host *host)
{
	return mmc_send_status(host->card, NULL);
}

/*
 * Card detection callback from host.
 */
static void mmc_sd_detect(struct mmc_host *host)
{
	int err = 0;
#ifdef CONFIG_MMC_PARANOID_SD_INIT
        int retries = 5;
#endif

	BUG_ON(!host);
	BUG_ON(!host->card);
       
	mmc_claim_host(host);

	/*
	 * Just check if our card has been removed.
	 */
#ifdef CONFIG_MMC_PARANOID_SD_INIT
	while(retries) {
<<<<<<< HEAD
		err = mmc_send_status(host->card, NULL);
=======
		err = _mmc_detect_card_removed(host);
>>>>>>> 3f6240f3
		if (err) {
			retries--;
			udelay(5);
			continue;
		}
		break;
	}
	if (!retries) {
		printk(KERN_ERR "%s(%s): Unable to re-detect card (%d)\n",
		       __func__, mmc_hostname(host), err);
	}
#else
	err = _mmc_detect_card_removed(host);
#endif
	mmc_release_host(host);

	if (err) {
		mmc_sd_remove(host);

		mmc_claim_host(host);
		mmc_detach_bus(host);
		mmc_power_off(host);
		mmc_release_host(host);
	}
}

/*
 * Suspend callback from host.
 */
static int mmc_sd_suspend(struct mmc_host *host)
{
	BUG_ON(!host);
	BUG_ON(!host->card);

	mmc_claim_host(host);
	if (!mmc_host_is_spi(host))
		mmc_deselect_cards(host);
	host->card->state &= ~MMC_STATE_HIGHSPEED;
	mmc_release_host(host);

	return 0;
}

/*
 * Resume callback from host.
 *
 * This function tries to determine if the same card is still present
 * and, if so, restore all state to it.
 */
static int mmc_sd_resume(struct mmc_host *host)
{
	int err;
#ifdef CONFIG_MMC_PARANOID_SD_INIT
	int retries;
#endif

	BUG_ON(!host);
	BUG_ON(!host->card);

	mmc_claim_host(host);
#ifdef CONFIG_MMC_PARANOID_SD_INIT
	retries = 5;
	while (retries) {
		err = mmc_sd_init_card(host, host->ocr, host->card);

		if (err) {
			printk(KERN_ERR "%s: Re-init card rc = %d (retries = %d)\n",
			       mmc_hostname(host), err, retries);
<<<<<<< HEAD
			mdelay(5);
			retries--;
=======
			retries--;
			mmc_power_off(host);
			usleep_range(5000, 5500);
			mmc_power_up(host);
			mmc_select_voltage(host, host->ocr);
>>>>>>> 3f6240f3
			continue;
		}
		break;
	}
#else
	err = mmc_sd_init_card(host, host->ocr, host->card);
#endif
	mmc_release_host(host);

	return err;
}

static int mmc_sd_power_restore(struct mmc_host *host)
{
	int ret;

	host->card->state &= ~MMC_STATE_HIGHSPEED;
	mmc_claim_host(host);
	ret = mmc_sd_init_card(host, host->ocr, host->card);
	mmc_release_host(host);

	return ret;
}

static const struct mmc_bus_ops mmc_sd_ops = {
	.remove = mmc_sd_remove,
	.detect = mmc_sd_detect,
	.suspend = NULL,
	.resume = NULL,
	.power_restore = mmc_sd_power_restore,
	.alive = mmc_sd_alive,
};

static const struct mmc_bus_ops mmc_sd_ops_unsafe = {
	.remove = mmc_sd_remove,
	.detect = mmc_sd_detect,
	.suspend = mmc_sd_suspend,
	.resume = mmc_sd_resume,
	.power_restore = mmc_sd_power_restore,
	.alive = mmc_sd_alive,
};

static void mmc_sd_attach_bus_ops(struct mmc_host *host)
{
	const struct mmc_bus_ops *bus_ops;

	if (!mmc_card_is_removable(host))
		bus_ops = &mmc_sd_ops_unsafe;
	else
		bus_ops = &mmc_sd_ops;
	mmc_attach_bus(host, bus_ops);
}

/*
 * Starting point for SD card init.
 */
int mmc_attach_sd(struct mmc_host *host)
{
	int err;
	u32 ocr;
#ifdef CONFIG_MMC_PARANOID_SD_INIT
	int retries;
#endif

	BUG_ON(!host);
	WARN_ON(!host->claimed);

	/* Disable preset value enable if already set since last time */
	if (host->ops->enable_preset_value) {
		mmc_host_clk_hold(host);
		host->ops->enable_preset_value(host, false);
		mmc_host_clk_release(host);
	}

	err = mmc_send_app_op_cond(host, 0, &ocr);
	if (err)
		return err;

	mmc_sd_attach_bus_ops(host);
	if (host->ocr_avail_sd)
		host->ocr_avail = host->ocr_avail_sd;

	/*
	 * We need to get OCR a different way for SPI.
	 */
	if (mmc_host_is_spi(host)) {
		mmc_go_idle(host);

		err = mmc_spi_read_ocr(host, 0, &ocr);
		if (err)
			goto err;
	}

	/*
	 * Sanity check the voltages that the card claims to
	 * support.
	 */
	if (ocr & 0x7F) {
		pr_warning("%s: card claims to support voltages "
		       "below the defined range. These will be ignored.\n",
		       mmc_hostname(host));
		ocr &= ~0x7F;
	}

	if ((ocr & MMC_VDD_165_195) &&
	    !(host->ocr_avail_sd & MMC_VDD_165_195)) {
		pr_warning("%s: SD card claims to support the "
		       "incompletely defined 'low voltage range'. This "
		       "will be ignored.\n", mmc_hostname(host));
		ocr &= ~MMC_VDD_165_195;
	}

	host->ocr = mmc_select_voltage(host, ocr);

	/*
	 * Can we support the voltage(s) of the card(s)?
	 */
	if (!host->ocr) {
		err = -EINVAL;
		goto err;
	}

	/*
	 * Detect and init the card.
	 */
#ifdef CONFIG_MMC_PARANOID_SD_INIT
	retries = 5;
	while (retries) {
		err = mmc_sd_init_card(host, host->ocr, NULL);
		if (err) {
			retries--;
<<<<<<< HEAD
=======
			mmc_power_off(host);
			usleep_range(5000, 5500);
			mmc_power_up(host);
			mmc_select_voltage(host, host->ocr);
>>>>>>> 3f6240f3
			continue;
		}
		break;
	}

	if (!retries) {
		printk(KERN_ERR "%s: mmc_sd_init_card() failure (err = %d)\n",
		       mmc_hostname(host), err);
		goto err;
	}
#else
	err = mmc_sd_init_card(host, host->ocr, NULL);
	if (err)
		goto err;
#endif

	mmc_release_host(host);
	err = mmc_add_card(host->card);
	mmc_claim_host(host);
	if (err)
		goto remove_card;

	return 0;

remove_card:
	mmc_release_host(host);
	mmc_remove_card(host->card);
	host->card = NULL;
	mmc_claim_host(host);
err:
	mmc_detach_bus(host);

	pr_err("%s: error %d whilst initialising SD card\n",
		mmc_hostname(host), err);

	return err;
}
<|MERGE_RESOLUTION|>--- conflicted
+++ resolved
@@ -307,13 +307,8 @@
 		goto out;
 	}
 
-<<<<<<< HEAD
 	if (status[13] & SD_MODE_HIGH_SPEED)
 		card->sw_caps.hs_max_dtr = HIGH_SPEED_MAX_DTR;
-=======
-	if (status[13] & 0x02)
-		card->sw_caps.hs_max_dtr = 50000000;
->>>>>>> 3f6240f3
 
 	if (card->scr.sda_spec3) {
 		card->sw_caps.sd3_bus_mode = status[13];
@@ -546,11 +541,7 @@
 		return err;
 
 	if ((status[16] & 0xF) != card->sd_bus_speed)
-<<<<<<< HEAD
 		pr_warning("%s: Problem setting bus speed mode!\n",
-=======
-		printk(KERN_WARNING "%s: Problem setting bus speed mode!\n",
->>>>>>> 3f6240f3
 			mmc_hostname(card->host));
 	else {
 		mmc_set_timing(card->host, timing);
@@ -887,15 +878,9 @@
 		int ro = -1;
 
 		if (host->ops->get_ro) {
-<<<<<<< HEAD
-			mmc_host_clk_hold(card->host);
-			ro = host->ops->get_ro(host);
-			mmc_host_clk_release(card->host);
-=======
 			mmc_host_clk_hold(host);
 			ro = host->ops->get_ro(host);
 			mmc_host_clk_release(host);
->>>>>>> 3f6240f3
 		}
 
 		if (ro < 0) {
@@ -1016,15 +1001,9 @@
 		 * value registers for UHS-I cards.
 		 */
 		if (host->ops->enable_preset_value) {
-<<<<<<< HEAD
-			mmc_host_clk_hold(card->host);
-			host->ops->enable_preset_value(host, true);
-			mmc_host_clk_release(card->host);
-=======
 			mmc_host_clk_hold(host);
 			host->ops->enable_preset_value(host, true);
 			mmc_host_clk_release(host);
->>>>>>> 3f6240f3
 		}
 	} else {
 		/*
@@ -1088,14 +1067,6 @@
 }
 
 /*
- * Card detection - card is alive.
- */
-static int mmc_sd_alive(struct mmc_host *host)
-{
-	return mmc_send_status(host->card, NULL);
-}
-
-/*
  * Card detection callback from host.
  */
 static void mmc_sd_detect(struct mmc_host *host)
@@ -1115,11 +1086,7 @@
 	 */
 #ifdef CONFIG_MMC_PARANOID_SD_INIT
 	while(retries) {
-<<<<<<< HEAD
 		err = mmc_send_status(host->card, NULL);
-=======
-		err = _mmc_detect_card_removed(host);
->>>>>>> 3f6240f3
 		if (err) {
 			retries--;
 			udelay(5);
@@ -1188,16 +1155,11 @@
 		if (err) {
 			printk(KERN_ERR "%s: Re-init card rc = %d (retries = %d)\n",
 			       mmc_hostname(host), err, retries);
-<<<<<<< HEAD
-			mdelay(5);
-			retries--;
-=======
 			retries--;
 			mmc_power_off(host);
 			usleep_range(5000, 5500);
 			mmc_power_up(host);
 			mmc_select_voltage(host, host->ocr);
->>>>>>> 3f6240f3
 			continue;
 		}
 		break;
@@ -1329,13 +1291,10 @@
 		err = mmc_sd_init_card(host, host->ocr, NULL);
 		if (err) {
 			retries--;
-<<<<<<< HEAD
-=======
 			mmc_power_off(host);
 			usleep_range(5000, 5500);
 			mmc_power_up(host);
 			mmc_select_voltage(host, host->ocr);
->>>>>>> 3f6240f3
 			continue;
 		}
 		break;
