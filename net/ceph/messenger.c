--- conflicted
+++ resolved
@@ -1542,10 +1542,6 @@
 			con->error_msg = "connect authorization failure";
 			return -1;
 		}
-<<<<<<< HEAD
-		con->auth_retry = 1;
-=======
->>>>>>> 8861fd33
 		con_out_kvec_reset(con);
 		ret = prepare_write_connect(con);
 		if (ret < 0)
@@ -1630,11 +1626,7 @@
 
 		WARN_ON(con->state != CON_STATE_NEGOTIATING);
 		con->state = CON_STATE_OPEN;
-<<<<<<< HEAD
-
-=======
 		con->auth_retry = 0;    /* we authenticated; clear flag */
->>>>>>> 8861fd33
 		con->peer_global_seq = le32_to_cpu(con->in_reply.global_seq);
 		con->connect_seq++;
 		con->peer_features = server_feat;
