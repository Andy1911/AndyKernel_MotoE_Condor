#include <linux/ceph/ceph_debug.h>

#include <linux/module.h>
#include <linux/types.h>
#include <linux/slab.h>
#include <linux/random.h>
#include <linux/sched.h>

#include <linux/ceph/mon_client.h>
#include <linux/ceph/libceph.h>
#include <linux/ceph/debugfs.h>
#include <linux/ceph/decode.h>
#include <linux/ceph/auth.h>

/*
 * Interact with Ceph monitor cluster.  Handle requests for new map
 * versions, and periodically resend as needed.  Also implement
 * statfs() and umount().
 *
 * A small cluster of Ceph "monitors" are responsible for managing critical
 * cluster configuration and state information.  An odd number (e.g., 3, 5)
 * of cmon daemons use a modified version of the Paxos part-time parliament
 * algorithm to manage the MDS map (mds cluster membership), OSD map, and
 * list of clients who have mounted the file system.
 *
 * We maintain an open, active session with a monitor at all times in order to
 * receive timely MDSMap updates.  We periodically send a keepalive byte on the
 * TCP socket to ensure we detect a failure.  If the connection does break, we
 * randomly hunt for a new monitor.  Once the connection is reestablished, we
 * resend any outstanding requests.
 */

static const struct ceph_connection_operations mon_con_ops;

static int __validate_auth(struct ceph_mon_client *monc);

/*
 * Decode a monmap blob (e.g., during mount).
 */
struct ceph_monmap *ceph_monmap_decode(void *p, void *end)
{
	struct ceph_monmap *m = NULL;
	int i, err = -EINVAL;
	struct ceph_fsid fsid;
	u32 epoch, num_mon;
	u16 version;
	u32 len;

	ceph_decode_32_safe(&p, end, len, bad);
	ceph_decode_need(&p, end, len, bad);

	dout("monmap_decode %p %p len %d\n", p, end, (int)(end-p));

	ceph_decode_16_safe(&p, end, version, bad);

	ceph_decode_need(&p, end, sizeof(fsid) + 2*sizeof(u32), bad);
	ceph_decode_copy(&p, &fsid, sizeof(fsid));
	epoch = ceph_decode_32(&p);

	num_mon = ceph_decode_32(&p);
	ceph_decode_need(&p, end, num_mon*sizeof(m->mon_inst[0]), bad);

	if (num_mon >= CEPH_MAX_MON)
		goto bad;
	m = kmalloc(sizeof(*m) + sizeof(m->mon_inst[0])*num_mon, GFP_NOFS);
	if (m == NULL)
		return ERR_PTR(-ENOMEM);
	m->fsid = fsid;
	m->epoch = epoch;
	m->num_mon = num_mon;
	ceph_decode_copy(&p, m->mon_inst, num_mon*sizeof(m->mon_inst[0]));
	for (i = 0; i < num_mon; i++)
		ceph_decode_addr(&m->mon_inst[i].addr);

	dout("monmap_decode epoch %d, num_mon %d\n", m->epoch,
	     m->num_mon);
	for (i = 0; i < m->num_mon; i++)
		dout("monmap_decode  mon%d is %s\n", i,
		     ceph_pr_addr(&m->mon_inst[i].addr.in_addr));
	return m;

bad:
	dout("monmap_decode failed with %d\n", err);
	kfree(m);
	return ERR_PTR(err);
}

/*
 * return true if *addr is included in the monmap.
 */
int ceph_monmap_contains(struct ceph_monmap *m, struct ceph_entity_addr *addr)
{
	int i;

	for (i = 0; i < m->num_mon; i++)
		if (memcmp(addr, &m->mon_inst[i].addr, sizeof(*addr)) == 0)
			return 1;
	return 0;
}

/*
 * Send an auth request.
 */
static void __send_prepared_auth_request(struct ceph_mon_client *monc, int len)
{
	monc->pending_auth = 1;
	monc->m_auth->front.iov_len = len;
	monc->m_auth->hdr.front_len = cpu_to_le32(len);
	ceph_msg_revoke(monc->m_auth);
	ceph_msg_get(monc->m_auth);  /* keep our ref */
	ceph_con_send(&monc->con, monc->m_auth);
}

/*
 * Close monitor session, if any.
 */
static void __close_session(struct ceph_mon_client *monc)
{
	dout("__close_session closing mon%d\n", monc->cur_mon);
	ceph_msg_revoke(monc->m_auth);
	ceph_msg_revoke_incoming(monc->m_auth_reply);
	ceph_msg_revoke(monc->m_subscribe);
	ceph_msg_revoke_incoming(monc->m_subscribe_ack);
	ceph_con_close(&monc->con);
	monc->cur_mon = -1;
	monc->pending_auth = 0;
	ceph_auth_reset(monc->auth);
}

/*
 * Open a session with a (new) monitor.
 */
static int __open_session(struct ceph_mon_client *monc)
{
	char r;
	int ret;

	if (monc->cur_mon < 0) {
		get_random_bytes(&r, 1);
		monc->cur_mon = r % monc->monmap->num_mon;
		dout("open_session num=%d r=%d -> mon%d\n",
		     monc->monmap->num_mon, r, monc->cur_mon);
		monc->sub_sent = 0;
		monc->sub_renew_after = jiffies;  /* i.e., expired */
		monc->want_next_osdmap = !!monc->want_next_osdmap;

		dout("open_session mon%d opening\n", monc->cur_mon);
		ceph_con_open(&monc->con,
			      CEPH_ENTITY_TYPE_MON, monc->cur_mon,
			      &monc->monmap->mon_inst[monc->cur_mon].addr);

		/* initiatiate authentication handshake */
		ret = ceph_auth_build_hello(monc->auth,
					    monc->m_auth->front.iov_base,
					    monc->m_auth->front_max);
		__send_prepared_auth_request(monc, ret);
	} else {
		dout("open_session mon%d already open\n", monc->cur_mon);
	}
	return 0;
}

static bool __sub_expired(struct ceph_mon_client *monc)
{
	return time_after_eq(jiffies, monc->sub_renew_after);
}

/*
 * Reschedule delayed work timer.
 */
static void __schedule_delayed(struct ceph_mon_client *monc)
{
	unsigned delay;

	if (monc->cur_mon < 0 || __sub_expired(monc))
		delay = 10 * HZ;
	else
		delay = 20 * HZ;
	dout("__schedule_delayed after %u\n", delay);
	schedule_delayed_work(&monc->delayed_work, delay);
}

/*
 * Send subscribe request for mdsmap and/or osdmap.
 */
static void __send_subscribe(struct ceph_mon_client *monc)
{
	dout("__send_subscribe sub_sent=%u exp=%u want_osd=%d\n",
	     (unsigned)monc->sub_sent, __sub_expired(monc),
	     monc->want_next_osdmap);
	if ((__sub_expired(monc) && !monc->sub_sent) ||
	    monc->want_next_osdmap == 1) {
		struct ceph_msg *msg = monc->m_subscribe;
		struct ceph_mon_subscribe_item *i;
		void *p, *end;
		int num;

		p = msg->front.iov_base;
		end = p + msg->front_max;

		num = 1 + !!monc->want_next_osdmap + !!monc->want_mdsmap;
		ceph_encode_32(&p, num);

		if (monc->want_next_osdmap) {
			dout("__send_subscribe to 'osdmap' %u\n",
			     (unsigned)monc->have_osdmap);
			ceph_encode_string(&p, end, "osdmap", 6);
			i = p;
			i->have = cpu_to_le64(monc->have_osdmap);
			i->onetime = 1;
			p += sizeof(*i);
			monc->want_next_osdmap = 2;  /* requested */
		}
		if (monc->want_mdsmap) {
			dout("__send_subscribe to 'mdsmap' %u+\n",
			     (unsigned)monc->have_mdsmap);
			ceph_encode_string(&p, end, "mdsmap", 6);
			i = p;
			i->have = cpu_to_le64(monc->have_mdsmap);
			i->onetime = 0;
			p += sizeof(*i);
		}
		ceph_encode_string(&p, end, "monmap", 6);
		i = p;
		i->have = 0;
		i->onetime = 0;
		p += sizeof(*i);

		msg->front.iov_len = p - msg->front.iov_base;
		msg->hdr.front_len = cpu_to_le32(msg->front.iov_len);
		ceph_msg_revoke(msg);
		ceph_con_send(&monc->con, ceph_msg_get(msg));

		monc->sub_sent = jiffies | 1;  /* never 0 */
	}
}

static void handle_subscribe_ack(struct ceph_mon_client *monc,
				 struct ceph_msg *msg)
{
	unsigned seconds;
	struct ceph_mon_subscribe_ack *h = msg->front.iov_base;

	if (msg->front.iov_len < sizeof(*h))
		goto bad;
	seconds = le32_to_cpu(h->duration);

	mutex_lock(&monc->mutex);
	if (monc->hunting) {
		pr_info("mon%d %s session established\n",
			monc->cur_mon,
			ceph_pr_addr(&monc->con.peer_addr.in_addr));
		monc->hunting = false;
	}
	dout("handle_subscribe_ack after %d seconds\n", seconds);
	monc->sub_renew_after = monc->sub_sent + (seconds >> 1)*HZ - 1;
	monc->sub_sent = 0;
	mutex_unlock(&monc->mutex);
	return;
bad:
	pr_err("got corrupt subscribe-ack msg\n");
	ceph_msg_dump(msg);
}

/*
 * Keep track of which maps we have
 */
int ceph_monc_got_mdsmap(struct ceph_mon_client *monc, u32 got)
{
	mutex_lock(&monc->mutex);
	monc->have_mdsmap = got;
	mutex_unlock(&monc->mutex);
	return 0;
}
EXPORT_SYMBOL(ceph_monc_got_mdsmap);

int ceph_monc_got_osdmap(struct ceph_mon_client *monc, u32 got)
{
	mutex_lock(&monc->mutex);
	monc->have_osdmap = got;
	monc->want_next_osdmap = 0;
	mutex_unlock(&monc->mutex);
	return 0;
}

/*
 * Register interest in the next osdmap
 */
void ceph_monc_request_next_osdmap(struct ceph_mon_client *monc)
{
	dout("request_next_osdmap have %u\n", monc->have_osdmap);
	mutex_lock(&monc->mutex);
	if (!monc->want_next_osdmap)
		monc->want_next_osdmap = 1;
	if (monc->want_next_osdmap < 2)
		__send_subscribe(monc);
	mutex_unlock(&monc->mutex);
}

/*
 *
 */
int ceph_monc_open_session(struct ceph_mon_client *monc)
{
	mutex_lock(&monc->mutex);
	__open_session(monc);
	__schedule_delayed(monc);
	mutex_unlock(&monc->mutex);
	return 0;
}
EXPORT_SYMBOL(ceph_monc_open_session);

/*
 * We require the fsid and global_id in order to initialize our
 * debugfs dir.
 */
static bool have_debugfs_info(struct ceph_mon_client *monc)
{
	dout("have_debugfs_info fsid %d globalid %lld\n",
	     (int)monc->client->have_fsid, monc->auth->global_id);
	return monc->client->have_fsid && monc->auth->global_id > 0;
}

/*
 * The monitor responds with mount ack indicate mount success.  The
 * included client ticket allows the client to talk to MDSs and OSDs.
 */
static void ceph_monc_handle_map(struct ceph_mon_client *monc,
				 struct ceph_msg *msg)
{
	struct ceph_client *client = monc->client;
	struct ceph_monmap *monmap = NULL, *old = monc->monmap;
	void *p, *end;
	int had_debugfs_info, init_debugfs = 0;

	mutex_lock(&monc->mutex);

	had_debugfs_info = have_debugfs_info(monc);

	dout("handle_monmap\n");
	p = msg->front.iov_base;
	end = p + msg->front.iov_len;

	monmap = ceph_monmap_decode(p, end);
	if (IS_ERR(monmap)) {
		pr_err("problem decoding monmap, %d\n",
		       (int)PTR_ERR(monmap));
		goto out;
	}

	if (ceph_check_fsid(monc->client, &monmap->fsid) < 0) {
		kfree(monmap);
		goto out;
	}

	client->monc.monmap = monmap;
	kfree(old);

	if (!client->have_fsid) {
		client->have_fsid = true;
		if (!had_debugfs_info && have_debugfs_info(monc)) {
			pr_info("client%lld fsid %pU\n",
				ceph_client_id(monc->client),
				&monc->client->fsid);
			init_debugfs = 1;
		}
		mutex_unlock(&monc->mutex);

		if (init_debugfs) {
			/*
			 * do debugfs initialization without mutex to avoid
			 * creating a locking dependency
			 */
			ceph_debugfs_client_init(monc->client);
		}

		goto out_unlocked;
	}
out:
	mutex_unlock(&monc->mutex);
out_unlocked:
	wake_up_all(&client->auth_wq);
}

/*
 * generic requests (e.g., statfs, poolop)
 */
static struct ceph_mon_generic_request *__lookup_generic_req(
	struct ceph_mon_client *monc, u64 tid)
{
	struct ceph_mon_generic_request *req;
	struct rb_node *n = monc->generic_request_tree.rb_node;

	while (n) {
		req = rb_entry(n, struct ceph_mon_generic_request, node);
		if (tid < req->tid)
			n = n->rb_left;
		else if (tid > req->tid)
			n = n->rb_right;
		else
			return req;
	}
	return NULL;
}

static void __insert_generic_request(struct ceph_mon_client *monc,
			    struct ceph_mon_generic_request *new)
{
	struct rb_node **p = &monc->generic_request_tree.rb_node;
	struct rb_node *parent = NULL;
	struct ceph_mon_generic_request *req = NULL;

	while (*p) {
		parent = *p;
		req = rb_entry(parent, struct ceph_mon_generic_request, node);
		if (new->tid < req->tid)
			p = &(*p)->rb_left;
		else if (new->tid > req->tid)
			p = &(*p)->rb_right;
		else
			BUG();
	}

	rb_link_node(&new->node, parent, p);
	rb_insert_color(&new->node, &monc->generic_request_tree);
}

static void release_generic_request(struct kref *kref)
{
	struct ceph_mon_generic_request *req =
		container_of(kref, struct ceph_mon_generic_request, kref);

	if (req->reply)
		ceph_msg_put(req->reply);
	if (req->request)
		ceph_msg_put(req->request);

	kfree(req);
}

static void put_generic_request(struct ceph_mon_generic_request *req)
{
	kref_put(&req->kref, release_generic_request);
}

static void get_generic_request(struct ceph_mon_generic_request *req)
{
	kref_get(&req->kref);
}

static struct ceph_msg *get_generic_reply(struct ceph_connection *con,
					 struct ceph_msg_header *hdr,
					 int *skip)
{
	struct ceph_mon_client *monc = con->private;
	struct ceph_mon_generic_request *req;
	u64 tid = le64_to_cpu(hdr->tid);
	struct ceph_msg *m;

	mutex_lock(&monc->mutex);
	req = __lookup_generic_req(monc, tid);
	if (!req) {
		dout("get_generic_reply %lld dne\n", tid);
		*skip = 1;
		m = NULL;
	} else {
		dout("get_generic_reply %lld got %p\n", tid, req->reply);
		*skip = 0;
		m = ceph_msg_get(req->reply);
		/*
		 * we don't need to track the connection reading into
		 * this reply because we only have one open connection
		 * at a time, ever.
		 */
	}
	mutex_unlock(&monc->mutex);
	return m;
}

static int do_generic_request(struct ceph_mon_client *monc,
			      struct ceph_mon_generic_request *req)
{
	int err;

	/* register request */
	mutex_lock(&monc->mutex);
	req->tid = ++monc->last_tid;
	req->request->hdr.tid = cpu_to_le64(req->tid);
	__insert_generic_request(monc, req);
	monc->num_generic_requests++;
	ceph_con_send(&monc->con, ceph_msg_get(req->request));
	mutex_unlock(&monc->mutex);

	err = wait_for_completion_interruptible(&req->completion);

	mutex_lock(&monc->mutex);
	rb_erase(&req->node, &monc->generic_request_tree);
	monc->num_generic_requests--;
	mutex_unlock(&monc->mutex);

	if (!err)
		err = req->result;
	return err;
}

/*
 * statfs
 */
static void handle_statfs_reply(struct ceph_mon_client *monc,
				struct ceph_msg *msg)
{
	struct ceph_mon_generic_request *req;
	struct ceph_mon_statfs_reply *reply = msg->front.iov_base;
	u64 tid = le64_to_cpu(msg->hdr.tid);

	if (msg->front.iov_len != sizeof(*reply))
		goto bad;
	dout("handle_statfs_reply %p tid %llu\n", msg, tid);

	mutex_lock(&monc->mutex);
	req = __lookup_generic_req(monc, tid);
	if (req) {
		*(struct ceph_statfs *)req->buf = reply->st;
		req->result = 0;
		get_generic_request(req);
	}
	mutex_unlock(&monc->mutex);
	if (req) {
		complete_all(&req->completion);
		put_generic_request(req);
	}
	return;

bad:
	pr_err("corrupt generic reply, tid %llu\n", tid);
	ceph_msg_dump(msg);
}

/*
 * Do a synchronous statfs().
 */
int ceph_monc_do_statfs(struct ceph_mon_client *monc, struct ceph_statfs *buf)
{
	struct ceph_mon_generic_request *req;
	struct ceph_mon_statfs *h;
	int err;

	req = kzalloc(sizeof(*req), GFP_NOFS);
	if (!req)
		return -ENOMEM;

	kref_init(&req->kref);
	req->buf = buf;
	req->buf_len = sizeof(*buf);
	init_completion(&req->completion);

	err = -ENOMEM;
	req->request = ceph_msg_new(CEPH_MSG_STATFS, sizeof(*h), GFP_NOFS,
				    true);
	if (!req->request)
		goto out;
	req->reply = ceph_msg_new(CEPH_MSG_STATFS_REPLY, 1024, GFP_NOFS,
				  true);
	if (!req->reply)
		goto out;

	/* fill out request */
	h = req->request->front.iov_base;
	h->monhdr.have_version = 0;
	h->monhdr.session_mon = cpu_to_le16(-1);
	h->monhdr.session_mon_tid = 0;
	h->fsid = monc->monmap->fsid;

	err = do_generic_request(monc, req);

out:
	kref_put(&req->kref, release_generic_request);
	return err;
}
EXPORT_SYMBOL(ceph_monc_do_statfs);

/*
 * pool ops
 */
static int get_poolop_reply_buf(const char *src, size_t src_len,
				char *dst, size_t dst_len)
{
	u32 buf_len;

	if (src_len != sizeof(u32) + dst_len)
		return -EINVAL;

	buf_len = le32_to_cpu(*(u32 *)src);
	if (buf_len != dst_len)
		return -EINVAL;

	memcpy(dst, src + sizeof(u32), dst_len);
	return 0;
}

static void handle_poolop_reply(struct ceph_mon_client *monc,
				struct ceph_msg *msg)
{
	struct ceph_mon_generic_request *req;
	struct ceph_mon_poolop_reply *reply = msg->front.iov_base;
	u64 tid = le64_to_cpu(msg->hdr.tid);

	if (msg->front.iov_len < sizeof(*reply))
		goto bad;
	dout("handle_poolop_reply %p tid %llu\n", msg, tid);

	mutex_lock(&monc->mutex);
	req = __lookup_generic_req(monc, tid);
	if (req) {
		if (req->buf_len &&
		    get_poolop_reply_buf(msg->front.iov_base + sizeof(*reply),
				     msg->front.iov_len - sizeof(*reply),
				     req->buf, req->buf_len) < 0) {
			mutex_unlock(&monc->mutex);
			goto bad;
		}
		req->result = le32_to_cpu(reply->reply_code);
		get_generic_request(req);
	}
	mutex_unlock(&monc->mutex);
	if (req) {
		complete(&req->completion);
		put_generic_request(req);
	}
	return;

bad:
	pr_err("corrupt generic reply, tid %llu\n", tid);
	ceph_msg_dump(msg);
}

/*
 * Do a synchronous pool op.
 */
int ceph_monc_do_poolop(struct ceph_mon_client *monc, u32 op,
			u32 pool, u64 snapid,
			char *buf, int len)
{
	struct ceph_mon_generic_request *req;
	struct ceph_mon_poolop *h;
	int err;

	req = kzalloc(sizeof(*req), GFP_NOFS);
	if (!req)
		return -ENOMEM;

	kref_init(&req->kref);
	req->buf = buf;
	req->buf_len = len;
	init_completion(&req->completion);

	err = -ENOMEM;
	req->request = ceph_msg_new(CEPH_MSG_POOLOP, sizeof(*h), GFP_NOFS,
				    true);
	if (!req->request)
		goto out;
	req->reply = ceph_msg_new(CEPH_MSG_POOLOP_REPLY, 1024, GFP_NOFS,
				  true);
	if (!req->reply)
		goto out;

	/* fill out request */
	req->request->hdr.version = cpu_to_le16(2);
	h = req->request->front.iov_base;
	h->monhdr.have_version = 0;
	h->monhdr.session_mon = cpu_to_le16(-1);
	h->monhdr.session_mon_tid = 0;
	h->fsid = monc->monmap->fsid;
	h->pool = cpu_to_le32(pool);
	h->op = cpu_to_le32(op);
	h->auid = 0;
	h->snapid = cpu_to_le64(snapid);
	h->name_len = 0;

	err = do_generic_request(monc, req);

out:
	kref_put(&req->kref, release_generic_request);
	return err;
}

int ceph_monc_create_snapid(struct ceph_mon_client *monc,
			    u32 pool, u64 *snapid)
{
	return ceph_monc_do_poolop(monc,  POOL_OP_CREATE_UNMANAGED_SNAP,
				   pool, 0, (char *)snapid, sizeof(*snapid));

}
EXPORT_SYMBOL(ceph_monc_create_snapid);

int ceph_monc_delete_snapid(struct ceph_mon_client *monc,
			    u32 pool, u64 snapid)
{
	return ceph_monc_do_poolop(monc,  POOL_OP_CREATE_UNMANAGED_SNAP,
				   pool, snapid, 0, 0);

}

/*
 * Resend pending generic requests.
 */
static void __resend_generic_request(struct ceph_mon_client *monc)
{
	struct ceph_mon_generic_request *req;
	struct rb_node *p;

	for (p = rb_first(&monc->generic_request_tree); p; p = rb_next(p)) {
		req = rb_entry(p, struct ceph_mon_generic_request, node);
		ceph_msg_revoke(req->request);
		ceph_msg_revoke_incoming(req->reply);
		ceph_con_send(&monc->con, ceph_msg_get(req->request));
	}
}

/*
 * Delayed work.  If we haven't mounted yet, retry.  Otherwise,
 * renew/retry subscription as needed (in case it is timing out, or we
 * got an ENOMEM).  And keep the monitor connection alive.
 */
static void delayed_work(struct work_struct *work)
{
	struct ceph_mon_client *monc =
		container_of(work, struct ceph_mon_client, delayed_work.work);

	dout("monc delayed_work\n");
	mutex_lock(&monc->mutex);
	if (monc->hunting) {
		__close_session(monc);
		__open_session(monc);  /* continue hunting */
	} else {
		ceph_con_keepalive(&monc->con);

		__validate_auth(monc);

		if (ceph_auth_is_authenticated(monc->auth))
			__send_subscribe(monc);
	}
	__schedule_delayed(monc);
	mutex_unlock(&monc->mutex);
}

/*
 * On startup, we build a temporary monmap populated with the IPs
 * provided by mount(2).
 */
static int build_initial_monmap(struct ceph_mon_client *monc)
{
	struct ceph_options *opt = monc->client->options;
	struct ceph_entity_addr *mon_addr = opt->mon_addr;
	int num_mon = opt->num_mon;
	int i;

	/* build initial monmap */
	monc->monmap = kzalloc(sizeof(*monc->monmap) +
			       num_mon*sizeof(monc->monmap->mon_inst[0]),
			       GFP_KERNEL);
	if (!monc->monmap)
		return -ENOMEM;
	for (i = 0; i < num_mon; i++) {
		monc->monmap->mon_inst[i].addr = mon_addr[i];
		monc->monmap->mon_inst[i].addr.nonce = 0;
		monc->monmap->mon_inst[i].name.type =
			CEPH_ENTITY_TYPE_MON;
		monc->monmap->mon_inst[i].name.num = cpu_to_le64(i);
	}
	monc->monmap->num_mon = num_mon;
	monc->have_fsid = false;
	return 0;
}

int ceph_monc_init(struct ceph_mon_client *monc, struct ceph_client *cl)
{
	int err = 0;

	dout("init\n");
	memset(monc, 0, sizeof(*monc));
	monc->client = cl;
	monc->monmap = NULL;
	mutex_init(&monc->mutex);

	err = build_initial_monmap(monc);
	if (err)
		goto out;

	/* connection */
	/* authentication */
	monc->auth = ceph_auth_init(cl->options->name,
				    cl->options->key);
	if (IS_ERR(monc->auth)) {
		err = PTR_ERR(monc->auth);
		goto out_monmap;
	}
	monc->auth->want_keys =
		CEPH_ENTITY_TYPE_AUTH | CEPH_ENTITY_TYPE_MON |
		CEPH_ENTITY_TYPE_OSD | CEPH_ENTITY_TYPE_MDS;

	/* msgs */
	err = -ENOMEM;
	monc->m_subscribe_ack = ceph_msg_new(CEPH_MSG_MON_SUBSCRIBE_ACK,
				     sizeof(struct ceph_mon_subscribe_ack),
				     GFP_NOFS, true);
	if (!monc->m_subscribe_ack)
		goto out_auth;

	monc->m_subscribe = ceph_msg_new(CEPH_MSG_MON_SUBSCRIBE, 96, GFP_NOFS,
					 true);
	if (!monc->m_subscribe)
		goto out_subscribe_ack;

	monc->m_auth_reply = ceph_msg_new(CEPH_MSG_AUTH_REPLY, 4096, GFP_NOFS,
					  true);
	if (!monc->m_auth_reply)
		goto out_subscribe;

	monc->m_auth = ceph_msg_new(CEPH_MSG_AUTH, 4096, GFP_NOFS, true);
	monc->pending_auth = 0;
	if (!monc->m_auth)
		goto out_auth_reply;

	ceph_con_init(&monc->con, monc, &mon_con_ops,
		      &monc->client->msgr);

	monc->cur_mon = -1;
	monc->hunting = true;
	monc->sub_renew_after = jiffies;
	monc->sub_sent = 0;

	INIT_DELAYED_WORK(&monc->delayed_work, delayed_work);
	monc->generic_request_tree = RB_ROOT;
	monc->num_generic_requests = 0;
	monc->last_tid = 0;

	monc->have_mdsmap = 0;
	monc->have_osdmap = 0;
	monc->want_next_osdmap = 1;
	return 0;

out_auth_reply:
	ceph_msg_put(monc->m_auth_reply);
out_subscribe:
	ceph_msg_put(monc->m_subscribe);
out_subscribe_ack:
	ceph_msg_put(monc->m_subscribe_ack);
out_auth:
	ceph_auth_destroy(monc->auth);
out_monmap:
	kfree(monc->monmap);
out:
	return err;
}
EXPORT_SYMBOL(ceph_monc_init);

void ceph_monc_stop(struct ceph_mon_client *monc)
{
	dout("stop\n");
	cancel_delayed_work_sync(&monc->delayed_work);

	mutex_lock(&monc->mutex);
	__close_session(monc);

	mutex_unlock(&monc->mutex);

	/*
	 * flush msgr queue before we destroy ourselves to ensure that:
	 *  - any work that references our embedded con is finished.
	 *  - any osd_client or other work that may reference an authorizer
	 *    finishes before we shut down the auth subsystem.
	 */
	ceph_msgr_flush();

	ceph_auth_destroy(monc->auth);

	ceph_msg_put(monc->m_auth);
	ceph_msg_put(monc->m_auth_reply);
	ceph_msg_put(monc->m_subscribe);
	ceph_msg_put(monc->m_subscribe_ack);

	kfree(monc->monmap);
}
EXPORT_SYMBOL(ceph_monc_stop);

static void handle_auth_reply(struct ceph_mon_client *monc,
			      struct ceph_msg *msg)
{
	int ret;
	int was_auth = 0;
	int had_debugfs_info, init_debugfs = 0;

	mutex_lock(&monc->mutex);
	had_debugfs_info = have_debugfs_info(monc);
<<<<<<< HEAD
	if (monc->auth->ops)
		was_auth = monc->auth->ops->is_authenticated(monc->auth);
=======
	was_auth = ceph_auth_is_authenticated(monc->auth);
>>>>>>> 8861fd33
	monc->pending_auth = 0;
	ret = ceph_handle_auth_reply(monc->auth, msg->front.iov_base,
				     msg->front.iov_len,
				     monc->m_auth->front.iov_base,
				     monc->m_auth->front_max);
	if (ret < 0) {
		monc->client->auth_err = ret;
		wake_up_all(&monc->client->auth_wq);
	} else if (ret > 0) {
		__send_prepared_auth_request(monc, ret);
	} else if (!was_auth && ceph_auth_is_authenticated(monc->auth)) {
		dout("authenticated, starting session\n");

		monc->client->msgr.inst.name.type = CEPH_ENTITY_TYPE_CLIENT;
		monc->client->msgr.inst.name.num =
					cpu_to_le64(monc->auth->global_id);

		__send_subscribe(monc);
		__resend_generic_request(monc);
	}

	if (!had_debugfs_info && have_debugfs_info(monc)) {
		pr_info("client%lld fsid %pU\n",
			ceph_client_id(monc->client),
			&monc->client->fsid);
		init_debugfs = 1;
	}
	mutex_unlock(&monc->mutex);

	if (init_debugfs) {
		/*
		 * do debugfs initialization without mutex to avoid
		 * creating a locking dependency
		 */
		ceph_debugfs_client_init(monc->client);
	}
}

static int __validate_auth(struct ceph_mon_client *monc)
{
	int ret;

	if (monc->pending_auth)
		return 0;

	ret = ceph_build_auth(monc->auth, monc->m_auth->front.iov_base,
			      monc->m_auth->front_max);
	if (ret <= 0)
		return ret; /* either an error, or no need to authenticate */
	__send_prepared_auth_request(monc, ret);
	return 0;
}

int ceph_monc_validate_auth(struct ceph_mon_client *monc)
{
	int ret;

	mutex_lock(&monc->mutex);
	ret = __validate_auth(monc);
	mutex_unlock(&monc->mutex);
	return ret;
}
EXPORT_SYMBOL(ceph_monc_validate_auth);

/*
 * handle incoming message
 */
static void dispatch(struct ceph_connection *con, struct ceph_msg *msg)
{
	struct ceph_mon_client *monc = con->private;
	int type = le16_to_cpu(msg->hdr.type);

	if (!monc)
		return;

	switch (type) {
	case CEPH_MSG_AUTH_REPLY:
		handle_auth_reply(monc, msg);
		break;

	case CEPH_MSG_MON_SUBSCRIBE_ACK:
		handle_subscribe_ack(monc, msg);
		break;

	case CEPH_MSG_STATFS_REPLY:
		handle_statfs_reply(monc, msg);
		break;

	case CEPH_MSG_POOLOP_REPLY:
		handle_poolop_reply(monc, msg);
		break;

	case CEPH_MSG_MON_MAP:
		ceph_monc_handle_map(monc, msg);
		break;

	case CEPH_MSG_OSD_MAP:
		ceph_osdc_handle_map(&monc->client->osdc, msg);
		break;

	default:
		/* can the chained handler handle it? */
		if (monc->client->extra_mon_dispatch &&
		    monc->client->extra_mon_dispatch(monc->client, msg) == 0)
			break;
			
		pr_err("received unknown message type %d %s\n", type,
		       ceph_msg_type_name(type));
	}
	ceph_msg_put(msg);
}

/*
 * Allocate memory for incoming message
 */
static struct ceph_msg *mon_alloc_msg(struct ceph_connection *con,
				      struct ceph_msg_header *hdr,
				      int *skip)
{
	struct ceph_mon_client *monc = con->private;
	int type = le16_to_cpu(hdr->type);
	int front_len = le32_to_cpu(hdr->front_len);
	struct ceph_msg *m = NULL;

	*skip = 0;

	switch (type) {
	case CEPH_MSG_MON_SUBSCRIBE_ACK:
		m = ceph_msg_get(monc->m_subscribe_ack);
		break;
	case CEPH_MSG_POOLOP_REPLY:
	case CEPH_MSG_STATFS_REPLY:
		return get_generic_reply(con, hdr, skip);
	case CEPH_MSG_AUTH_REPLY:
		m = ceph_msg_get(monc->m_auth_reply);
		break;
	case CEPH_MSG_MON_MAP:
	case CEPH_MSG_MDS_MAP:
	case CEPH_MSG_OSD_MAP:
		m = ceph_msg_new(type, front_len, GFP_NOFS, false);
		if (!m)
			return NULL;	/* ENOMEM--return skip == 0 */
		break;
	}

	if (!m) {
		pr_info("alloc_msg unknown type %d\n", type);
		*skip = 1;
	}
	return m;
}

/*
 * If the monitor connection resets, pick a new monitor and resubmit
 * any pending requests.
 */
static void mon_fault(struct ceph_connection *con)
{
	struct ceph_mon_client *monc = con->private;

	if (!monc)
		return;

	dout("mon_fault\n");
	mutex_lock(&monc->mutex);
	if (!con->private)
		goto out;

	if (!monc->hunting)
		pr_info("mon%d %s session lost, "
			"hunting for new mon\n", monc->cur_mon,
			ceph_pr_addr(&monc->con.peer_addr.in_addr));

	__close_session(monc);
	if (!monc->hunting) {
		/* start hunting */
		monc->hunting = true;
		__open_session(monc);
	} else {
		/* already hunting, let's wait a bit */
		__schedule_delayed(monc);
	}
out:
	mutex_unlock(&monc->mutex);
}

/*
 * We can ignore refcounting on the connection struct, as all references
 * will come from the messenger workqueue, which is drained prior to
 * mon_client destruction.
 */
static struct ceph_connection *con_get(struct ceph_connection *con)
{
	return con;
}

static void con_put(struct ceph_connection *con)
{
}

static const struct ceph_connection_operations mon_con_ops = {
	.get = con_get,
	.put = con_put,
	.dispatch = dispatch,
	.fault = mon_fault,
	.alloc_msg = mon_alloc_msg,
};<|MERGE_RESOLUTION|>--- conflicted
+++ resolved
@@ -893,12 +893,7 @@
 
 	mutex_lock(&monc->mutex);
 	had_debugfs_info = have_debugfs_info(monc);
-<<<<<<< HEAD
-	if (monc->auth->ops)
-		was_auth = monc->auth->ops->is_authenticated(monc->auth);
-=======
 	was_auth = ceph_auth_is_authenticated(monc->auth);
->>>>>>> 8861fd33
 	monc->pending_auth = 0;
 	ret = ceph_handle_auth_reply(monc->auth, msg->front.iov_base,
 				     msg->front.iov_len,
