--- conflicted
+++ resolved
@@ -76,8 +76,7 @@
 	unsigned long		*groups;
 	unsigned long		state;
 	wait_queue_head_t	wait;
-	bool			cb_running;
-	struct netlink_callback	cb;
+	struct netlink_callback	*cb;
 	struct mutex		*cb_mutex;
 	struct mutex		cb_def_mutex;
 	void			(*netlink_rcv)(struct sk_buff *skb);
@@ -133,6 +132,7 @@
 static DECLARE_WAIT_QUEUE_HEAD(nl_table_wait);
 
 static int netlink_dump(struct sock *sk);
+static void netlink_destroy_callback(struct netlink_callback *cb);
 
 static DEFINE_RWLOCK(nl_table_lock);
 static atomic_t nl_table_users = ATOMIC_INIT(0);
@@ -155,21 +155,12 @@
 {
 	struct netlink_sock *nlk = nlk_sk(sk);
 
-<<<<<<< HEAD
-	if (nlk->cb_running) {
-		if (nlk->cb.done)
-			nlk->cb.done(&nlk->cb);
-
-		module_put(nlk->cb.module);
-		kfree_skb(nlk->cb.skb);
-=======
 	if (nlk->cb) {
 		if (nlk->cb->done)
 			nlk->cb->done(nlk->cb);
 
 		module_put(nlk->cb->module);
 		netlink_destroy_callback(nlk->cb);
->>>>>>> 8861fd33
 	}
 
 	skb_queue_purge(&sk->sk_receive_queue);
@@ -658,9 +649,6 @@
 	struct netlink_sock *nlk = nlk_sk(sk);
 	struct sockaddr_nl *nladdr = (struct sockaddr_nl *)addr;
 	int err;
-
-	if (addr_len < sizeof(struct sockaddr_nl))
-		return -EINVAL;
 
 	if (nladdr->nl_family != AF_NETLINK)
 		return -EINVAL;
@@ -1488,8 +1476,7 @@
 
 	skb_free_datagram(sk, skb);
 
-	if (nlk->cb_running &&
-	    atomic_read(&sk->sk_rmem_alloc) <= sk->sk_rcvbuf / 2) {
+	if (nlk->cb && atomic_read(&sk->sk_rmem_alloc) <= sk->sk_rcvbuf / 2) {
 		ret = netlink_dump(sk);
 		if (ret) {
 			sk->sk_err = ret;
@@ -1555,11 +1542,11 @@
 	if (input)
 		nlk_sk(sk)->netlink_rcv = input;
 
+	if (netlink_insert(sk, net, 0))
+		goto out_sock_release;
+
 	nlk = nlk_sk(sk);
 	nlk->flags |= NETLINK_KERNEL_SOCKET;
-
-	if (netlink_insert(sk, net, 0))
-		goto out_sock_release;
 
 	netlink_table_grab();
 	if (!nl_table[unit].registered) {
@@ -1672,6 +1659,11 @@
 }
 EXPORT_SYMBOL(netlink_set_nonroot);
 
+static void netlink_destroy_callback(struct netlink_callback *cb)
+{
+	kfree_skb(cb->skb);
+	kfree(cb);
+}
 
 struct nlmsghdr *
 __nlmsg_put(struct sk_buff *skb, u32 pid, u32 seq, int type, int len, int flags)
@@ -1706,12 +1698,13 @@
 	int alloc_size;
 
 	mutex_lock(nlk->cb_mutex);
-	if (!nlk->cb_running) {
+
+	cb = nlk->cb;
+	if (cb == NULL) {
 		err = -EINVAL;
 		goto errout_skb;
 	}
 
-	cb = &nlk->cb;
 	alloc_size = max_t(int, cb->min_dump_alloc, NLMSG_GOODSIZE);
 
 	skb = sock_rmalloc(sk, alloc_size, 0, GFP_KERNEL);
@@ -1745,15 +1738,11 @@
 
 	if (cb->done)
 		cb->done(cb);
-	nlk->cb_running = false;
+	nlk->cb = NULL;
 	mutex_unlock(nlk->cb_mutex);
 
 	module_put(cb->module);
-<<<<<<< HEAD
-	consume_skb(cb->skb);
-=======
 	netlink_destroy_callback(cb);
->>>>>>> 8861fd33
 	return 0;
 
 errout_skb:
@@ -1771,54 +1760,28 @@
 	struct netlink_sock *nlk;
 	int ret;
 
-
-<<<<<<< HEAD
-=======
+	cb = kzalloc(sizeof(*cb), GFP_KERNEL);
+	if (cb == NULL)
+		return -ENOBUFS;
+
 	cb->dump = control->dump;
 	cb->done = control->done;
 	cb->nlh = nlh;
 	cb->data = control->data;
 	cb->module = control->module;
 	cb->min_dump_alloc = control->min_dump_alloc;
->>>>>>> 8861fd33
 	atomic_inc(&skb->users);
+	cb->skb = skb;
 
 	sk = netlink_lookup(sock_net(ssk), ssk->sk_protocol, NETLINK_CB(skb).pid);
 	if (sk == NULL) {
-		ret = -ECONNREFUSED;
-		goto error_free;
+		netlink_destroy_callback(cb);
+		return -ECONNREFUSED;
 	}
 	nlk = nlk_sk(sk);
 
 	mutex_lock(nlk->cb_mutex);
 	/* A dump is in progress... */
-<<<<<<< HEAD
-	if (nlk->cb_running) {
-		ret = -EBUSY;
-		goto error_unlock;
-	}
-	/* add reference of module which cb->dump belongs to */
-	if (!try_module_get(control->module)) {
-		ret = -EPROTONOSUPPORT;
-		goto error_unlock;
-	}
-
-	cb = &nlk->cb;
-	memset(cb, 0, sizeof(*cb));
-	cb->dump = control->dump;
-	cb->done = control->done;
-	cb->nlh = nlh;
-	cb->data = control->data;
-	cb->module = control->module;
-	cb->min_dump_alloc = control->min_dump_alloc;
-	cb->skb = skb;
-
-	nlk->cb_running = true;
-
-	mutex_unlock(nlk->cb_mutex);
-
-	ret = netlink_dump(sk);
-=======
 	if (nlk->cb) {
 		mutex_unlock(nlk->cb_mutex);
 		netlink_destroy_callback(cb);
@@ -1838,7 +1801,6 @@
 
 	ret = netlink_dump(sk);
 out:
->>>>>>> 8861fd33
 	sock_put(sk);
 
 	if (ret)
@@ -1848,13 +1810,6 @@
 	 * signal not to send ACK even if it was requested.
 	 */
 	return -EINTR;
-
-error_unlock:
-	sock_put(sk);
-	mutex_unlock(nlk->cb_mutex);
-error_free:
-	kfree_skb(skb);
-	return ret;
 }
 EXPORT_SYMBOL(__netlink_dump_start);
 
@@ -2074,15 +2029,14 @@
 		struct sock *s = v;
 		struct netlink_sock *nlk = nlk_sk(s);
 
-		seq_printf(seq,
-			   "%pK %-3d %-6u %08x %-8d %-8d %d %-8d %-8d %-8lu\n",
+		seq_printf(seq, "%pK %-3d %-6d %08x %-8d %-8d %pK %-8d %-8d %-8lu\n",
 			   s,
 			   s->sk_protocol,
 			   nlk->pid,
 			   nlk->groups ? (u32)nlk->groups[0] : 0,
 			   sk_rmem_alloc_get(s),
 			   sk_wmem_alloc_get(s),
-			   nlk->cb_running,
+			   nlk->cb,
 			   atomic_read(&s->sk_refcnt),
 			   atomic_read(&s->sk_drops),
 			   sock_i_ino(s)
