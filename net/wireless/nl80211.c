--- conflicted
+++ resolved
@@ -180,19 +180,13 @@
 	[NL80211_ATTR_WOWLAN_TRIGGERS] = { .type = NLA_NESTED },
 	[NL80211_ATTR_STA_PLINK_STATE] = { .type = NLA_U8 },
 	[NL80211_ATTR_SCHED_SCAN_INTERVAL] = { .type = NLA_U32 },
-<<<<<<< HEAD
 	[NL80211_ATTR_REKEY_DATA] = { .type = NLA_NESTED },
 	[NL80211_ATTR_SCAN_SUPP_RATES] = { .type = NLA_NESTED },
 	[NL80211_ATTR_HIDDEN_SSID] = { .type = NLA_U32 },
-=======
-	[NL80211_ATTR_HIDDEN_SSID] = { .type = NLA_U32 },
-	[NL80211_ATTR_SCAN_SUPP_RATES] = { .type = NLA_NESTED },
->>>>>>> 3f6240f3
 	[NL80211_ATTR_IE_PROBE_RESP] = { .type = NLA_BINARY,
 					 .len = IEEE80211_MAX_DATA_LEN },
 	[NL80211_ATTR_IE_ASSOC_RESP] = { .type = NLA_BINARY,
 					 .len = IEEE80211_MAX_DATA_LEN },
-<<<<<<< HEAD
 	[NL80211_ATTR_ROAM_SUPPORT] = { .type = NLA_FLAG },
 	[NL80211_ATTR_SCHED_SCAN_MATCH] = { .type = NLA_NESTED },
 	[NL80211_ATTR_TX_NO_CCK_RATE] = { .type = NLA_FLAG },
@@ -212,9 +206,6 @@
 	[NL80211_ATTR_NOACK_MAP] = { .type = NLA_U16 },
 	[NL80211_ATTR_INACTIVITY_TIMEOUT] = { .type = NLA_U16 },
 	[NL80211_ATTR_BG_SCAN_PERIOD] = { .type = NLA_U16 },
-=======
-	[NL80211_ATTR_TX_NO_CCK_RATE] = { .type = NLA_FLAG },
->>>>>>> 3f6240f3
 };
 
 /* policy for the key attributes */
@@ -778,11 +769,7 @@
 
 	if (dev->wiphy.flags & WIPHY_FLAG_AP_PROBE_RESP_OFFLOAD)
 		NLA_PUT_U32(msg, NL80211_ATTR_PROBE_RESP_OFFLOAD,
-<<<<<<< HEAD
 			    dev->wiphy.probe_resp_offload);
-=======
-			dev->wiphy.probe_resp_offload);
->>>>>>> 3f6240f3
 
 	if ((dev->wiphy.available_antennas_tx ||
 	     dev->wiphy.available_antennas_rx) && dev->ops->get_antenna) {
@@ -1047,7 +1034,6 @@
 
 	if (dev->wiphy.flags & WIPHY_FLAG_HAVE_AP_SME)
 		NLA_PUT_U32(msg, NL80211_ATTR_DEVICE_AP_SME,
-<<<<<<< HEAD
 			    dev->wiphy.ap_sme_capa);
 
 	NLA_PUT_U32(msg, NL80211_ATTR_FEATURE_FLAGS, dev->wiphy.features);
@@ -1056,9 +1042,6 @@
 		NLA_PUT(msg, NL80211_ATTR_HT_CAPABILITY_MASK,
 			sizeof(*dev->wiphy.ht_capa_mod_mask),
 			dev->wiphy.ht_capa_mod_mask);
-=======
-			dev->wiphy.ap_sme_capa);
->>>>>>> 3f6240f3
 
 	return genlmsg_end(msg, hdr);
 
@@ -2164,19 +2147,8 @@
 	struct cfg80211_registered_device *rdev = info->user_ptr[0];
 	struct net_device *dev = info->user_ptr[1];
 	struct wireless_dev *wdev = dev->ieee80211_ptr;
-<<<<<<< HEAD
 	struct cfg80211_ap_settings params;
 	int err;
-=======
-	struct beacon_parameters params;
-	int haveinfo = 0, err;
-
-	if (!is_valid_ie_attr(info->attrs[NL80211_ATTR_BEACON_TAIL]) ||
-	    !is_valid_ie_attr(info->attrs[NL80211_ATTR_IE]) ||
-	    !is_valid_ie_attr(info->attrs[NL80211_ATTR_IE_PROBE_RESP]) ||
-	    !is_valid_ie_attr(info->attrs[NL80211_ATTR_IE_ASSOC_RESP]))
-		return -EINVAL;
->>>>>>> 3f6240f3
 
 	if (dev->ieee80211_ptr->iftype != NL80211_IFTYPE_AP &&
 	    dev->ieee80211_ptr->iftype != NL80211_IFTYPE_P2P_GO)
@@ -2205,64 +2177,9 @@
 	params.dtim_period =
 		nla_get_u32(info->attrs[NL80211_ATTR_DTIM_PERIOD]);
 
-<<<<<<< HEAD
 	err = cfg80211_validate_beacon_int(rdev, params.beacon_interval);
 	if (err)
 		return err;
-=======
-		/*
-		 * In theory, some of these attributes could be required for
-		 * NEW_BEACON, but since they were not used when the command was
-		 * originally added, keep them optional for old user space
-		 * programs to work with drivers that do not need the additional
-		 * information.
-		 */
-		if (info->attrs[NL80211_ATTR_SSID]) {
-			params.ssid = nla_data(info->attrs[NL80211_ATTR_SSID]);
-			params.ssid_len =
-				nla_len(info->attrs[NL80211_ATTR_SSID]);
-			if (params.ssid_len == 0 ||
-			    params.ssid_len > IEEE80211_MAX_SSID_LEN)
-				return -EINVAL;
-		}
-
-		if (info->attrs[NL80211_ATTR_HIDDEN_SSID]) {
-			params.hidden_ssid = nla_get_u32(
-				info->attrs[NL80211_ATTR_HIDDEN_SSID]);
-			if (params.hidden_ssid !=
-			    NL80211_HIDDEN_SSID_NOT_IN_USE &&
-			    params.hidden_ssid !=
-			    NL80211_HIDDEN_SSID_ZERO_LEN &&
-			    params.hidden_ssid !=
-			    NL80211_HIDDEN_SSID_ZERO_CONTENTS)
-				return -EINVAL;
-		}
-
-		params.privacy = !!info->attrs[NL80211_ATTR_PRIVACY];
-
-		if (info->attrs[NL80211_ATTR_AUTH_TYPE]) {
-			params.auth_type = nla_get_u32(
-				info->attrs[NL80211_ATTR_AUTH_TYPE]);
-			if (!nl80211_valid_auth_type(params.auth_type))
-				return -EINVAL;
-		} else
-			params.auth_type = NL80211_AUTHTYPE_AUTOMATIC;
-
-		err = nl80211_crypto_settings(rdev, info, &params.crypto,
-					      NL80211_MAX_NR_CIPHER_SUITES);
-		if (err)
-			return err;
-
-		call = rdev->ops->add_beacon;
-		break;
-	case NL80211_CMD_SET_BEACON:
-		call = rdev->ops->set_beacon;
-		break;
-	default:
-		WARN_ON(1);
-		return -EOPNOTSUPP;
-	}
->>>>>>> 3f6240f3
 
 	/*
 	 * In theory, some of these attributes should be required here
@@ -2335,37 +2252,11 @@
 	if (!wdev->beacon_interval)
 		return -EINVAL;
 
-<<<<<<< HEAD
 	err = nl80211_parse_beacon(info, &params);
 	if (err)
 		return err;
 
 	return rdev->ops->change_beacon(&rdev->wiphy, dev, &params);
-=======
-	if (info->attrs[NL80211_ATTR_IE]) {
-		params.beacon_ies = nla_data(info->attrs[NL80211_ATTR_IE]);
-		params.beacon_ies_len = nla_len(info->attrs[NL80211_ATTR_IE]);
-	}
-
-	if (info->attrs[NL80211_ATTR_IE_PROBE_RESP]) {
-		params.proberesp_ies =
-			nla_data(info->attrs[NL80211_ATTR_IE_PROBE_RESP]);
-		params.proberesp_ies_len =
-			nla_len(info->attrs[NL80211_ATTR_IE_PROBE_RESP]);
-	}
-
-	if (info->attrs[NL80211_ATTR_IE_ASSOC_RESP]) {
-		params.assocresp_ies =
-			nla_data(info->attrs[NL80211_ATTR_IE_ASSOC_RESP]);
-		params.assocresp_ies_len =
-			nla_len(info->attrs[NL80211_ATTR_IE_ASSOC_RESP]);
-	}
-
-	err = call(&rdev->wiphy, dev, &params);
-	if (!err && params.interval)
-		wdev->beacon_interval = params.interval;
-	return err;
->>>>>>> 3f6240f3
 }
 
 static int nl80211_stop_ap(struct sk_buff *skb, struct genl_info *info)
@@ -2603,11 +2494,7 @@
 			&sinfo->sta_flags);
 	nla_nest_end(msg, sinfoattr);
 
-<<<<<<< HEAD
 	if (sinfo->filled & STATION_INFO_ASSOC_REQ_IES)
-=======
-	if (sinfo->assoc_req_ies)
->>>>>>> 3f6240f3
 		NLA_PUT(msg, NL80211_ATTR_IE, sinfo->assoc_req_ies_len,
 			sinfo->assoc_req_ies);
 
@@ -4647,13 +4534,8 @@
 
 		for (i = 0; i < settings->n_ciphers_pairwise; i++)
 			if (!cfg80211_supported_cipher_suite(
-<<<<<<< HEAD
 					&rdev->wiphy,
 					settings->ciphers_pairwise[i]))
-=======
-				&rdev->wiphy,
-				settings->ciphers_pairwise[i]))
->>>>>>> 3f6240f3
 				return -EINVAL;
 	}
 
@@ -4661,11 +4543,7 @@
 		settings->cipher_group =
 			nla_get_u32(info->attrs[NL80211_ATTR_CIPHER_SUITE_GROUP]);
 		if (!cfg80211_supported_cipher_suite(&rdev->wiphy,
-<<<<<<< HEAD
 						     settings->cipher_group))
-=======
-					settings->cipher_group))
->>>>>>> 3f6240f3
 			return -EINVAL;
 	}
 
@@ -4985,11 +4863,7 @@
 			nla_len(info->attrs[NL80211_ATTR_BSS_BASIC_RATES]);
 		struct ieee80211_supported_band *sband =
 			wiphy->bands[ibss.channel->band];
-<<<<<<< HEAD
-
-=======
-		int err;
->>>>>>> 3f6240f3
+
 		err = ieee80211_get_ratemask(sband, rates, n_rates,
 					     &ibss.basic_rates);
 		if (err)
