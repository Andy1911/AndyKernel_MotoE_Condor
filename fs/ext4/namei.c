/*
 *  linux/fs/ext4/namei.c
 *
 * Copyright (C) 1992, 1993, 1994, 1995
 * Remy Card (card@masi.ibp.fr)
 * Laboratoire MASI - Institut Blaise Pascal
 * Universite Pierre et Marie Curie (Paris VI)
 *
 *  from
 *
 *  linux/fs/minix/namei.c
 *
 *  Copyright (C) 1991, 1992  Linus Torvalds
 *
 *  Big-endian to little-endian byte-swapping/bitmaps by
 *        David S. Miller (davem@caip.rutgers.edu), 1995
 *  Directory entry file type support and forward compatibility hooks
 *	for B-tree directories by Theodore Ts'o (tytso@mit.edu), 1998
 *  Hash Tree Directory indexing (c)
 *	Daniel Phillips, 2001
 *  Hash Tree Directory indexing porting
 *	Christopher Li, 2002
 *  Hash Tree Directory indexing cleanup
 *	Theodore Ts'o, 2002
 */

#include <linux/fs.h>
#include <linux/pagemap.h>
#include <linux/jbd2.h>
#include <linux/time.h>
#include <linux/fcntl.h>
#include <linux/stat.h>
#include <linux/string.h>
#include <linux/quotaops.h>
#include <linux/buffer_head.h>
#include <linux/bio.h>
#include <linux/namei.h>
#include "ext4.h"
#include "ext4_jbd2.h"

#include "xattr.h"
#include "acl.h"

#include <trace/events/ext4.h>
/*
 * define how far ahead to read directories while searching them.
 */
#define NAMEI_RA_CHUNKS  2
#define NAMEI_RA_BLOCKS  4
#define NAMEI_RA_SIZE	     (NAMEI_RA_CHUNKS * NAMEI_RA_BLOCKS)
#define NAMEI_RA_INDEX(c,b)  (((c) * NAMEI_RA_BLOCKS) + (b))

static struct buffer_head *ext4_append(handle_t *handle,
					struct inode *inode,
					ext4_lblk_t *block, int *err)
{
	struct buffer_head *bh;

	*block = inode->i_size >> inode->i_sb->s_blocksize_bits;

	bh = ext4_bread(handle, inode, *block, 1, err);
	if (bh) {
		inode->i_size += inode->i_sb->s_blocksize;
		EXT4_I(inode)->i_disksize = inode->i_size;
		*err = ext4_journal_get_write_access(handle, bh);
		if (*err) {
			brelse(bh);
			bh = NULL;
		}
	}
	return bh;
}

#ifndef assert
#define assert(test) J_ASSERT(test)
#endif

#ifdef DX_DEBUG
#define dxtrace(command) command
#else
#define dxtrace(command)
#endif

struct fake_dirent
{
	__le32 inode;
	__le16 rec_len;
	u8 name_len;
	u8 file_type;
};

struct dx_countlimit
{
	__le16 limit;
	__le16 count;
};

struct dx_entry
{
	__le32 hash;
	__le32 block;
};

/*
 * dx_root_info is laid out so that if it should somehow get overlaid by a
 * dirent the two low bits of the hash version will be zero.  Therefore, the
 * hash version mod 4 should never be 0.  Sincerely, the paranoia department.
 */

struct dx_root
{
	struct fake_dirent dot;
	char dot_name[4];
	struct fake_dirent dotdot;
	char dotdot_name[4];
	struct dx_root_info
	{
		__le32 reserved_zero;
		u8 hash_version;
		u8 info_length; /* 8 */
		u8 indirect_levels;
		u8 unused_flags;
	}
	info;
	struct dx_entry	entries[0];
};

struct dx_node
{
	struct fake_dirent fake;
	struct dx_entry	entries[0];
};


struct dx_frame
{
	struct buffer_head *bh;
	struct dx_entry *entries;
	struct dx_entry *at;
};

struct dx_map_entry
{
	u32 hash;
	u16 offs;
	u16 size;
};

static inline ext4_lblk_t dx_get_block(struct dx_entry *entry);
static void dx_set_block(struct dx_entry *entry, ext4_lblk_t value);
static inline unsigned dx_get_hash(struct dx_entry *entry);
static void dx_set_hash(struct dx_entry *entry, unsigned value);
static unsigned dx_get_count(struct dx_entry *entries);
static unsigned dx_get_limit(struct dx_entry *entries);
static void dx_set_count(struct dx_entry *entries, unsigned value);
static void dx_set_limit(struct dx_entry *entries, unsigned value);
static unsigned dx_root_limit(struct inode *dir, unsigned infosize);
static unsigned dx_node_limit(struct inode *dir);
static struct dx_frame *dx_probe(const struct qstr *d_name,
				 struct inode *dir,
				 struct dx_hash_info *hinfo,
				 struct dx_frame *frame,
				 int *err);
static void dx_release(struct dx_frame *frames);
static int dx_make_map(struct ext4_dir_entry_2 *de, unsigned blocksize,
		       struct dx_hash_info *hinfo, struct dx_map_entry map[]);
static void dx_sort_map(struct dx_map_entry *map, unsigned count);
static struct ext4_dir_entry_2 *dx_move_dirents(char *from, char *to,
		struct dx_map_entry *offsets, int count, unsigned blocksize);
static struct ext4_dir_entry_2* dx_pack_dirents(char *base, unsigned blocksize);
static void dx_insert_block(struct dx_frame *frame,
					u32 hash, ext4_lblk_t block);
static int ext4_htree_next_block(struct inode *dir, __u32 hash,
				 struct dx_frame *frame,
				 struct dx_frame *frames,
				 __u32 *start_hash);
static struct buffer_head * ext4_dx_find_entry(struct inode *dir,
		const struct qstr *d_name,
		struct ext4_dir_entry_2 **res_dir,
		int *err,
		int flags);
static int ext4_dx_add_entry(handle_t *handle, struct dentry *dentry,
			     struct inode *inode);

/*
 * p is at least 6 bytes before the end of page
 */
static inline struct ext4_dir_entry_2 *
ext4_next_entry(struct ext4_dir_entry_2 *p, unsigned long blocksize)
{
	return (struct ext4_dir_entry_2 *)((char *)p +
		ext4_rec_len_from_disk(p->rec_len, blocksize));
}

/*
 * Future: use high four bits of block for coalesce-on-delete flags
 * Mask them off for now.
 */

static inline ext4_lblk_t dx_get_block(struct dx_entry *entry)
{
	return le32_to_cpu(entry->block) & 0x00ffffff;
}

static inline void dx_set_block(struct dx_entry *entry, ext4_lblk_t value)
{
	entry->block = cpu_to_le32(value);
}

static inline unsigned dx_get_hash(struct dx_entry *entry)
{
	return le32_to_cpu(entry->hash);
}

static inline void dx_set_hash(struct dx_entry *entry, unsigned value)
{
	entry->hash = cpu_to_le32(value);
}

static inline unsigned dx_get_count(struct dx_entry *entries)
{
	return le16_to_cpu(((struct dx_countlimit *) entries)->count);
}

static inline unsigned dx_get_limit(struct dx_entry *entries)
{
	return le16_to_cpu(((struct dx_countlimit *) entries)->limit);
}

static inline void dx_set_count(struct dx_entry *entries, unsigned value)
{
	((struct dx_countlimit *) entries)->count = cpu_to_le16(value);
}

static inline void dx_set_limit(struct dx_entry *entries, unsigned value)
{
	((struct dx_countlimit *) entries)->limit = cpu_to_le16(value);
}

static inline unsigned dx_root_limit(struct inode *dir, unsigned infosize)
{
	unsigned entry_space = dir->i_sb->s_blocksize - EXT4_DIR_REC_LEN(1) -
		EXT4_DIR_REC_LEN(2) - infosize;
	return entry_space / sizeof(struct dx_entry);
}

static inline unsigned dx_node_limit(struct inode *dir)
{
	unsigned entry_space = dir->i_sb->s_blocksize - EXT4_DIR_REC_LEN(0);
	return entry_space / sizeof(struct dx_entry);
}

/*
 * Debug
 */
#ifdef DX_DEBUG
static void dx_show_index(char * label, struct dx_entry *entries)
{
	int i, n = dx_get_count (entries);
	printk(KERN_DEBUG "%s index ", label);
	for (i = 0; i < n; i++) {
		printk("%x->%lu ", i ? dx_get_hash(entries + i) :
				0, (unsigned long)dx_get_block(entries + i));
	}
	printk("\n");
}

struct stats
{
	unsigned names;
	unsigned space;
	unsigned bcount;
};

static struct stats dx_show_leaf(struct dx_hash_info *hinfo, struct ext4_dir_entry_2 *de,
				 int size, int show_names)
{
	unsigned names = 0, space = 0;
	char *base = (char *) de;
	struct dx_hash_info h = *hinfo;

	printk("names: ");
	while ((char *) de < base + size)
	{
		if (de->inode)
		{
			if (show_names)
			{
				int len = de->name_len;
				char *name = de->name;
				while (len--) printk("%c", *name++);
				ext4fs_dirhash(de->name, de->name_len, &h);
				printk(":%x.%u ", h.hash,
				       (unsigned) ((char *) de - base));
			}
			space += EXT4_DIR_REC_LEN(de->name_len);
			names++;
		}
		de = ext4_next_entry(de, size);
	}
	printk("(%i)\n", names);
	return (struct stats) { names, space, 1 };
}

struct stats dx_show_entries(struct dx_hash_info *hinfo, struct inode *dir,
			     struct dx_entry *entries, int levels)
{
	unsigned blocksize = dir->i_sb->s_blocksize;
	unsigned count = dx_get_count(entries), names = 0, space = 0, i;
	unsigned bcount = 0;
	struct buffer_head *bh;
	int err;
	printk("%i indexed blocks...\n", count);
	for (i = 0; i < count; i++, entries++)
	{
		ext4_lblk_t block = dx_get_block(entries);
		ext4_lblk_t hash  = i ? dx_get_hash(entries): 0;
		u32 range = i < count - 1? (dx_get_hash(entries + 1) - hash): ~hash;
		struct stats stats;
		printk("%s%3u:%03u hash %8x/%8x ",levels?"":"   ", i, block, hash, range);
		if (!(bh = ext4_bread (NULL,dir, block, 0,&err))) continue;
		stats = levels?
		   dx_show_entries(hinfo, dir, ((struct dx_node *) bh->b_data)->entries, levels - 1):
		   dx_show_leaf(hinfo, (struct ext4_dir_entry_2 *) bh->b_data, blocksize, 0);
		names += stats.names;
		space += stats.space;
		bcount += stats.bcount;
		brelse(bh);
	}
	if (bcount)
		printk(KERN_DEBUG "%snames %u, fullness %u (%u%%)\n",
		       levels ? "" : "   ", names, space/bcount,
		       (space/bcount)*100/blocksize);
	return (struct stats) { names, space, bcount};
}
#endif /* DX_DEBUG */

/*
 * Probe for a directory leaf block to search.
 *
 * dx_probe can return ERR_BAD_DX_DIR, which means there was a format
 * error in the directory index, and the caller should fall back to
 * searching the directory normally.  The callers of dx_probe **MUST**
 * check for this error code, and make sure it never gets reflected
 * back to userspace.
 */
static struct dx_frame *
dx_probe(const struct qstr *d_name, struct inode *dir,
	 struct dx_hash_info *hinfo, struct dx_frame *frame_in, int *err)
{
	unsigned count, indirect;
	struct dx_entry *at, *entries, *p, *q, *m;
	struct dx_root *root;
	struct buffer_head *bh;
	struct dx_frame *frame = frame_in;
	u32 hash;

	frame->bh = NULL;
	if (!(bh = ext4_bread (NULL,dir, 0, 0, err)))
		goto fail;
	root = (struct dx_root *) bh->b_data;
	if (root->info.hash_version != DX_HASH_TEA &&
	    root->info.hash_version != DX_HASH_HALF_MD4 &&
	    root->info.hash_version != DX_HASH_LEGACY) {
		ext4_warning(dir->i_sb, "Unrecognised inode hash code %d",
			     root->info.hash_version);
		brelse(bh);
		*err = ERR_BAD_DX_DIR;
		goto fail;
	}
	hinfo->hash_version = root->info.hash_version;
	if (hinfo->hash_version <= DX_HASH_TEA)
		hinfo->hash_version += EXT4_SB(dir->i_sb)->s_hash_unsigned;
	hinfo->seed = EXT4_SB(dir->i_sb)->s_hash_seed;
	if (d_name)
		ext4fs_dirhash(d_name->name, d_name->len, hinfo);
	hash = hinfo->hash;

	if (root->info.unused_flags & 1) {
		ext4_warning(dir->i_sb, "Unimplemented inode hash flags: %#06x",
			     root->info.unused_flags);
		brelse(bh);
		*err = ERR_BAD_DX_DIR;
		goto fail;
	}

	if ((indirect = root->info.indirect_levels) > 1) {
		ext4_warning(dir->i_sb, "Unimplemented inode hash depth: %#06x",
			     root->info.indirect_levels);
		brelse(bh);
		*err = ERR_BAD_DX_DIR;
		goto fail;
	}

	entries = (struct dx_entry *) (((char *)&root->info) +
				       root->info.info_length);

	if (dx_get_limit(entries) != dx_root_limit(dir,
						   root->info.info_length)) {
		ext4_warning(dir->i_sb, "dx entry: limit != root limit");
		brelse(bh);
		*err = ERR_BAD_DX_DIR;
		goto fail;
	}

	dxtrace(printk("Look up %x", hash));
	while (1)
	{
		count = dx_get_count(entries);
		if (!count || count > dx_get_limit(entries)) {
			ext4_warning(dir->i_sb,
				     "dx entry: no count or count > limit");
			brelse(bh);
			*err = ERR_BAD_DX_DIR;
			goto fail2;
		}

		p = entries + 1;
		q = entries + count - 1;
		while (p <= q)
		{
			m = p + (q - p)/2;
			dxtrace(printk("."));
			if (dx_get_hash(m) > hash)
				q = m - 1;
			else
				p = m + 1;
		}

		if (0) // linear search cross check
		{
			unsigned n = count - 1;
			at = entries;
			while (n--)
			{
				dxtrace(printk(","));
				if (dx_get_hash(++at) > hash)
				{
					at--;
					break;
				}
			}
			assert (at == p - 1);
		}

		at = p - 1;
		dxtrace(printk(" %x->%u\n", at == entries? 0: dx_get_hash(at), dx_get_block(at)));
		frame->bh = bh;
		frame->entries = entries;
		frame->at = at;
		if (!indirect--) return frame;
		if (!(bh = ext4_bread (NULL,dir, dx_get_block(at), 0, err)))
			goto fail2;
		at = entries = ((struct dx_node *) bh->b_data)->entries;
		if (dx_get_limit(entries) != dx_node_limit (dir)) {
			ext4_warning(dir->i_sb,
				     "dx entry: limit != node limit");
			brelse(bh);
			*err = ERR_BAD_DX_DIR;
			goto fail2;
		}
		frame++;
		frame->bh = NULL;
	}
fail2:
	while (frame >= frame_in) {
		brelse(frame->bh);
		frame--;
	}
fail:
	if (*err == ERR_BAD_DX_DIR)
		ext4_warning(dir->i_sb,
			     "Corrupt dir inode %lu, running e2fsck is "
			     "recommended.", dir->i_ino);
	return NULL;
}

static void dx_release (struct dx_frame *frames)
{
	if (frames[0].bh == NULL)
		return;

	if (((struct dx_root *) frames[0].bh->b_data)->info.indirect_levels)
		brelse(frames[1].bh);
	brelse(frames[0].bh);
}

/*
 * This function increments the frame pointer to search the next leaf
 * block, and reads in the necessary intervening nodes if the search
 * should be necessary.  Whether or not the search is necessary is
 * controlled by the hash parameter.  If the hash value is even, then
 * the search is only continued if the next block starts with that
 * hash value.  This is used if we are searching for a specific file.
 *
 * If the hash value is HASH_NB_ALWAYS, then always go to the next block.
 *
 * This function returns 1 if the caller should continue to search,
 * or 0 if it should not.  If there is an error reading one of the
 * index blocks, it will a negative error code.
 *
 * If start_hash is non-null, it will be filled in with the starting
 * hash of the next page.
 */
static int ext4_htree_next_block(struct inode *dir, __u32 hash,
				 struct dx_frame *frame,
				 struct dx_frame *frames,
				 __u32 *start_hash)
{
	struct dx_frame *p;
	struct buffer_head *bh;
	int err, num_frames = 0;
	__u32 bhash;

	p = frame;
	/*
	 * Find the next leaf page by incrementing the frame pointer.
	 * If we run out of entries in the interior node, loop around and
	 * increment pointer in the parent node.  When we break out of
	 * this loop, num_frames indicates the number of interior
	 * nodes need to be read.
	 */
	while (1) {
		if (++(p->at) < p->entries + dx_get_count(p->entries))
			break;
		if (p == frames)
			return 0;
		num_frames++;
		p--;
	}

	/*
	 * If the hash is 1, then continue only if the next page has a
	 * continuation hash of any value.  This is used for readdir
	 * handling.  Otherwise, check to see if the hash matches the
	 * desired contiuation hash.  If it doesn't, return since
	 * there's no point to read in the successive index pages.
	 */
	bhash = dx_get_hash(p->at);
	if (start_hash)
		*start_hash = bhash;
	if ((hash & 1) == 0) {
		if ((bhash & ~1) != hash)
			return 0;
	}
	/*
	 * If the hash is HASH_NB_ALWAYS, we always go to the next
	 * block so no check is necessary
	 */
	while (num_frames--) {
		if (!(bh = ext4_bread(NULL, dir, dx_get_block(p->at),
				      0, &err)))
			return err; /* Failure */
		p++;
		brelse(p->bh);
		p->bh = bh;
		p->at = p->entries = ((struct dx_node *) bh->b_data)->entries;
	}
	return 1;
}


/*
 * This function fills a red-black tree with information from a
 * directory block.  It returns the number directory entries loaded
 * into the tree.  If there is an error it is returned in err.
 */
static int htree_dirblock_to_tree(struct file *dir_file,
				  struct inode *dir, ext4_lblk_t block,
				  struct dx_hash_info *hinfo,
				  __u32 start_hash, __u32 start_minor_hash)
{
	struct buffer_head *bh;
	struct ext4_dir_entry_2 *de, *top;
	int err, count = 0;

	dxtrace(printk(KERN_INFO "In htree dirblock_to_tree: block %lu\n",
							(unsigned long)block));
	if (!(bh = ext4_bread (NULL, dir, block, 0, &err)))
		return err;

	de = (struct ext4_dir_entry_2 *) bh->b_data;
	top = (struct ext4_dir_entry_2 *) ((char *) de +
					   dir->i_sb->s_blocksize -
					   EXT4_DIR_REC_LEN(0));
	for (; de < top; de = ext4_next_entry(de, dir->i_sb->s_blocksize)) {
		if (ext4_check_dir_entry(dir, NULL, de, bh,
				(block<<EXT4_BLOCK_SIZE_BITS(dir->i_sb))
					 + ((char *)de - bh->b_data))) {
			/* silently ignore the rest of the block */
			break;
		}
		ext4fs_dirhash(de->name, de->name_len, hinfo);
		if ((hinfo->hash < start_hash) ||
		    ((hinfo->hash == start_hash) &&
		     (hinfo->minor_hash < start_minor_hash)))
			continue;
		if (de->inode == 0)
			continue;
		if ((err = ext4_htree_store_dirent(dir_file,
				   hinfo->hash, hinfo->minor_hash, de)) != 0) {
			brelse(bh);
			return err;
		}
		count++;
	}
	brelse(bh);
	return count;
}


/*
 * This function fills a red-black tree with information from a
 * directory.  We start scanning the directory in hash order, starting
 * at start_hash and start_minor_hash.
 *
 * This function returns the number of entries inserted into the tree,
 * or a negative error code.
 */
int ext4_htree_fill_tree(struct file *dir_file, __u32 start_hash,
			 __u32 start_minor_hash, __u32 *next_hash)
{
	struct dx_hash_info hinfo;
	struct ext4_dir_entry_2 *de;
	struct dx_frame frames[2], *frame;
	struct inode *dir;
	ext4_lblk_t block;
	int count = 0;
	int ret, err;
	__u32 hashval;

	dxtrace(printk(KERN_DEBUG "In htree_fill_tree, start hash: %x:%x\n",
		       start_hash, start_minor_hash));
	dir = dir_file->f_path.dentry->d_inode;
	if (!(ext4_test_inode_flag(dir, EXT4_INODE_INDEX))) {
		hinfo.hash_version = EXT4_SB(dir->i_sb)->s_def_hash_version;
		if (hinfo.hash_version <= DX_HASH_TEA)
			hinfo.hash_version +=
				EXT4_SB(dir->i_sb)->s_hash_unsigned;
		hinfo.seed = EXT4_SB(dir->i_sb)->s_hash_seed;
		count = htree_dirblock_to_tree(dir_file, dir, 0, &hinfo,
					       start_hash, start_minor_hash);
		*next_hash = ~0;
		return count;
	}
	hinfo.hash = start_hash;
	hinfo.minor_hash = 0;
	frame = dx_probe(NULL, dir, &hinfo, frames, &err);
	if (!frame)
		return err;

	/* Add '.' and '..' from the htree header */
	if (!start_hash && !start_minor_hash) {
		de = (struct ext4_dir_entry_2 *) frames[0].bh->b_data;
		if ((err = ext4_htree_store_dirent(dir_file, 0, 0, de)) != 0)
			goto errout;
		count++;
	}
	if (start_hash < 2 || (start_hash ==2 && start_minor_hash==0)) {
		de = (struct ext4_dir_entry_2 *) frames[0].bh->b_data;
		de = ext4_next_entry(de, dir->i_sb->s_blocksize);
		if ((err = ext4_htree_store_dirent(dir_file, 2, 0, de)) != 0)
			goto errout;
		count++;
	}

	while (1) {
		block = dx_get_block(frame->at);
		ret = htree_dirblock_to_tree(dir_file, dir, block, &hinfo,
					     start_hash, start_minor_hash);
		if (ret < 0) {
			err = ret;
			goto errout;
		}
		count += ret;
		hashval = ~0;
		ret = ext4_htree_next_block(dir, HASH_NB_ALWAYS,
					    frame, frames, &hashval);
		*next_hash = hashval;
		if (ret < 0) {
			err = ret;
			goto errout;
		}
		/*
		 * Stop if:  (a) there are no more entries, or
		 * (b) we have inserted at least one entry and the
		 * next hash value is not a continuation
		 */
		if ((ret == 0) ||
		    (count && ((hashval & 1) == 0)))
			break;
	}
	dx_release(frames);
	dxtrace(printk(KERN_DEBUG "Fill tree: returned %d entries, "
		       "next hash: %x\n", count, *next_hash));
	return count;
errout:
	dx_release(frames);
	return (err);
}


/*
 * Directory block splitting, compacting
 */

/*
 * Create map of hash values, offsets, and sizes, stored at end of block.
 * Returns number of entries mapped.
 */
static int dx_make_map(struct ext4_dir_entry_2 *de, unsigned blocksize,
		       struct dx_hash_info *hinfo,
		       struct dx_map_entry *map_tail)
{
	int count = 0;
	char *base = (char *) de;
	struct dx_hash_info h = *hinfo;

	while ((char *) de < base + blocksize) {
		if (de->name_len && de->inode) {
			ext4fs_dirhash(de->name, de->name_len, &h);
			map_tail--;
			map_tail->hash = h.hash;
			map_tail->offs = ((char *) de - base)>>2;
			map_tail->size = le16_to_cpu(de->rec_len);
			count++;
			cond_resched();
		}
		/* XXX: do we need to check rec_len == 0 case? -Chris */
		de = ext4_next_entry(de, blocksize);
	}
	return count;
}

/* Sort map by hash value */
static void dx_sort_map (struct dx_map_entry *map, unsigned count)
{
	struct dx_map_entry *p, *q, *top = map + count - 1;
	int more;
	/* Combsort until bubble sort doesn't suck */
	while (count > 2) {
		count = count*10/13;
		if (count - 9 < 2) /* 9, 10 -> 11 */
			count = 11;
		for (p = top, q = p - count; q >= map; p--, q--)
			if (p->hash < q->hash)
				swap(*p, *q);
	}
	/* Garden variety bubble sort */
	do {
		more = 0;
		q = top;
		while (q-- > map) {
			if (q[1].hash >= q[0].hash)
				continue;
			swap(*(q+1), *q);
			more = 1;
		}
	} while(more);
}

static void dx_insert_block(struct dx_frame *frame, u32 hash, ext4_lblk_t block)
{
	struct dx_entry *entries = frame->entries;
	struct dx_entry *old = frame->at, *new = old + 1;
	int count = dx_get_count(entries);

	assert(count < dx_get_limit(entries));
	assert(old < entries + count);
	memmove(new + 1, new, (char *)(entries + count) - (char *)(new));
	dx_set_hash(new, hash);
	dx_set_block(new, block);
	dx_set_count(entries, count + 1);
}

static void ext4_update_dx_flag(struct inode *inode)
{
	if (!EXT4_HAS_COMPAT_FEATURE(inode->i_sb,
				     EXT4_FEATURE_COMPAT_DIR_INDEX))
		ext4_clear_inode_flag(inode, EXT4_INODE_INDEX);
}

/*
 * NOTE! unlike strncmp, ext4_match returns 1 for success, 0 for failure.
 *
 * `len <= EXT4_NAME_LEN' is guaranteed by caller.
 * `de != NULL' is guaranteed by caller.
 */
static inline int ext4_match (int len, const char * const name,
			      struct ext4_dir_entry_2 *de, int flags)
{
	if (len != de->name_len)
		return 0;
	if (!de->inode)
		return 0;
	if (unlikely(flags & LOOKUP_NOCASE))
		return !strncasecmp(name, de->name, len);
	return !memcmp(name, de->name, len);
}

/*
 * Returns 0 if not found, -1 on failure, and 1 on success
 */
static inline int search_dirblock(struct buffer_head *bh,
				  struct inode *dir,
				  const struct qstr *d_name,
				  unsigned int offset,
				  struct ext4_dir_entry_2 **res_dir,
				  int flags)
{
	struct ext4_dir_entry_2 * de;
	char * dlimit;
	int de_len;
	const char *name = d_name->name;
	int namelen = d_name->len;

	de = (struct ext4_dir_entry_2 *) bh->b_data;
	dlimit = bh->b_data + dir->i_sb->s_blocksize;
	while ((char *) de < dlimit) {
		/* this code is executed quadratically often */
		/* do minimal checking `by hand' */

		if ((char *) de + namelen <= dlimit &&
		    ext4_match(namelen, name, de, flags)) {
			/* found a match - just to be sure, do a full check */
			if (ext4_check_dir_entry(dir, NULL, de, bh, offset))
				return -1;
			*res_dir = de;
			return 1;
		}
		/* prevent looping on a bad block */
		de_len = ext4_rec_len_from_disk(de->rec_len,
						dir->i_sb->s_blocksize);
		if (de_len <= 0)
			return -1;
		offset += de_len;
		de = (struct ext4_dir_entry_2 *) ((char *) de + de_len);
	}
	return 0;
}


/*
 *	ext4_find_entry()
 *
 * finds an entry in the specified directory with the wanted name. It
 * returns the cache buffer in which the entry was found, and the entry
 * itself (as a parameter - res_dir). It does NOT read the inode of the
 * entry - you'll have to do that yourself if you want to.
 *
 * The returned buffer_head has ->b_count elevated.  The caller is expected
 * to brelse() it when appropriate.
 */
static struct buffer_head * ext4_find_entry (struct inode *dir,
					const struct qstr *d_name,
					struct ext4_dir_entry_2 **res_dir,
					int flags)
{
	struct super_block *sb;
	struct buffer_head *bh_use[NAMEI_RA_SIZE];
	struct buffer_head *bh, *ret = NULL;
	ext4_lblk_t start, block, b;
	const u8 *name = d_name->name;
	int ra_max = 0;		/* Number of bh's in the readahead
				   buffer, bh_use[] */
	int ra_ptr = 0;		/* Current index into readahead
				   buffer */
	int num = 0;
	ext4_lblk_t  nblocks;
	int i, err = 0;
	int namelen;

	*res_dir = NULL;
	sb = dir->i_sb;
	namelen = d_name->len;
	if (namelen > EXT4_NAME_LEN)
		return NULL;
	if ((namelen <= 2) && (name[0] == '.') &&
	    (name[1] == '.' || name[1] == '\0')) {
		/*
		 * "." or ".." will only be in the first block
		 * NFS may look up ".."; "." should be handled by the VFS
		 */
		block = start = 0;
		nblocks = 1;
		goto restart;
	}
	if (is_dx(dir)) {
		bh = ext4_dx_find_entry(dir, d_name, res_dir, &err, flags);
		/*
		 * On success, or if the error was file not found,
		 * return.  Otherwise, fall back to doing a search the
		 * old fashioned way.
		 */
		if (err == -ENOENT)
			return NULL;
		if (err && err != ERR_BAD_DX_DIR)
			return ERR_PTR(err);
		if (bh)
			return bh;
		dxtrace(printk(KERN_DEBUG "ext4_find_entry: dx failed, "
			       "falling back\n"));
	}
	nblocks = dir->i_size >> EXT4_BLOCK_SIZE_BITS(sb);
	start = EXT4_I(dir)->i_dir_start_lookup;
	if (start >= nblocks)
		start = 0;
	block = start;
restart:
	do {
		/*
		 * We deal with the read-ahead logic here.
		 */
		if (ra_ptr >= ra_max) {
			/* Refill the readahead buffer */
			ra_ptr = 0;
			b = block;
			for (ra_max = 0; ra_max < NAMEI_RA_SIZE; ra_max++) {
				/*
				 * Terminate if we reach the end of the
				 * directory and must wrap, or if our
				 * search has finished at this block.
				 */
				if (b >= nblocks || (num && block == start)) {
					bh_use[ra_max] = NULL;
					break;
				}
				num++;
				bh = ext4_getblk(NULL, dir, b++, 0, &err);
				if (unlikely(err)) {
					if (ra_max == 0)
						return ERR_PTR(err);
					break;
				}
				bh_use[ra_max] = bh;
				if (bh)
					ll_rw_block(READ | REQ_META | REQ_PRIO,
						    1, &bh);
			}
		}
		if ((bh = bh_use[ra_ptr++]) == NULL)
			goto next;
		wait_on_buffer(bh);
		if (!buffer_uptodate(bh)) {
			/* read error, skip block & hope for the best */
			EXT4_ERROR_INODE(dir, "reading directory lblock %lu",
					 (unsigned long) block);
			brelse(bh);
			goto next;
		}
		i = search_dirblock(bh, dir, d_name,
			    block << EXT4_BLOCK_SIZE_BITS(sb), res_dir, flags);
		if (i == 1) {
			EXT4_I(dir)->i_dir_start_lookup = block;
			ret = bh;
			goto cleanup_and_exit;
		} else {
			brelse(bh);
			if (i < 0)
				goto cleanup_and_exit;
		}
	next:
		if (++block >= nblocks)
			block = 0;
	} while (block != start);

	/*
	 * If the directory has grown while we were searching, then
	 * search the last part of the directory before giving up.
	 */
	block = nblocks;
	nblocks = dir->i_size >> EXT4_BLOCK_SIZE_BITS(sb);
	if (block < nblocks) {
		start = 0;
		goto restart;
	}

cleanup_and_exit:
	/* Clean up the read-ahead blocks */
	for (; ra_ptr < ra_max; ra_ptr++)
		brelse(bh_use[ra_ptr]);
	return ret;
}

static struct buffer_head * ext4_dx_find_entry(struct inode *dir, const struct qstr *d_name,
		       struct ext4_dir_entry_2 **res_dir, int *err, int flags)
{
	struct super_block * sb = dir->i_sb;
	struct dx_hash_info	hinfo;
	struct dx_frame frames[2], *frame;
	struct buffer_head *bh;
	ext4_lblk_t block;
	int retval;

	if (!(frame = dx_probe(d_name, dir, &hinfo, frames, err)))
		return NULL;
	do {
		block = dx_get_block(frame->at);
		if (!(bh = ext4_bread(NULL, dir, block, 0, err)))
			goto errout;

		retval = search_dirblock(bh, dir, d_name,
					 block << EXT4_BLOCK_SIZE_BITS(sb),
					 res_dir, flags);
		if (retval == 1) { 	/* Success! */
			dx_release(frames);
			return bh;
		}
		brelse(bh);
		if (retval == -1) {
			*err = ERR_BAD_DX_DIR;
			goto errout;
		}

		/* Check to see if we should continue to search */
		retval = ext4_htree_next_block(dir, hinfo.hash, frame,
					       frames, NULL);
		if (retval < 0) {
			ext4_warning(sb,
			     "error reading index page in directory #%lu",
			     dir->i_ino);
			*err = retval;
			goto errout;
		}
	} while (retval == 1);

	*err = -ENOENT;
errout:
	dxtrace(printk(KERN_DEBUG "%s not found\n", d_name->name));
	dx_release (frames);
	return NULL;
}

static struct dentry *ext4_lookup(struct inode *dir, struct dentry *dentry, struct nameidata *nd)
{
	struct inode *inode;
	struct ext4_dir_entry_2 *de;
	struct buffer_head *bh;

	if (dentry->d_name.len > EXT4_NAME_LEN)
		return ERR_PTR(-ENAMETOOLONG);

<<<<<<< HEAD
	bh = ext4_find_entry(dir, &dentry->d_name, &de, nd ? nd->flags : 0);
=======
	bh = ext4_find_entry(dir, &dentry->d_name, &de);
	if (IS_ERR(bh))
		return (struct dentry *) bh;
>>>>>>> 7fd7a446
	inode = NULL;
	if (bh) {
		__u32 ino = le32_to_cpu(de->inode);
		brelse(bh);
		if (!ext4_valid_inum(dir->i_sb, ino)) {
			EXT4_ERROR_INODE(dir, "bad inode number: %u", ino);
			return ERR_PTR(-EIO);
		}
		if (unlikely(ino == dir->i_ino)) {
			EXT4_ERROR_INODE(dir, "'%.*s' linked to parent dir",
					 dentry->d_name.len,
					 dentry->d_name.name);
			return ERR_PTR(-EIO);
		}
		inode = ext4_iget(dir->i_sb, ino);
		if (inode == ERR_PTR(-ESTALE)) {
			EXT4_ERROR_INODE(dir,
					 "deleted inode referenced: %u",
					 ino);
			return ERR_PTR(-EIO);
		}
	}
	return d_splice_alias(inode, dentry);
}


struct dentry *ext4_get_parent(struct dentry *child)
{
	__u32 ino;
	static const struct qstr dotdot = {
		.name = "..",
		.len = 2,
	};
	struct ext4_dir_entry_2 * de;
	struct buffer_head *bh;

<<<<<<< HEAD
	bh = ext4_find_entry(child->d_inode, &dotdot, &de, 0);
=======
	bh = ext4_find_entry(child->d_inode, &dotdot, &de);
	if (IS_ERR(bh))
		return (struct dentry *) bh;
>>>>>>> 7fd7a446
	if (!bh)
		return ERR_PTR(-ENOENT);
	ino = le32_to_cpu(de->inode);
	brelse(bh);

	if (!ext4_valid_inum(child->d_inode->i_sb, ino)) {
		EXT4_ERROR_INODE(child->d_inode,
				 "bad parent inode number: %u", ino);
		return ERR_PTR(-EIO);
	}

	return d_obtain_alias(ext4_iget(child->d_inode->i_sb, ino));
}

#define S_SHIFT 12
static unsigned char ext4_type_by_mode[S_IFMT >> S_SHIFT] = {
	[S_IFREG >> S_SHIFT]	= EXT4_FT_REG_FILE,
	[S_IFDIR >> S_SHIFT]	= EXT4_FT_DIR,
	[S_IFCHR >> S_SHIFT]	= EXT4_FT_CHRDEV,
	[S_IFBLK >> S_SHIFT]	= EXT4_FT_BLKDEV,
	[S_IFIFO >> S_SHIFT]	= EXT4_FT_FIFO,
	[S_IFSOCK >> S_SHIFT]	= EXT4_FT_SOCK,
	[S_IFLNK >> S_SHIFT]	= EXT4_FT_SYMLINK,
};

static inline void ext4_set_de_type(struct super_block *sb,
				struct ext4_dir_entry_2 *de,
				umode_t mode) {
	if (EXT4_HAS_INCOMPAT_FEATURE(sb, EXT4_FEATURE_INCOMPAT_FILETYPE))
		de->file_type = ext4_type_by_mode[(mode & S_IFMT)>>S_SHIFT];
}

/*
 * Move count entries from end of map between two memory locations.
 * Returns pointer to last entry moved.
 */
static struct ext4_dir_entry_2 *
dx_move_dirents(char *from, char *to, struct dx_map_entry *map, int count,
		unsigned blocksize)
{
	unsigned rec_len = 0;

	while (count--) {
		struct ext4_dir_entry_2 *de = (struct ext4_dir_entry_2 *)
						(from + (map->offs<<2));
		rec_len = EXT4_DIR_REC_LEN(de->name_len);
		memcpy (to, de, rec_len);
		((struct ext4_dir_entry_2 *) to)->rec_len =
				ext4_rec_len_to_disk(rec_len, blocksize);
		de->inode = 0;
		map++;
		to += rec_len;
	}
	return (struct ext4_dir_entry_2 *) (to - rec_len);
}

/*
 * Compact each dir entry in the range to the minimal rec_len.
 * Returns pointer to last entry in range.
 */
static struct ext4_dir_entry_2* dx_pack_dirents(char *base, unsigned blocksize)
{
	struct ext4_dir_entry_2 *next, *to, *prev, *de = (struct ext4_dir_entry_2 *) base;
	unsigned rec_len = 0;

	prev = to = de;
	while ((char*)de < base + blocksize) {
		next = ext4_next_entry(de, blocksize);
		if (de->inode && de->name_len) {
			rec_len = EXT4_DIR_REC_LEN(de->name_len);
			if (de > to)
				memmove(to, de, rec_len);
			to->rec_len = ext4_rec_len_to_disk(rec_len, blocksize);
			prev = to;
			to = (struct ext4_dir_entry_2 *) (((char *) to) + rec_len);
		}
		de = next;
	}
	return prev;
}

/*
 * Split a full leaf block to make room for a new dir entry.
 * Allocate a new block, and move entries so that they are approx. equally full.
 * Returns pointer to de in block into which the new entry will be inserted.
 */
static struct ext4_dir_entry_2 *do_split(handle_t *handle, struct inode *dir,
			struct buffer_head **bh,struct dx_frame *frame,
			struct dx_hash_info *hinfo, int *error)
{
	unsigned blocksize = dir->i_sb->s_blocksize;
	unsigned count, continued;
	struct buffer_head *bh2;
	ext4_lblk_t newblock;
	u32 hash2;
	struct dx_map_entry *map;
	char *data1 = (*bh)->b_data, *data2;
	unsigned split, move, size;
	struct ext4_dir_entry_2 *de = NULL, *de2;
	int	err = 0, i;

	bh2 = ext4_append (handle, dir, &newblock, &err);
	if (!(bh2)) {
		brelse(*bh);
		*bh = NULL;
		goto errout;
	}

	BUFFER_TRACE(*bh, "get_write_access");
	err = ext4_journal_get_write_access(handle, *bh);
	if (err)
		goto journal_error;

	BUFFER_TRACE(frame->bh, "get_write_access");
	err = ext4_journal_get_write_access(handle, frame->bh);
	if (err)
		goto journal_error;

	data2 = bh2->b_data;

	/* create map in the end of data2 block */
	map = (struct dx_map_entry *) (data2 + blocksize);
	count = dx_make_map((struct ext4_dir_entry_2 *) data1,
			     blocksize, hinfo, map);
	map -= count;
	dx_sort_map(map, count);
	/* Split the existing block in the middle, size-wise */
	size = 0;
	move = 0;
	for (i = count-1; i >= 0; i--) {
		/* is more than half of this entry in 2nd half of the block? */
		if (size + map[i].size/2 > blocksize/2)
			break;
		size += map[i].size;
		move++;
	}
	/* map index at which we will split */
	split = count - move;
	hash2 = map[split].hash;
	continued = hash2 == map[split - 1].hash;
	dxtrace(printk(KERN_INFO "Split block %lu at %x, %i/%i\n",
			(unsigned long)dx_get_block(frame->at),
					hash2, split, count-split));

	/* Fancy dance to stay within two buffers */
	de2 = dx_move_dirents(data1, data2, map + split, count - split, blocksize);
	de = dx_pack_dirents(data1, blocksize);
	de->rec_len = ext4_rec_len_to_disk(data1 + blocksize - (char *) de,
					   blocksize);
	de2->rec_len = ext4_rec_len_to_disk(data2 + blocksize - (char *) de2,
					    blocksize);
	dxtrace(dx_show_leaf (hinfo, (struct ext4_dir_entry_2 *) data1, blocksize, 1));
	dxtrace(dx_show_leaf (hinfo, (struct ext4_dir_entry_2 *) data2, blocksize, 1));

	/* Which block gets the new entry? */
	if (hinfo->hash >= hash2)
	{
		swap(*bh, bh2);
		de = de2;
	}
	dx_insert_block(frame, hash2 + continued, newblock);
	err = ext4_handle_dirty_metadata(handle, dir, bh2);
	if (err)
		goto journal_error;
	err = ext4_handle_dirty_metadata(handle, dir, frame->bh);
	if (err)
		goto journal_error;
	brelse(bh2);
	dxtrace(dx_show_index("frame", frame->entries));
	return de;

journal_error:
	brelse(*bh);
	brelse(bh2);
	*bh = NULL;
	ext4_std_error(dir->i_sb, err);
errout:
	*error = err;
	return NULL;
}

/*
 * Add a new entry into a directory (leaf) block.  If de is non-NULL,
 * it points to a directory entry which is guaranteed to be large
 * enough for new directory entry.  If de is NULL, then
 * add_dirent_to_buf will attempt search the directory block for
 * space.  It will return -ENOSPC if no space is available, and -EIO
 * and -EEXIST if directory entry already exists.
 */
static int add_dirent_to_buf(handle_t *handle, struct dentry *dentry,
			     struct inode *inode, struct ext4_dir_entry_2 *de,
			     struct buffer_head *bh)
{
	struct inode	*dir = dentry->d_parent->d_inode;
	const char	*name = dentry->d_name.name;
	int		namelen = dentry->d_name.len;
	unsigned int	offset = 0;
	unsigned int	blocksize = dir->i_sb->s_blocksize;
	unsigned short	reclen;
	int		nlen, rlen, err;
	char		*top;

	reclen = EXT4_DIR_REC_LEN(namelen);
	if (!de) {
		de = (struct ext4_dir_entry_2 *)bh->b_data;
		top = bh->b_data + blocksize - reclen;
		while ((char *) de <= top) {
			if (ext4_check_dir_entry(dir, NULL, de, bh, offset))
				return -EIO;
			if (ext4_match(namelen, name, de, false))
				return -EEXIST;
			nlen = EXT4_DIR_REC_LEN(de->name_len);
			rlen = ext4_rec_len_from_disk(de->rec_len, blocksize);
			if ((de->inode? rlen - nlen: rlen) >= reclen)
				break;
			de = (struct ext4_dir_entry_2 *)((char *)de + rlen);
			offset += rlen;
		}
		if ((char *) de > top)
			return -ENOSPC;
	}
	BUFFER_TRACE(bh, "get_write_access");
	err = ext4_journal_get_write_access(handle, bh);
	if (err) {
		ext4_std_error(dir->i_sb, err);
		return err;
	}

	/* By now the buffer is marked for journaling */
	nlen = EXT4_DIR_REC_LEN(de->name_len);
	rlen = ext4_rec_len_from_disk(de->rec_len, blocksize);
	if (de->inode) {
		struct ext4_dir_entry_2 *de1 = (struct ext4_dir_entry_2 *)((char *)de + nlen);
		de1->rec_len = ext4_rec_len_to_disk(rlen - nlen, blocksize);
		de->rec_len = ext4_rec_len_to_disk(nlen, blocksize);
		de = de1;
	}
	de->file_type = EXT4_FT_UNKNOWN;
	if (inode) {
		de->inode = cpu_to_le32(inode->i_ino);
		ext4_set_de_type(dir->i_sb, de, inode->i_mode);
	} else
		de->inode = 0;
	de->name_len = namelen;
	memcpy(de->name, name, namelen);
	/*
	 * XXX shouldn't update any times until successful
	 * completion of syscall, but too many callers depend
	 * on this.
	 *
	 * XXX similarly, too many callers depend on
	 * ext4_new_inode() setting the times, but error
	 * recovery deletes the inode, so the worst that can
	 * happen is that the times are slightly out of date
	 * and/or different from the directory change time.
	 */
	dir->i_mtime = dir->i_ctime = ext4_current_time(dir);
	ext4_update_dx_flag(dir);
	dir->i_version++;
	ext4_mark_inode_dirty(handle, dir);
	BUFFER_TRACE(bh, "call ext4_handle_dirty_metadata");
	err = ext4_handle_dirty_metadata(handle, dir, bh);
	if (err)
		ext4_std_error(dir->i_sb, err);
	return 0;
}

/*
 * This converts a one block unindexed directory to a 3 block indexed
 * directory, and adds the dentry to the indexed directory.
 */
static int make_indexed_dir(handle_t *handle, struct dentry *dentry,
			    struct inode *inode, struct buffer_head *bh)
{
	struct inode	*dir = dentry->d_parent->d_inode;
	const char	*name = dentry->d_name.name;
	int		namelen = dentry->d_name.len;
	struct buffer_head *bh2;
	struct dx_root	*root;
	struct dx_frame	frames[2], *frame;
	struct dx_entry *entries;
	struct ext4_dir_entry_2	*de, *de2;
	char		*data1, *top;
	unsigned	len;
	int		retval;
	unsigned	blocksize;
	struct dx_hash_info hinfo;
	ext4_lblk_t  block;
	struct fake_dirent *fde;

	blocksize =  dir->i_sb->s_blocksize;
	dxtrace(printk(KERN_DEBUG "Creating index: inode %lu\n", dir->i_ino));
	retval = ext4_journal_get_write_access(handle, bh);
	if (retval) {
		ext4_std_error(dir->i_sb, retval);
		brelse(bh);
		return retval;
	}
	root = (struct dx_root *) bh->b_data;

	/* The 0th block becomes the root, move the dirents out */
	fde = &root->dotdot;
	de = (struct ext4_dir_entry_2 *)((char *)fde +
		ext4_rec_len_from_disk(fde->rec_len, blocksize));
	if ((char *) de >= (((char *) root) + blocksize)) {
		EXT4_ERROR_INODE(dir, "invalid rec_len for '..'");
		brelse(bh);
		return -EIO;
	}
	len = ((char *) root) + blocksize - (char *) de;

	/* Allocate new block for the 0th block's dirents */
	bh2 = ext4_append(handle, dir, &block, &retval);
	if (!(bh2)) {
		brelse(bh);
		return retval;
	}
	ext4_set_inode_flag(dir, EXT4_INODE_INDEX);
	data1 = bh2->b_data;

	memcpy (data1, de, len);
	de = (struct ext4_dir_entry_2 *) data1;
	top = data1 + len;
	while ((char *)(de2 = ext4_next_entry(de, blocksize)) < top)
		de = de2;
	de->rec_len = ext4_rec_len_to_disk(data1 + blocksize - (char *) de,
					   blocksize);
	/* Initialize the root; the dot dirents already exist */
	de = (struct ext4_dir_entry_2 *) (&root->dotdot);
	de->rec_len = ext4_rec_len_to_disk(blocksize - EXT4_DIR_REC_LEN(2),
					   blocksize);
	memset (&root->info, 0, sizeof(root->info));
	root->info.info_length = sizeof(root->info);
	root->info.hash_version = EXT4_SB(dir->i_sb)->s_def_hash_version;
	entries = root->entries;
	dx_set_block(entries, 1);
	dx_set_count(entries, 1);
	dx_set_limit(entries, dx_root_limit(dir, sizeof(root->info)));

	/* Initialize as for dx_probe */
	hinfo.hash_version = root->info.hash_version;
	if (hinfo.hash_version <= DX_HASH_TEA)
		hinfo.hash_version += EXT4_SB(dir->i_sb)->s_hash_unsigned;
	hinfo.seed = EXT4_SB(dir->i_sb)->s_hash_seed;
	ext4fs_dirhash(name, namelen, &hinfo);
	frame = frames;
	frame->entries = entries;
	frame->at = entries;
	frame->bh = bh;
	bh = bh2;

	ext4_handle_dirty_metadata(handle, dir, frame->bh);
	ext4_handle_dirty_metadata(handle, dir, bh);

	de = do_split(handle,dir, &bh, frame, &hinfo, &retval);
	if (!de) {
		/*
		 * Even if the block split failed, we have to properly write
		 * out all the changes we did so far. Otherwise we can end up
		 * with corrupted filesystem.
		 */
		ext4_mark_inode_dirty(handle, dir);
		dx_release(frames);
		return retval;
	}
	dx_release(frames);

	retval = add_dirent_to_buf(handle, dentry, inode, de, bh);
	brelse(bh);
	return retval;
}

/*
 *	ext4_add_entry()
 *
 * adds a file entry to the specified directory, using the same
 * semantics as ext4_find_entry(). It returns NULL if it failed.
 *
 * NOTE!! The inode part of 'de' is left at 0 - which means you
 * may not sleep between calling this and putting something into
 * the entry, as someone else might have used it while you slept.
 */
static int ext4_add_entry(handle_t *handle, struct dentry *dentry,
			  struct inode *inode)
{
	struct inode *dir = dentry->d_parent->d_inode;
	struct buffer_head *bh;
	struct ext4_dir_entry_2 *de;
	struct super_block *sb;
	int	retval;
	int	dx_fallback=0;
	unsigned blocksize;
	ext4_lblk_t block, blocks;

	sb = dir->i_sb;
	blocksize = sb->s_blocksize;
	if (!dentry->d_name.len)
		return -EINVAL;
	if (is_dx(dir)) {
		retval = ext4_dx_add_entry(handle, dentry, inode);
		if (!retval || (retval != ERR_BAD_DX_DIR))
			return retval;
		ext4_clear_inode_flag(dir, EXT4_INODE_INDEX);
		dx_fallback++;
		ext4_mark_inode_dirty(handle, dir);
	}
	blocks = dir->i_size >> sb->s_blocksize_bits;
	for (block = 0; block < blocks; block++) {
		bh = ext4_bread(handle, dir, block, 0, &retval);
		if(!bh)
			return retval;
		retval = add_dirent_to_buf(handle, dentry, inode, NULL, bh);
		if (retval != -ENOSPC) {
			brelse(bh);
			return retval;
		}

		if (blocks == 1 && !dx_fallback &&
		    EXT4_HAS_COMPAT_FEATURE(sb, EXT4_FEATURE_COMPAT_DIR_INDEX))
			return make_indexed_dir(handle, dentry, inode, bh);
		brelse(bh);
	}
	bh = ext4_append(handle, dir, &block, &retval);
	if (!bh)
		return retval;
	de = (struct ext4_dir_entry_2 *) bh->b_data;
	de->inode = 0;
	de->rec_len = ext4_rec_len_to_disk(blocksize, blocksize);
	retval = add_dirent_to_buf(handle, dentry, inode, de, bh);
	brelse(bh);
	if (retval == 0)
		ext4_set_inode_state(inode, EXT4_STATE_NEWENTRY);
	return retval;
}

/*
 * Returns 0 for success, or a negative error value
 */
static int ext4_dx_add_entry(handle_t *handle, struct dentry *dentry,
			     struct inode *inode)
{
	struct dx_frame frames[2], *frame;
	struct dx_entry *entries, *at;
	struct dx_hash_info hinfo;
	struct buffer_head *bh;
	struct inode *dir = dentry->d_parent->d_inode;
	struct super_block *sb = dir->i_sb;
	struct ext4_dir_entry_2 *de;
	int err;

	frame = dx_probe(&dentry->d_name, dir, &hinfo, frames, &err);
	if (!frame)
		return err;
	entries = frame->entries;
	at = frame->at;

	if (!(bh = ext4_bread(handle,dir, dx_get_block(frame->at), 0, &err)))
		goto cleanup;

	BUFFER_TRACE(bh, "get_write_access");
	err = ext4_journal_get_write_access(handle, bh);
	if (err)
		goto journal_error;

	err = add_dirent_to_buf(handle, dentry, inode, NULL, bh);
	if (err != -ENOSPC)
		goto cleanup;

	/* Block full, should compress but for now just split */
	dxtrace(printk(KERN_DEBUG "using %u of %u node entries\n",
		       dx_get_count(entries), dx_get_limit(entries)));
	/* Need to split index? */
	if (dx_get_count(entries) == dx_get_limit(entries)) {
		ext4_lblk_t newblock;
		unsigned icount = dx_get_count(entries);
		int levels = frame - frames;
		struct dx_entry *entries2;
		struct dx_node *node2;
		struct buffer_head *bh2;

		if (levels && (dx_get_count(frames->entries) ==
			       dx_get_limit(frames->entries))) {
			ext4_warning(sb, "Directory index full!");
			err = -ENOSPC;
			goto cleanup;
		}
		bh2 = ext4_append (handle, dir, &newblock, &err);
		if (!(bh2))
			goto cleanup;
		node2 = (struct dx_node *)(bh2->b_data);
		entries2 = node2->entries;
		memset(&node2->fake, 0, sizeof(struct fake_dirent));
		node2->fake.rec_len = ext4_rec_len_to_disk(sb->s_blocksize,
							   sb->s_blocksize);
		BUFFER_TRACE(frame->bh, "get_write_access");
		err = ext4_journal_get_write_access(handle, frame->bh);
		if (err)
			goto journal_error;
		if (levels) {
			unsigned icount1 = icount/2, icount2 = icount - icount1;
			unsigned hash2 = dx_get_hash(entries + icount1);
			dxtrace(printk(KERN_DEBUG "Split index %i/%i\n",
				       icount1, icount2));

			BUFFER_TRACE(frame->bh, "get_write_access"); /* index root */
			err = ext4_journal_get_write_access(handle,
							     frames[0].bh);
			if (err)
				goto journal_error;

			memcpy((char *) entries2, (char *) (entries + icount1),
			       icount2 * sizeof(struct dx_entry));
			dx_set_count(entries, icount1);
			dx_set_count(entries2, icount2);
			dx_set_limit(entries2, dx_node_limit(dir));

			/* Which index block gets the new entry? */
			if (at - entries >= icount1) {
				frame->at = at = at - entries - icount1 + entries2;
				frame->entries = entries = entries2;
				swap(frame->bh, bh2);
			}
			dx_insert_block(frames + 0, hash2, newblock);
			dxtrace(dx_show_index("node", frames[1].entries));
			dxtrace(dx_show_index("node",
			       ((struct dx_node *) bh2->b_data)->entries));
			err = ext4_handle_dirty_metadata(handle, dir, bh2);
			if (err)
				goto journal_error;
			brelse (bh2);
		} else {
			dxtrace(printk(KERN_DEBUG
				       "Creating second level index...\n"));
			memcpy((char *) entries2, (char *) entries,
			       icount * sizeof(struct dx_entry));
			dx_set_limit(entries2, dx_node_limit(dir));

			/* Set up root */
			dx_set_count(entries, 1);
			dx_set_block(entries + 0, newblock);
			((struct dx_root *) frames[0].bh->b_data)->info.indirect_levels = 1;

			/* Add new access path frame */
			frame = frames + 1;
			frame->at = at = at - entries + entries2;
			frame->entries = entries = entries2;
			frame->bh = bh2;
			err = ext4_journal_get_write_access(handle,
							     frame->bh);
			if (err)
				goto journal_error;
		}
		err = ext4_handle_dirty_metadata(handle, dir, frames[0].bh);
		if (err) {
			ext4_std_error(inode->i_sb, err);
			goto cleanup;
		}
	}
	de = do_split(handle, dir, &bh, frame, &hinfo, &err);
	if (!de)
		goto cleanup;
	err = add_dirent_to_buf(handle, dentry, inode, de, bh);
	goto cleanup;

journal_error:
	ext4_std_error(dir->i_sb, err);
cleanup:
	if (bh)
		brelse(bh);
	dx_release(frames);
	return err;
}

/*
 * ext4_delete_entry deletes a directory entry by merging it with the
 * previous entry
 */
static int ext4_delete_entry(handle_t *handle,
			     struct inode *dir,
			     struct ext4_dir_entry_2 *de_del,
			     struct buffer_head *bh)
{
	struct ext4_dir_entry_2 *de, *pde;
	unsigned int blocksize = dir->i_sb->s_blocksize;
	int i, err;

	i = 0;
	pde = NULL;
	de = (struct ext4_dir_entry_2 *) bh->b_data;
	while (i < bh->b_size) {
		if (ext4_check_dir_entry(dir, NULL, de, bh, i))
			return -EIO;
		if (de == de_del)  {
			BUFFER_TRACE(bh, "get_write_access");
			err = ext4_journal_get_write_access(handle, bh);
			if (unlikely(err)) {
				ext4_std_error(dir->i_sb, err);
				return err;
			}
			if (pde)
				pde->rec_len = ext4_rec_len_to_disk(
					ext4_rec_len_from_disk(pde->rec_len,
							       blocksize) +
					ext4_rec_len_from_disk(de->rec_len,
							       blocksize),
					blocksize);
			else
				de->inode = 0;
			dir->i_version++;
			BUFFER_TRACE(bh, "call ext4_handle_dirty_metadata");
			err = ext4_handle_dirty_metadata(handle, dir, bh);
			if (unlikely(err)) {
				ext4_std_error(dir->i_sb, err);
				return err;
			}
			return 0;
		}
		i += ext4_rec_len_from_disk(de->rec_len, blocksize);
		pde = de;
		de = ext4_next_entry(de, blocksize);
	}
	return -ENOENT;
}

/*
 * DIR_NLINK feature is set if 1) nlinks > EXT4_LINK_MAX or 2) nlinks == 2,
 * since this indicates that nlinks count was previously 1.
 */
static void ext4_inc_count(handle_t *handle, struct inode *inode)
{
	inc_nlink(inode);
	if (is_dx(inode) && inode->i_nlink > 1) {
		/* limit is 16-bit i_links_count */
		if (inode->i_nlink >= EXT4_LINK_MAX || inode->i_nlink == 2) {
			set_nlink(inode, 1);
			EXT4_SET_RO_COMPAT_FEATURE(inode->i_sb,
					      EXT4_FEATURE_RO_COMPAT_DIR_NLINK);
		}
	}
}

/*
 * If a directory had nlink == 1, then we should let it be 1. This indicates
 * directory has >EXT4_LINK_MAX subdirs.
 */
static void ext4_dec_count(handle_t *handle, struct inode *inode)
{
	if (!S_ISDIR(inode->i_mode) || inode->i_nlink > 2)
		drop_nlink(inode);
}


static int ext4_add_nondir(handle_t *handle,
		struct dentry *dentry, struct inode *inode)
{
	int err = ext4_add_entry(handle, dentry, inode);
	if (!err) {
		ext4_mark_inode_dirty(handle, inode);
		d_instantiate(dentry, inode);
		unlock_new_inode(inode);
		return 0;
	}
	drop_nlink(inode);
	unlock_new_inode(inode);
	iput(inode);
	return err;
}

/*
 * By the time this is called, we already have created
 * the directory cache entry for the new file, but it
 * is so far negative - it has no inode.
 *
 * If the create succeeds, we fill in the inode information
 * with d_instantiate().
 */
static int ext4_create(struct inode *dir, struct dentry *dentry, umode_t mode,
		       struct nameidata *nd)
{
	handle_t *handle;
	struct inode *inode;
	int err, retries = 0;

	dquot_initialize(dir);

retry:
	handle = ext4_journal_start(dir, EXT4_DATA_TRANS_BLOCKS(dir->i_sb) +
					EXT4_INDEX_EXTRA_TRANS_BLOCKS + 3 +
					EXT4_MAXQUOTAS_INIT_BLOCKS(dir->i_sb));
	if (IS_ERR(handle))
		return PTR_ERR(handle);

	if (IS_DIRSYNC(dir))
		ext4_handle_sync(handle);

	inode = ext4_new_inode(handle, dir, mode, &dentry->d_name, 0, NULL);
	err = PTR_ERR(inode);
	if (!IS_ERR(inode)) {
		inode->i_op = &ext4_file_inode_operations;
		inode->i_fop = &ext4_file_operations;
		ext4_set_aops(inode);
		err = ext4_add_nondir(handle, dentry, inode);
	}
	ext4_journal_stop(handle);
	if (err == -ENOSPC && ext4_should_retry_alloc(dir->i_sb, &retries))
		goto retry;
	return err;
}

static int ext4_mknod(struct inode *dir, struct dentry *dentry,
		      umode_t mode, dev_t rdev)
{
	handle_t *handle;
	struct inode *inode;
	int err, retries = 0;

	if (!new_valid_dev(rdev))
		return -EINVAL;

	dquot_initialize(dir);

retry:
	handle = ext4_journal_start(dir, EXT4_DATA_TRANS_BLOCKS(dir->i_sb) +
					EXT4_INDEX_EXTRA_TRANS_BLOCKS + 3 +
					EXT4_MAXQUOTAS_INIT_BLOCKS(dir->i_sb));
	if (IS_ERR(handle))
		return PTR_ERR(handle);

	if (IS_DIRSYNC(dir))
		ext4_handle_sync(handle);

	inode = ext4_new_inode(handle, dir, mode, &dentry->d_name, 0, NULL);
	err = PTR_ERR(inode);
	if (!IS_ERR(inode)) {
		init_special_inode(inode, inode->i_mode, rdev);
		inode->i_op = &ext4_special_inode_operations;
		err = ext4_add_nondir(handle, dentry, inode);
	}
	ext4_journal_stop(handle);
	if (err == -ENOSPC && ext4_should_retry_alloc(dir->i_sb, &retries))
		goto retry;
	return err;
}

static int ext4_mkdir(struct inode *dir, struct dentry *dentry, umode_t mode)
{
	handle_t *handle;
	struct inode *inode;
	struct buffer_head *dir_block = NULL;
	struct ext4_dir_entry_2 *de;
	unsigned int blocksize = dir->i_sb->s_blocksize;
	int err, retries = 0;

	if (EXT4_DIR_LINK_MAX(dir))
		return -EMLINK;

	dquot_initialize(dir);

retry:
	handle = ext4_journal_start(dir, EXT4_DATA_TRANS_BLOCKS(dir->i_sb) +
					EXT4_INDEX_EXTRA_TRANS_BLOCKS + 3 +
					EXT4_MAXQUOTAS_INIT_BLOCKS(dir->i_sb));
	if (IS_ERR(handle))
		return PTR_ERR(handle);

	if (IS_DIRSYNC(dir))
		ext4_handle_sync(handle);

	inode = ext4_new_inode(handle, dir, S_IFDIR | mode,
			       &dentry->d_name, 0, NULL);
	err = PTR_ERR(inode);
	if (IS_ERR(inode))
		goto out_stop;

	inode->i_op = &ext4_dir_inode_operations;
	inode->i_fop = &ext4_dir_operations;
	inode->i_size = EXT4_I(inode)->i_disksize = inode->i_sb->s_blocksize;
	dir_block = ext4_bread(handle, inode, 0, 1, &err);
	if (!dir_block)
		goto out_clear_inode;
	BUFFER_TRACE(dir_block, "get_write_access");
	err = ext4_journal_get_write_access(handle, dir_block);
	if (err)
		goto out_clear_inode;
	de = (struct ext4_dir_entry_2 *) dir_block->b_data;
	de->inode = cpu_to_le32(inode->i_ino);
	de->name_len = 1;
	de->rec_len = ext4_rec_len_to_disk(EXT4_DIR_REC_LEN(de->name_len),
					   blocksize);
	strcpy(de->name, ".");
	ext4_set_de_type(dir->i_sb, de, S_IFDIR);
	de = ext4_next_entry(de, blocksize);
	de->inode = cpu_to_le32(dir->i_ino);
	de->rec_len = ext4_rec_len_to_disk(blocksize - EXT4_DIR_REC_LEN(1),
					   blocksize);
	de->name_len = 2;
	strcpy(de->name, "..");
	ext4_set_de_type(dir->i_sb, de, S_IFDIR);
	set_nlink(inode, 2);
	BUFFER_TRACE(dir_block, "call ext4_handle_dirty_metadata");
	err = ext4_handle_dirty_metadata(handle, inode, dir_block);
	if (err)
		goto out_clear_inode;
	err = ext4_mark_inode_dirty(handle, inode);
	if (!err)
		err = ext4_add_entry(handle, dentry, inode);
	if (err) {
out_clear_inode:
		clear_nlink(inode);
		unlock_new_inode(inode);
		ext4_mark_inode_dirty(handle, inode);
		iput(inode);
		goto out_stop;
	}
	ext4_inc_count(handle, dir);
	ext4_update_dx_flag(dir);
	err = ext4_mark_inode_dirty(handle, dir);
	if (err)
		goto out_clear_inode;
	d_instantiate(dentry, inode);
	unlock_new_inode(inode);
out_stop:
	brelse(dir_block);
	ext4_journal_stop(handle);
	if (err == -ENOSPC && ext4_should_retry_alloc(dir->i_sb, &retries))
		goto retry;
	return err;
}

/*
 * routine to check that the specified directory is empty (for rmdir)
 */
static int empty_dir(struct inode *inode)
{
	unsigned int offset;
	struct buffer_head *bh;
	struct ext4_dir_entry_2 *de, *de1;
	struct super_block *sb;
	int err = 0;

	sb = inode->i_sb;
	if (inode->i_size < EXT4_DIR_REC_LEN(1) + EXT4_DIR_REC_LEN(2) ||
	    !(bh = ext4_bread(NULL, inode, 0, 0, &err))) {
		if (err)
			EXT4_ERROR_INODE(inode,
				"error %d reading directory lblock 0", err);
		else
			ext4_warning(inode->i_sb,
				     "bad directory (dir #%lu) - no data block",
				     inode->i_ino);
		return 1;
	}
	de = (struct ext4_dir_entry_2 *) bh->b_data;
	de1 = ext4_next_entry(de, sb->s_blocksize);
	if (le32_to_cpu(de->inode) != inode->i_ino ||
			!le32_to_cpu(de1->inode) ||
			strcmp(".", de->name) ||
			strcmp("..", de1->name)) {
		ext4_warning(inode->i_sb,
			     "bad directory (dir #%lu) - no `.' or `..'",
			     inode->i_ino);
		brelse(bh);
		return 1;
	}
	offset = ext4_rec_len_from_disk(de->rec_len, sb->s_blocksize) +
		 ext4_rec_len_from_disk(de1->rec_len, sb->s_blocksize);
	de = ext4_next_entry(de1, sb->s_blocksize);
	while (offset < inode->i_size) {
		if (!bh ||
		    (void *) de >= (void *) (bh->b_data+sb->s_blocksize)) {
			unsigned int lblock;
			err = 0;
			brelse(bh);
			lblock = offset >> EXT4_BLOCK_SIZE_BITS(sb);
			bh = ext4_bread(NULL, inode, lblock, 0, &err);
			if (!bh) {
				if (err)
					EXT4_ERROR_INODE(inode,
						"error %d reading directory "
						"lblock %u", err, lblock);
				offset += sb->s_blocksize;
				continue;
			}
			de = (struct ext4_dir_entry_2 *) bh->b_data;
		}
		if (ext4_check_dir_entry(inode, NULL, de, bh, offset)) {
			de = (struct ext4_dir_entry_2 *)(bh->b_data +
							 sb->s_blocksize);
			offset = (offset | (sb->s_blocksize - 1)) + 1;
			continue;
		}
		if (le32_to_cpu(de->inode)) {
			brelse(bh);
			return 0;
		}
		offset += ext4_rec_len_from_disk(de->rec_len, sb->s_blocksize);
		de = ext4_next_entry(de, sb->s_blocksize);
	}
	brelse(bh);
	return 1;
}

/* ext4_orphan_add() links an unlinked or truncated inode into a list of
 * such inodes, starting at the superblock, in case we crash before the
 * file is closed/deleted, or in case the inode truncate spans multiple
 * transactions and the last transaction is not recovered after a crash.
 *
 * At filesystem recovery time, we walk this list deleting unlinked
 * inodes and truncating linked inodes in ext4_orphan_cleanup().
 */
int ext4_orphan_add(handle_t *handle, struct inode *inode)
{
	struct super_block *sb = inode->i_sb;
	struct ext4_iloc iloc;
	int err = 0, rc;

	if (!ext4_handle_valid(handle))
		return 0;

	mutex_lock(&EXT4_SB(sb)->s_orphan_lock);
	if (!list_empty(&EXT4_I(inode)->i_orphan))
		goto out_unlock;

	/*
	 * Orphan handling is only valid for files with data blocks
	 * being truncated, or files being unlinked. Note that we either
	 * hold i_mutex, or the inode can not be referenced from outside,
	 * so i_nlink should not be bumped due to race
	 */
	J_ASSERT((S_ISREG(inode->i_mode) || S_ISDIR(inode->i_mode) ||
		  S_ISLNK(inode->i_mode)) || inode->i_nlink == 0);

	BUFFER_TRACE(EXT4_SB(sb)->s_sbh, "get_write_access");
	err = ext4_journal_get_write_access(handle, EXT4_SB(sb)->s_sbh);
	if (err)
		goto out_unlock;

	err = ext4_reserve_inode_write(handle, inode, &iloc);
	if (err)
		goto out_unlock;
	/*
	 * Due to previous errors inode may be already a part of on-disk
	 * orphan list. If so skip on-disk list modification.
	 */
	if (NEXT_ORPHAN(inode) && NEXT_ORPHAN(inode) <=
		(le32_to_cpu(EXT4_SB(sb)->s_es->s_inodes_count)))
			goto mem_insert;

	/* Insert this inode at the head of the on-disk orphan list... */
	NEXT_ORPHAN(inode) = le32_to_cpu(EXT4_SB(sb)->s_es->s_last_orphan);
	EXT4_SB(sb)->s_es->s_last_orphan = cpu_to_le32(inode->i_ino);
	err = ext4_handle_dirty_metadata(handle, NULL, EXT4_SB(sb)->s_sbh);
	rc = ext4_mark_iloc_dirty(handle, inode, &iloc);
	if (!err)
		err = rc;

	/* Only add to the head of the in-memory list if all the
	 * previous operations succeeded.  If the orphan_add is going to
	 * fail (possibly taking the journal offline), we can't risk
	 * leaving the inode on the orphan list: stray orphan-list
	 * entries can cause panics at unmount time.
	 *
	 * This is safe: on error we're going to ignore the orphan list
	 * anyway on the next recovery. */
mem_insert:
	if (!err)
		list_add(&EXT4_I(inode)->i_orphan, &EXT4_SB(sb)->s_orphan);

	jbd_debug(4, "superblock will point to %lu\n", inode->i_ino);
	jbd_debug(4, "orphan inode %lu will point to %d\n",
			inode->i_ino, NEXT_ORPHAN(inode));
out_unlock:
	mutex_unlock(&EXT4_SB(sb)->s_orphan_lock);
	ext4_std_error(inode->i_sb, err);
	return err;
}

/*
 * ext4_orphan_del() removes an unlinked or truncated inode from the list
 * of such inodes stored on disk, because it is finally being cleaned up.
 */
int ext4_orphan_del(handle_t *handle, struct inode *inode)
{
	struct list_head *prev;
	struct ext4_inode_info *ei = EXT4_I(inode);
	struct ext4_sb_info *sbi;
	__u32 ino_next;
	struct ext4_iloc iloc;
	int err = 0;

	/* ext4_handle_valid() assumes a valid handle_t pointer */
	if (handle && !ext4_handle_valid(handle) &&
	    !(EXT4_SB(inode->i_sb)->s_mount_state & EXT4_ORPHAN_FS))
		return 0;

	mutex_lock(&EXT4_SB(inode->i_sb)->s_orphan_lock);
	if (list_empty(&ei->i_orphan))
		goto out;

	ino_next = NEXT_ORPHAN(inode);
	prev = ei->i_orphan.prev;
	sbi = EXT4_SB(inode->i_sb);

	jbd_debug(4, "remove inode %lu from orphan list\n", inode->i_ino);

	list_del_init(&ei->i_orphan);

	/* If we're on an error path, we may not have a valid
	 * transaction handle with which to update the orphan list on
	 * disk, but we still need to remove the inode from the linked
	 * list in memory. */
	if (sbi->s_journal && !handle)
		goto out;

	err = ext4_reserve_inode_write(handle, inode, &iloc);
	if (err)
		goto out_err;

	if (prev == &sbi->s_orphan) {
		jbd_debug(4, "superblock will point to %u\n", ino_next);
		BUFFER_TRACE(sbi->s_sbh, "get_write_access");
		err = ext4_journal_get_write_access(handle, sbi->s_sbh);
		if (err)
			goto out_brelse;
		sbi->s_es->s_last_orphan = cpu_to_le32(ino_next);
		err = ext4_handle_dirty_metadata(handle, NULL, sbi->s_sbh);
	} else {
		struct ext4_iloc iloc2;
		struct inode *i_prev =
			&list_entry(prev, struct ext4_inode_info, i_orphan)->vfs_inode;

		jbd_debug(4, "orphan inode %lu will point to %u\n",
			  i_prev->i_ino, ino_next);
		err = ext4_reserve_inode_write(handle, i_prev, &iloc2);
		if (err)
			goto out_brelse;
		NEXT_ORPHAN(i_prev) = ino_next;
		err = ext4_mark_iloc_dirty(handle, i_prev, &iloc2);
	}
	if (err)
		goto out_brelse;
	NEXT_ORPHAN(inode) = 0;
	err = ext4_mark_iloc_dirty(handle, inode, &iloc);

out_err:
	ext4_std_error(inode->i_sb, err);
out:
	mutex_unlock(&EXT4_SB(inode->i_sb)->s_orphan_lock);
	return err;

out_brelse:
	brelse(iloc.bh);
	goto out_err;
}

static int ext4_rmdir(struct inode *dir, struct dentry *dentry)
{
	int retval;
	struct inode *inode;
	struct buffer_head *bh;
	struct ext4_dir_entry_2 *de;
	handle_t *handle;

	/* Initialize quotas before so that eventual writes go in
	 * separate transaction */
	dquot_initialize(dir);
	dquot_initialize(dentry->d_inode);

	handle = ext4_journal_start(dir, EXT4_DELETE_TRANS_BLOCKS(dir->i_sb));
	if (IS_ERR(handle))
		return PTR_ERR(handle);

	retval = -ENOENT;
<<<<<<< HEAD
	bh = ext4_find_entry(dir, &dentry->d_name, &de, 0);
=======
	bh = ext4_find_entry(dir, &dentry->d_name, &de);
	if (IS_ERR(bh))
		return PTR_ERR(bh);
>>>>>>> 7fd7a446
	if (!bh)
		goto end_rmdir;

	if (IS_DIRSYNC(dir))
		ext4_handle_sync(handle);

	inode = dentry->d_inode;

	retval = -EIO;
	if (le32_to_cpu(de->inode) != inode->i_ino)
		goto end_rmdir;

	retval = -ENOTEMPTY;
	if (!empty_dir(inode))
		goto end_rmdir;

	retval = ext4_delete_entry(handle, dir, de, bh);
	if (retval)
		goto end_rmdir;
	if (!EXT4_DIR_LINK_EMPTY(inode))
		ext4_warning(inode->i_sb,
			     "empty directory has too many links (%d)",
			     inode->i_nlink);
	inode->i_version++;
	clear_nlink(inode);
	/* There's no need to set i_disksize: the fact that i_nlink is
	 * zero will ensure that the right thing happens during any
	 * recovery. */
	inode->i_size = 0;
	ext4_orphan_add(handle, inode);
	inode->i_ctime = dir->i_ctime = dir->i_mtime = ext4_current_time(inode);
	ext4_mark_inode_dirty(handle, inode);
	ext4_dec_count(handle, dir);
	ext4_update_dx_flag(dir);
	ext4_mark_inode_dirty(handle, dir);

end_rmdir:
	ext4_journal_stop(handle);
	brelse(bh);
	return retval;
}

static int ext4_unlink(struct inode *dir, struct dentry *dentry)
{
	int retval;
	struct inode *inode;
	struct buffer_head *bh;
	struct ext4_dir_entry_2 *de;
	handle_t *handle;

	trace_ext4_unlink_enter(dir, dentry);
	/* Initialize quotas before so that eventual writes go
	 * in separate transaction */
	dquot_initialize(dir);
	dquot_initialize(dentry->d_inode);

	handle = ext4_journal_start(dir, EXT4_DELETE_TRANS_BLOCKS(dir->i_sb));
	if (IS_ERR(handle))
		return PTR_ERR(handle);

	if (IS_DIRSYNC(dir))
		ext4_handle_sync(handle);

	retval = -ENOENT;
<<<<<<< HEAD
	bh = ext4_find_entry(dir, &dentry->d_name, &de, 0);
=======
	bh = ext4_find_entry(dir, &dentry->d_name, &de);
	if (IS_ERR(bh))
		return PTR_ERR(bh);
>>>>>>> 7fd7a446
	if (!bh)
		goto end_unlink;

	inode = dentry->d_inode;

	retval = -EIO;
	if (le32_to_cpu(de->inode) != inode->i_ino)
		goto end_unlink;

	if (!inode->i_nlink) {
		ext4_warning(inode->i_sb,
			     "Deleting nonexistent file (%lu), %d",
			     inode->i_ino, inode->i_nlink);
		set_nlink(inode, 1);
	}
	retval = ext4_delete_entry(handle, dir, de, bh);
	if (retval)
		goto end_unlink;
	dir->i_ctime = dir->i_mtime = ext4_current_time(dir);
	ext4_update_dx_flag(dir);
	ext4_mark_inode_dirty(handle, dir);
	drop_nlink(inode);
	if (!inode->i_nlink)
		ext4_orphan_add(handle, inode);
	inode->i_ctime = ext4_current_time(inode);
	ext4_mark_inode_dirty(handle, inode);
	retval = 0;

end_unlink:
	ext4_journal_stop(handle);
	brelse(bh);
	trace_ext4_unlink_exit(dentry, retval);
	return retval;
}

static int ext4_symlink(struct inode *dir,
			struct dentry *dentry, const char *symname)
{
	handle_t *handle;
	struct inode *inode;
	int l, err, retries = 0;
	int credits;

	l = strlen(symname)+1;
	if (l > dir->i_sb->s_blocksize)
		return -ENAMETOOLONG;

	dquot_initialize(dir);

	if (l > EXT4_N_BLOCKS * 4) {
		/*
		 * For non-fast symlinks, we just allocate inode and put it on
		 * orphan list in the first transaction => we need bitmap,
		 * group descriptor, sb, inode block, quota blocks, and
		 * possibly selinux xattr blocks.
		 */
		credits = 4 + EXT4_MAXQUOTAS_INIT_BLOCKS(dir->i_sb) +
			  EXT4_XATTR_TRANS_BLOCKS;
	} else {
		/*
		 * Fast symlink. We have to add entry to directory
		 * (EXT4_DATA_TRANS_BLOCKS + EXT4_INDEX_EXTRA_TRANS_BLOCKS),
		 * allocate new inode (bitmap, group descriptor, inode block,
		 * quota blocks, sb is already counted in previous macros).
		 */
		credits = EXT4_DATA_TRANS_BLOCKS(dir->i_sb) +
			  EXT4_INDEX_EXTRA_TRANS_BLOCKS + 3 +
			  EXT4_MAXQUOTAS_INIT_BLOCKS(dir->i_sb);
	}
retry:
	handle = ext4_journal_start(dir, credits);
	if (IS_ERR(handle))
		return PTR_ERR(handle);

	if (IS_DIRSYNC(dir))
		ext4_handle_sync(handle);

	inode = ext4_new_inode(handle, dir, S_IFLNK|S_IRWXUGO,
			       &dentry->d_name, 0, NULL);
	err = PTR_ERR(inode);
	if (IS_ERR(inode))
		goto out_stop;

	if (l > EXT4_N_BLOCKS * 4) {
		inode->i_op = &ext4_symlink_inode_operations;
		ext4_set_aops(inode);
		/*
		 * We cannot call page_symlink() with transaction started
		 * because it calls into ext4_write_begin() which can wait
		 * for transaction commit if we are running out of space
		 * and thus we deadlock. So we have to stop transaction now
		 * and restart it when symlink contents is written.
		 * 
		 * To keep fs consistent in case of crash, we have to put inode
		 * to orphan list in the mean time.
		 */
		drop_nlink(inode);
		err = ext4_orphan_add(handle, inode);
		ext4_journal_stop(handle);
		if (err)
			goto err_drop_inode;
		err = __page_symlink(inode, symname, l, 1);
		if (err)
			goto err_drop_inode;
		/*
		 * Now inode is being linked into dir (EXT4_DATA_TRANS_BLOCKS
		 * + EXT4_INDEX_EXTRA_TRANS_BLOCKS), inode is also modified
		 */
		handle = ext4_journal_start(dir,
				EXT4_DATA_TRANS_BLOCKS(dir->i_sb) +
				EXT4_INDEX_EXTRA_TRANS_BLOCKS + 1);
		if (IS_ERR(handle)) {
			err = PTR_ERR(handle);
			goto err_drop_inode;
		}
		set_nlink(inode, 1);
		err = ext4_orphan_del(handle, inode);
		if (err) {
			ext4_journal_stop(handle);
			clear_nlink(inode);
			goto err_drop_inode;
		}
	} else {
		/* clear the extent format for fast symlink */
		ext4_clear_inode_flag(inode, EXT4_INODE_EXTENTS);
		inode->i_op = &ext4_fast_symlink_inode_operations;
		memcpy((char *)&EXT4_I(inode)->i_data, symname, l);
		inode->i_size = l-1;
	}
	EXT4_I(inode)->i_disksize = inode->i_size;
	err = ext4_add_nondir(handle, dentry, inode);
out_stop:
	ext4_journal_stop(handle);
	if (err == -ENOSPC && ext4_should_retry_alloc(dir->i_sb, &retries))
		goto retry;
	return err;
err_drop_inode:
	unlock_new_inode(inode);
	iput(inode);
	return err;
}

static int ext4_link(struct dentry *old_dentry,
		     struct inode *dir, struct dentry *dentry)
{
	handle_t *handle;
	struct inode *inode = old_dentry->d_inode;
	int err, retries = 0;

	if (inode->i_nlink >= EXT4_LINK_MAX)
		return -EMLINK;

	dquot_initialize(dir);

retry:
	handle = ext4_journal_start(dir, EXT4_DATA_TRANS_BLOCKS(dir->i_sb) +
					EXT4_INDEX_EXTRA_TRANS_BLOCKS);
	if (IS_ERR(handle))
		return PTR_ERR(handle);

	if (IS_DIRSYNC(dir))
		ext4_handle_sync(handle);

	inode->i_ctime = ext4_current_time(inode);
	ext4_inc_count(handle, inode);
	ihold(inode);

	err = ext4_add_entry(handle, dentry, inode);
	if (!err) {
		ext4_mark_inode_dirty(handle, inode);
		d_instantiate(dentry, inode);
	} else {
		drop_nlink(inode);
		iput(inode);
	}
	ext4_journal_stop(handle);
	if (err == -ENOSPC && ext4_should_retry_alloc(dir->i_sb, &retries))
		goto retry;
	return err;
}

#define PARENT_INO(buffer, size) \
	(ext4_next_entry((struct ext4_dir_entry_2 *)(buffer), size)->inode)

/*
 * Anybody can rename anything with this: the permission checks are left to the
 * higher-level routines.
 */
static int ext4_rename(struct inode *old_dir, struct dentry *old_dentry,
		       struct inode *new_dir, struct dentry *new_dentry)
{
	handle_t *handle;
	struct inode *old_inode, *new_inode;
	struct buffer_head *old_bh, *new_bh, *dir_bh;
	struct ext4_dir_entry_2 *old_de, *new_de;
	int retval, force_da_alloc = 0;

	dquot_initialize(old_dir);
	dquot_initialize(new_dir);

	old_bh = new_bh = dir_bh = NULL;

	/* Initialize quotas before so that eventual writes go
	 * in separate transaction */
	if (new_dentry->d_inode)
		dquot_initialize(new_dentry->d_inode);
	handle = ext4_journal_start(old_dir, 2 *
					EXT4_DATA_TRANS_BLOCKS(old_dir->i_sb) +
					EXT4_INDEX_EXTRA_TRANS_BLOCKS + 2);
	if (IS_ERR(handle))
		return PTR_ERR(handle);

	if (IS_DIRSYNC(old_dir) || IS_DIRSYNC(new_dir))
		ext4_handle_sync(handle);

<<<<<<< HEAD
	old_bh = ext4_find_entry(old_dir, &old_dentry->d_name, &old_de, 0);
=======
	old_bh = ext4_find_entry(old_dir, &old_dentry->d_name, &old_de);
	if (IS_ERR(old_bh))
		return PTR_ERR(old_bh);
>>>>>>> 7fd7a446
	/*
	 *  Check for inode number is _not_ due to possible IO errors.
	 *  We might rmdir the source, keep it as pwd of some process
	 *  and merrily kill the link to whatever was created under the
	 *  same name. Goodbye sticky bit ;-<
	 */
	old_inode = old_dentry->d_inode;
	retval = -ENOENT;
	if (!old_bh || le32_to_cpu(old_de->inode) != old_inode->i_ino)
		goto end_rename;

	new_inode = new_dentry->d_inode;
<<<<<<< HEAD
	new_bh = ext4_find_entry(new_dir, &new_dentry->d_name, &new_de, 0);
=======
	new_bh = ext4_find_entry(new_dir, &new_dentry->d_name, &new_de);
	if (IS_ERR(new_bh)) {
		retval = PTR_ERR(new_bh);
		new_bh = NULL;
		goto end_rename;
	}
>>>>>>> 7fd7a446
	if (new_bh) {
		if (!new_inode) {
			brelse(new_bh);
			new_bh = NULL;
		}
	}
	if (S_ISDIR(old_inode->i_mode)) {
		if (new_inode) {
			retval = -ENOTEMPTY;
			if (!empty_dir(new_inode))
				goto end_rename;
		}
		retval = -EIO;
		dir_bh = ext4_bread(handle, old_inode, 0, 0, &retval);
		if (!dir_bh)
			goto end_rename;
		if (le32_to_cpu(PARENT_INO(dir_bh->b_data,
				old_dir->i_sb->s_blocksize)) != old_dir->i_ino)
			goto end_rename;
		retval = -EMLINK;
		if (!new_inode && new_dir != old_dir &&
		    EXT4_DIR_LINK_MAX(new_dir))
			goto end_rename;
		BUFFER_TRACE(dir_bh, "get_write_access");
		retval = ext4_journal_get_write_access(handle, dir_bh);
		if (retval)
			goto end_rename;
	}
	if (!new_bh) {
		retval = ext4_add_entry(handle, new_dentry, old_inode);
		if (retval)
			goto end_rename;
	} else {
		BUFFER_TRACE(new_bh, "get write access");
		retval = ext4_journal_get_write_access(handle, new_bh);
		if (retval)
			goto end_rename;
		new_de->inode = cpu_to_le32(old_inode->i_ino);
		if (EXT4_HAS_INCOMPAT_FEATURE(new_dir->i_sb,
					      EXT4_FEATURE_INCOMPAT_FILETYPE))
			new_de->file_type = old_de->file_type;
		new_dir->i_version++;
		new_dir->i_ctime = new_dir->i_mtime =
					ext4_current_time(new_dir);
		ext4_mark_inode_dirty(handle, new_dir);
		BUFFER_TRACE(new_bh, "call ext4_handle_dirty_metadata");
		retval = ext4_handle_dirty_metadata(handle, new_dir, new_bh);
		if (unlikely(retval)) {
			ext4_std_error(new_dir->i_sb, retval);
			goto end_rename;
		}
		brelse(new_bh);
		new_bh = NULL;
	}

	/*
	 * Like most other Unix systems, set the ctime for inodes on a
	 * rename.
	 */
	old_inode->i_ctime = ext4_current_time(old_inode);
	ext4_mark_inode_dirty(handle, old_inode);

	/*
	 * ok, that's it
	 */
	if (le32_to_cpu(old_de->inode) != old_inode->i_ino ||
	    old_de->name_len != old_dentry->d_name.len ||
	    strncmp(old_de->name, old_dentry->d_name.name, old_de->name_len) ||
	    (retval = ext4_delete_entry(handle, old_dir,
					old_de, old_bh)) == -ENOENT) {
		/* old_de could have moved from under us during htree split, so
		 * make sure that we are deleting the right entry.  We might
		 * also be pointing to a stale entry in the unused part of
		 * old_bh so just checking inum and the name isn't enough. */
		struct buffer_head *old_bh2;
		struct ext4_dir_entry_2 *old_de2;

<<<<<<< HEAD
		old_bh2 = ext4_find_entry(old_dir, &old_dentry->d_name,
					  &old_de2, 0);
		if (old_bh2) {
=======
		old_bh2 = ext4_find_entry(old_dir, &old_dentry->d_name, &old_de2);
		if (IS_ERR(old_bh2)) {
			retval = PTR_ERR(old_bh2);
		} else if (old_bh2) {
>>>>>>> 7fd7a446
			retval = ext4_delete_entry(handle, old_dir,
						   old_de2, old_bh2);
			brelse(old_bh2);
		}
	}
	if (retval) {
		ext4_warning(old_dir->i_sb,
				"Deleting old file (%lu), %d, error=%d",
				old_dir->i_ino, old_dir->i_nlink, retval);
	}

	if (new_inode) {
		ext4_dec_count(handle, new_inode);
		new_inode->i_ctime = ext4_current_time(new_inode);
	}
	old_dir->i_ctime = old_dir->i_mtime = ext4_current_time(old_dir);
	ext4_update_dx_flag(old_dir);
	if (dir_bh) {
		PARENT_INO(dir_bh->b_data, new_dir->i_sb->s_blocksize) =
						cpu_to_le32(new_dir->i_ino);
		BUFFER_TRACE(dir_bh, "call ext4_handle_dirty_metadata");
		retval = ext4_handle_dirty_metadata(handle, old_inode, dir_bh);
		if (retval) {
			ext4_std_error(old_dir->i_sb, retval);
			goto end_rename;
		}
		ext4_dec_count(handle, old_dir);
		if (new_inode) {
			/* checked empty_dir above, can't have another parent,
			 * ext4_dec_count() won't work for many-linked dirs */
			clear_nlink(new_inode);
		} else {
			ext4_inc_count(handle, new_dir);
			ext4_update_dx_flag(new_dir);
			ext4_mark_inode_dirty(handle, new_dir);
		}
	}
	ext4_mark_inode_dirty(handle, old_dir);
	if (new_inode) {
		ext4_mark_inode_dirty(handle, new_inode);
		if (!new_inode->i_nlink)
			ext4_orphan_add(handle, new_inode);
		if (!test_opt(new_dir->i_sb, NO_AUTO_DA_ALLOC))
			force_da_alloc = 1;
	}
	retval = 0;

end_rename:
	brelse(dir_bh);
	brelse(old_bh);
	brelse(new_bh);
	ext4_journal_stop(handle);
	if (retval == 0 && force_da_alloc)
		ext4_alloc_da_blocks(old_inode);
	return retval;
}

/*
 * directories can handle most operations...
 */
const struct inode_operations ext4_dir_inode_operations = {
	.create		= ext4_create,
	.lookup		= ext4_lookup,
	.link		= ext4_link,
	.unlink		= ext4_unlink,
	.symlink	= ext4_symlink,
	.mkdir		= ext4_mkdir,
	.rmdir		= ext4_rmdir,
	.mknod		= ext4_mknod,
	.rename		= ext4_rename,
	.setattr	= ext4_setattr,
#ifdef CONFIG_EXT4_FS_XATTR
	.setxattr	= generic_setxattr,
	.getxattr	= generic_getxattr,
	.listxattr	= ext4_listxattr,
	.removexattr	= generic_removexattr,
#endif
	.get_acl	= ext4_get_acl,
	.fiemap         = ext4_fiemap,
};

const struct inode_operations ext4_special_inode_operations = {
	.setattr	= ext4_setattr,
#ifdef CONFIG_EXT4_FS_XATTR
	.setxattr	= generic_setxattr,
	.getxattr	= generic_getxattr,
	.listxattr	= ext4_listxattr,
	.removexattr	= generic_removexattr,
#endif
	.get_acl	= ext4_get_acl,
};<|MERGE_RESOLUTION|>--- conflicted
+++ resolved
@@ -1040,13 +1040,9 @@
 	if (dentry->d_name.len > EXT4_NAME_LEN)
 		return ERR_PTR(-ENAMETOOLONG);
 
-<<<<<<< HEAD
 	bh = ext4_find_entry(dir, &dentry->d_name, &de, nd ? nd->flags : 0);
-=======
-	bh = ext4_find_entry(dir, &dentry->d_name, &de);
 	if (IS_ERR(bh))
 		return (struct dentry *) bh;
->>>>>>> 7fd7a446
 	inode = NULL;
 	if (bh) {
 		__u32 ino = le32_to_cpu(de->inode);
@@ -1083,13 +1079,9 @@
 	struct ext4_dir_entry_2 * de;
 	struct buffer_head *bh;
 
-<<<<<<< HEAD
 	bh = ext4_find_entry(child->d_inode, &dotdot, &de, 0);
-=======
-	bh = ext4_find_entry(child->d_inode, &dotdot, &de);
 	if (IS_ERR(bh))
 		return (struct dentry *) bh;
->>>>>>> 7fd7a446
 	if (!bh)
 		return ERR_PTR(-ENOENT);
 	ino = le32_to_cpu(de->inode);
@@ -2163,13 +2155,9 @@
 		return PTR_ERR(handle);
 
 	retval = -ENOENT;
-<<<<<<< HEAD
 	bh = ext4_find_entry(dir, &dentry->d_name, &de, 0);
-=======
-	bh = ext4_find_entry(dir, &dentry->d_name, &de);
 	if (IS_ERR(bh))
 		return PTR_ERR(bh);
->>>>>>> 7fd7a446
 	if (!bh)
 		goto end_rmdir;
 
@@ -2234,13 +2222,9 @@
 		ext4_handle_sync(handle);
 
 	retval = -ENOENT;
-<<<<<<< HEAD
 	bh = ext4_find_entry(dir, &dentry->d_name, &de, 0);
-=======
-	bh = ext4_find_entry(dir, &dentry->d_name, &de);
 	if (IS_ERR(bh))
 		return PTR_ERR(bh);
->>>>>>> 7fd7a446
 	if (!bh)
 		goto end_unlink;
 
@@ -2456,13 +2440,9 @@
 	if (IS_DIRSYNC(old_dir) || IS_DIRSYNC(new_dir))
 		ext4_handle_sync(handle);
 
-<<<<<<< HEAD
 	old_bh = ext4_find_entry(old_dir, &old_dentry->d_name, &old_de, 0);
-=======
-	old_bh = ext4_find_entry(old_dir, &old_dentry->d_name, &old_de);
 	if (IS_ERR(old_bh))
 		return PTR_ERR(old_bh);
->>>>>>> 7fd7a446
 	/*
 	 *  Check for inode number is _not_ due to possible IO errors.
 	 *  We might rmdir the source, keep it as pwd of some process
@@ -2475,16 +2455,12 @@
 		goto end_rename;
 
 	new_inode = new_dentry->d_inode;
-<<<<<<< HEAD
 	new_bh = ext4_find_entry(new_dir, &new_dentry->d_name, &new_de, 0);
-=======
-	new_bh = ext4_find_entry(new_dir, &new_dentry->d_name, &new_de);
 	if (IS_ERR(new_bh)) {
 		retval = PTR_ERR(new_bh);
 		new_bh = NULL;
 		goto end_rename;
 	}
->>>>>>> 7fd7a446
 	if (new_bh) {
 		if (!new_inode) {
 			brelse(new_bh);
@@ -2562,16 +2538,11 @@
 		struct buffer_head *old_bh2;
 		struct ext4_dir_entry_2 *old_de2;
 
-<<<<<<< HEAD
 		old_bh2 = ext4_find_entry(old_dir, &old_dentry->d_name,
 					  &old_de2, 0);
-		if (old_bh2) {
-=======
-		old_bh2 = ext4_find_entry(old_dir, &old_dentry->d_name, &old_de2);
 		if (IS_ERR(old_bh2)) {
 			retval = PTR_ERR(old_bh2);
 		} else if (old_bh2) {
->>>>>>> 7fd7a446
 			retval = ext4_delete_entry(handle, old_dir,
 						   old_de2, old_bh2);
 			brelse(old_bh2);
