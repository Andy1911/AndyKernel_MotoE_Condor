/*
 *  kernel/sched/core.c
 *
 *  Kernel scheduler and related syscalls
 *
 *  Copyright (C) 1991-2002  Linus Torvalds
 *
 *  1996-12-23  Modified by Dave Grothe to fix bugs in semaphores and
 *		make semaphores SMP safe
 *  1998-11-19	Implemented schedule_timeout() and related stuff
 *		by Andrea Arcangeli
 *  2002-01-04	New ultra-scalable O(1) scheduler by Ingo Molnar:
 *		hybrid priority-list and round-robin design with
 *		an array-switch method of distributing timeslices
 *		and per-CPU runqueues.  Cleanups and useful suggestions
 *		by Davide Libenzi, preemptible kernel bits by Robert Love.
 *  2003-09-03	Interactivity tuning by Con Kolivas.
 *  2004-04-02	Scheduler domains code by Nick Piggin
 *  2007-04-15  Work begun on replacing all interactivity tuning with a
 *              fair scheduling design by Con Kolivas.
 *  2007-05-05  Load balancing (smp-nice) and other improvements
 *              by Peter Williams
 *  2007-05-06  Interactivity improvements to CFS by Mike Galbraith
 *  2007-07-01  Group scheduling enhancements by Srivatsa Vaddagiri
 *  2007-11-29  RT balancing improvements by Steven Rostedt, Gregory Haskins,
 *              Thomas Gleixner, Mike Kravetz
 */

#include <linux/mm.h>
#include <linux/module.h>
#include <linux/nmi.h>
#include <linux/init.h>
#include <linux/uaccess.h>
#include <linux/highmem.h>
#include <asm/mmu_context.h>
#include <linux/interrupt.h>
#include <linux/capability.h>
#include <linux/completion.h>
#include <linux/kernel_stat.h>
#include <linux/debug_locks.h>
#include <linux/perf_event.h>
#include <linux/security.h>
#include <linux/notifier.h>
#include <linux/profile.h>
#include <linux/freezer.h>
#include <linux/vmalloc.h>
#include <linux/blkdev.h>
#include <linux/delay.h>
#include <linux/pid_namespace.h>
#include <linux/smp.h>
#include <linux/threads.h>
#include <linux/timer.h>
#include <linux/rcupdate.h>
#include <linux/cpu.h>
#include <linux/cpuset.h>
#include <linux/percpu.h>
#include <linux/proc_fs.h>
#include <linux/seq_file.h>
#include <linux/sysctl.h>
#include <linux/syscalls.h>
#include <linux/times.h>
#include <linux/tsacct_kern.h>
#include <linux/kprobes.h>
#include <linux/delayacct.h>
#include <linux/unistd.h>
#include <linux/pagemap.h>
#include <linux/hrtimer.h>
#include <linux/tick.h>
#include <linux/debugfs.h>
#include <linux/ctype.h>
#include <linux/ftrace.h>
#include <linux/slab.h>
#include <linux/init_task.h>
#include <linux/binfmts.h>

#include <asm/switch_to.h>
#include <asm/tlb.h>
#include <asm/irq_regs.h>
#include <asm/mutex.h>
#ifdef CONFIG_PARAVIRT
#include <asm/paravirt.h>
#endif

#include "sched.h"
#include "../workqueue_sched.h"

#define CREATE_TRACE_POINTS
#include <trace/events/sched.h>

ATOMIC_NOTIFIER_HEAD(migration_notifier_head);

void start_bandwidth_timer(struct hrtimer *period_timer, ktime_t period)
{
	unsigned long delta;
	ktime_t soft, hard, now;

	for (;;) {
		if (hrtimer_active(period_timer))
			break;

		now = hrtimer_cb_get_time(period_timer);
		hrtimer_forward(period_timer, now, period);

		soft = hrtimer_get_softexpires(period_timer);
		hard = hrtimer_get_expires(period_timer);
		delta = ktime_to_ns(ktime_sub(hard, soft));
		__hrtimer_start_range_ns(period_timer, soft, delta,
					 HRTIMER_MODE_ABS_PINNED, 0);
	}
}

DEFINE_MUTEX(sched_domains_mutex);
DEFINE_PER_CPU_SHARED_ALIGNED(struct rq, runqueues);

static void update_rq_clock_task(struct rq *rq, s64 delta);

void update_rq_clock(struct rq *rq)
{
	s64 delta;

	if (rq->skip_clock_update > 0)
		return;

	delta = sched_clock_cpu(cpu_of(rq)) - rq->clock;
	rq->clock += delta;
	update_rq_clock_task(rq, delta);
}

/*
 * Debugging: various feature bits
 */

#define SCHED_FEAT(name, enabled)	\
	(1UL << __SCHED_FEAT_##name) * enabled |

const_debug unsigned int sysctl_sched_features =
#include "features.h"
	0;

#undef SCHED_FEAT

#ifdef CONFIG_SCHED_DEBUG
#define SCHED_FEAT(name, enabled)	\
	#name ,

static __read_mostly char *sched_feat_names[] = {
#include "features.h"
	NULL
};

#undef SCHED_FEAT

static int sched_feat_show(struct seq_file *m, void *v)
{
	int i;

	for (i = 0; i < __SCHED_FEAT_NR; i++) {
		if (!(sysctl_sched_features & (1UL << i)))
			seq_puts(m, "NO_");
		seq_printf(m, "%s ", sched_feat_names[i]);
	}
	seq_puts(m, "\n");

	return 0;
}

#ifdef HAVE_JUMP_LABEL

#define jump_label_key__true  STATIC_KEY_INIT_TRUE
#define jump_label_key__false STATIC_KEY_INIT_FALSE

#define SCHED_FEAT(name, enabled)	\
	jump_label_key__##enabled ,

struct static_key sched_feat_keys[__SCHED_FEAT_NR] = {
#include "features.h"
};

#undef SCHED_FEAT

static void sched_feat_disable(int i)
{
	if (static_key_enabled(&sched_feat_keys[i]))
		static_key_slow_dec(&sched_feat_keys[i]);
}

static void sched_feat_enable(int i)
{
	if (!static_key_enabled(&sched_feat_keys[i]))
		static_key_slow_inc(&sched_feat_keys[i]);
}
#else
static void sched_feat_disable(int i) { };
static void sched_feat_enable(int i) { };
#endif /* HAVE_JUMP_LABEL */

static ssize_t
sched_feat_write(struct file *filp, const char __user *ubuf,
		size_t cnt, loff_t *ppos)
{
	char buf[64];
	char *cmp;
	int neg = 0;
	int i;

	if (cnt > 63)
		cnt = 63;

	if (copy_from_user(&buf, ubuf, cnt))
		return -EFAULT;

	buf[cnt] = 0;
	cmp = strstrip(buf);

	if (strncmp(cmp, "NO_", 3) == 0) {
		neg = 1;
		cmp += 3;
	}

	for (i = 0; i < __SCHED_FEAT_NR; i++) {
		if (strcmp(cmp, sched_feat_names[i]) == 0) {
			if (neg) {
				sysctl_sched_features &= ~(1UL << i);
				sched_feat_disable(i);
			} else {
				sysctl_sched_features |= (1UL << i);
				sched_feat_enable(i);
			}
			break;
		}
	}

	if (i == __SCHED_FEAT_NR)
		return -EINVAL;

	*ppos += cnt;

	return cnt;
}

static int sched_feat_open(struct inode *inode, struct file *filp)
{
	return single_open(filp, sched_feat_show, NULL);
}

static const struct file_operations sched_feat_fops = {
	.open		= sched_feat_open,
	.write		= sched_feat_write,
	.read		= seq_read,
	.llseek		= seq_lseek,
	.release	= single_release,
};

static __init int sched_init_debug(void)
{
	debugfs_create_file("sched_features", 0644, NULL, NULL,
			&sched_feat_fops);

	return 0;
}
late_initcall(sched_init_debug);
#endif /* CONFIG_SCHED_DEBUG */

/*
 * Number of tasks to iterate in a single balance run.
 * Limited because this is done with IRQs disabled.
 */
const_debug unsigned int sysctl_sched_nr_migrate = 32;

/*
 * period over which we average the RT time consumption, measured
 * in ms.
 *
 * default: 1s
 */
const_debug unsigned int sysctl_sched_time_avg = MSEC_PER_SEC;

/*
 * period over which we measure -rt task cpu usage in us.
 * default: 1s
 */
unsigned int sysctl_sched_rt_period = 1000000;

__read_mostly int scheduler_running;

/*
 * part of the period that we allow rt tasks to run in us.
 * default: 0.95s
 */
int sysctl_sched_rt_runtime = 950000;



/*
 * __task_rq_lock - lock the rq @p resides on.
 */
static inline struct rq *__task_rq_lock(struct task_struct *p)
	__acquires(rq->lock)
{
	struct rq *rq;

	lockdep_assert_held(&p->pi_lock);

	for (;;) {
		rq = task_rq(p);
		raw_spin_lock(&rq->lock);
		if (likely(rq == task_rq(p)))
			return rq;
		raw_spin_unlock(&rq->lock);
	}
}

/*
 * task_rq_lock - lock p->pi_lock and lock the rq @p resides on.
 */
static struct rq *task_rq_lock(struct task_struct *p, unsigned long *flags)
	__acquires(p->pi_lock)
	__acquires(rq->lock)
{
	struct rq *rq;

	for (;;) {
		raw_spin_lock_irqsave(&p->pi_lock, *flags);
		rq = task_rq(p);
		raw_spin_lock(&rq->lock);
		if (likely(rq == task_rq(p)))
			return rq;
		raw_spin_unlock(&rq->lock);
		raw_spin_unlock_irqrestore(&p->pi_lock, *flags);
	}
}

static void __task_rq_unlock(struct rq *rq)
	__releases(rq->lock)
{
	raw_spin_unlock(&rq->lock);
}

static inline void
task_rq_unlock(struct rq *rq, struct task_struct *p, unsigned long *flags)
	__releases(rq->lock)
	__releases(p->pi_lock)
{
	raw_spin_unlock(&rq->lock);
	raw_spin_unlock_irqrestore(&p->pi_lock, *flags);
}

/*
 * this_rq_lock - lock this runqueue and disable interrupts.
 */
static struct rq *this_rq_lock(void)
	__acquires(rq->lock)
{
	struct rq *rq;

	local_irq_disable();
	rq = this_rq();
	raw_spin_lock(&rq->lock);

	return rq;
}

#ifdef CONFIG_SCHED_HRTICK
/*
 * Use HR-timers to deliver accurate preemption points.
 *
 * Its all a bit involved since we cannot program an hrt while holding the
 * rq->lock. So what we do is store a state in in rq->hrtick_* and ask for a
 * reschedule event.
 *
 * When we get rescheduled we reprogram the hrtick_timer outside of the
 * rq->lock.
 */

static void hrtick_clear(struct rq *rq)
{
	if (hrtimer_active(&rq->hrtick_timer))
		hrtimer_cancel(&rq->hrtick_timer);
}

/*
 * High-resolution timer tick.
 * Runs from hardirq context with interrupts disabled.
 */
static enum hrtimer_restart hrtick(struct hrtimer *timer)
{
	struct rq *rq = container_of(timer, struct rq, hrtick_timer);

	WARN_ON_ONCE(cpu_of(rq) != smp_processor_id());

	raw_spin_lock(&rq->lock);
	update_rq_clock(rq);
	rq->curr->sched_class->task_tick(rq, rq->curr, 1);
	raw_spin_unlock(&rq->lock);

	return HRTIMER_NORESTART;
}

#ifdef CONFIG_SMP
/*
 * called from hardirq (IPI) context
 */
static void __hrtick_start(void *arg)
{
	struct rq *rq = arg;
	struct hrtimer *timer = &rq->hrtick_timer;
	ktime_t soft, hard;
	unsigned long delta;

	soft = hrtimer_get_softexpires(timer);
	hard = hrtimer_get_expires(timer);
	delta = ktime_to_ns(ktime_sub(hard, soft));

	raw_spin_lock(&rq->lock);
	__hrtimer_start_range_ns(timer, soft, delta, HRTIMER_MODE_ABS, 0);
	rq->hrtick_csd_pending = 0;
	raw_spin_unlock(&rq->lock);
}

/*
 * Called to set the hrtick timer state.
 *
 * called with rq->lock held and irqs disabled
 */
void hrtick_start(struct rq *rq, u64 delay)
{
	struct hrtimer *timer = &rq->hrtick_timer;
	ktime_t time = ktime_add_ns(timer->base->get_time(), delay);

	hrtimer_set_expires(timer, time);

	if (rq == this_rq()) {
		__hrtimer_start_range_ns(timer, ns_to_ktime(delay), 0,
						 HRTIMER_MODE_REL_PINNED, 0);
	} else if (!rq->hrtick_csd_pending) {
		__smp_call_function_single(cpu_of(rq), &rq->hrtick_csd, 0);
		rq->hrtick_csd_pending = 1;
	}
}

static int
hotplug_hrtick(struct notifier_block *nfb, unsigned long action, void *hcpu)
{
	int cpu = (int)(long)hcpu;

	switch (action) {
	case CPU_UP_CANCELED:
	case CPU_UP_CANCELED_FROZEN:
	case CPU_DOWN_PREPARE:
	case CPU_DOWN_PREPARE_FROZEN:
	case CPU_DEAD:
	case CPU_DEAD_FROZEN:
		hrtick_clear(cpu_rq(cpu));
		return NOTIFY_OK;
	}

	return NOTIFY_DONE;
}

static __init void init_hrtick(void)
{
	hotcpu_notifier(hotplug_hrtick, 0);
}
#else
/*
 * Called to set the hrtick timer state.
 *
 * called with rq->lock held and irqs disabled
 */
void hrtick_start(struct rq *rq, u64 delay)
{
	__hrtimer_start_range_ns(&rq->hrtick_timer, ns_to_ktime(delay), 0,
			HRTIMER_MODE_REL_PINNED, 0);
}

static inline void init_hrtick(void)
{
}
#endif /* CONFIG_SMP */

static void init_rq_hrtick(struct rq *rq)
{
#ifdef CONFIG_SMP
	rq->hrtick_csd_pending = 0;

	rq->hrtick_csd.flags = 0;
	rq->hrtick_csd.func = __hrtick_start;
	rq->hrtick_csd.info = rq;
#endif

	hrtimer_init(&rq->hrtick_timer, CLOCK_MONOTONIC, HRTIMER_MODE_REL);
	rq->hrtick_timer.function = hrtick;
}
#else	/* CONFIG_SCHED_HRTICK */
static inline void hrtick_clear(struct rq *rq)
{
}

static inline void init_rq_hrtick(struct rq *rq)
{
}

static inline void init_hrtick(void)
{
}
#endif	/* CONFIG_SCHED_HRTICK */

/*
 * resched_task - mark a task 'to be rescheduled now'.
 *
 * On UP this means the setting of the need_resched flag, on SMP it
 * might also involve a cross-CPU call to trigger the scheduler on
 * the target CPU.
 */
#ifdef CONFIG_SMP

#ifndef tsk_is_polling
#define tsk_is_polling(t) test_tsk_thread_flag(t, TIF_POLLING_NRFLAG)
#endif

void resched_task(struct task_struct *p)
{
	int cpu;

	assert_raw_spin_locked(&task_rq(p)->lock);

	if (test_tsk_need_resched(p))
		return;

	set_tsk_need_resched(p);

	cpu = task_cpu(p);
	if (cpu == smp_processor_id())
		return;

	/* NEED_RESCHED must be visible before we test polling */
	smp_mb();
	if (!tsk_is_polling(p))
		smp_send_reschedule(cpu);
}

void resched_cpu(int cpu)
{
	struct rq *rq = cpu_rq(cpu);
	unsigned long flags;

	if (!raw_spin_trylock_irqsave(&rq->lock, flags))
		return;
	resched_task(cpu_curr(cpu));
	raw_spin_unlock_irqrestore(&rq->lock, flags);
}

#ifdef CONFIG_NO_HZ
/*
 * In the semi idle case, use the nearest busy cpu for migrating timers
 * from an idle cpu.  This is good for power-savings.
 *
 * We don't do similar optimization for completely idle system, as
 * selecting an idle cpu will add more delays to the timers than intended
 * (as that cpu's timer base may not be uptodate wrt jiffies etc).
 */
int get_nohz_timer_target(void)
{
	int cpu = smp_processor_id();
	int i;
	struct sched_domain *sd;

	rcu_read_lock();
	for_each_domain(cpu, sd) {
		for_each_cpu(i, sched_domain_span(sd)) {
			if (!idle_cpu(i)) {
				cpu = i;
				goto unlock;
			}
		}
	}
unlock:
	rcu_read_unlock();
	return cpu;
}
/*
 * When add_timer_on() enqueues a timer into the timer wheel of an
 * idle CPU then this timer might expire before the next timer event
 * which is scheduled to wake up that CPU. In case of a completely
 * idle system the next event might even be infinite time into the
 * future. wake_up_idle_cpu() ensures that the CPU is woken up and
 * leaves the inner idle loop so the newly added timer is taken into
 * account when the CPU goes back to idle and evaluates the timer
 * wheel for the next timer event.
 */
void wake_up_idle_cpu(int cpu)
{
	struct rq *rq = cpu_rq(cpu);

	if (cpu == smp_processor_id())
		return;

	/*
	 * This is safe, as this function is called with the timer
	 * wheel base lock of (cpu) held. When the CPU is on the way
	 * to idle and has not yet set rq->curr to idle then it will
	 * be serialized on the timer wheel base lock and take the new
	 * timer into account automatically.
	 */
	if (rq->curr != rq->idle)
		return;

	/*
	 * We can set TIF_RESCHED on the idle task of the other CPU
	 * lockless. The worst case is that the other CPU runs the
	 * idle task through an additional NOOP schedule()
	 */
	set_tsk_need_resched(rq->idle);

	/* NEED_RESCHED must be visible before we test polling */
	smp_mb();
	if (!tsk_is_polling(rq->idle))
		smp_send_reschedule(cpu);
}

static inline bool got_nohz_idle_kick(void)
{
	int cpu = smp_processor_id();

	if (!test_bit(NOHZ_BALANCE_KICK, nohz_flags(cpu)))
		return false;

	if (idle_cpu(cpu) && !need_resched())
		return true;

	/*
	 * We can't run Idle Load Balance on this CPU for this time so we
	 * cancel it and clear NOHZ_BALANCE_KICK
	 */
	clear_bit(NOHZ_BALANCE_KICK, nohz_flags(cpu));
	return false;
}

#else /* CONFIG_NO_HZ */

static inline bool got_nohz_idle_kick(void)
{
	return false;
}

#endif /* CONFIG_NO_HZ */

void sched_avg_update(struct rq *rq)
{
	s64 period = sched_avg_period();

	while ((s64)(rq->clock - rq->age_stamp) > period) {
		/*
		 * Inline assembly required to prevent the compiler
		 * optimising this loop into a divmod call.
		 * See __iter_div_u64_rem() for another example of this.
		 */
		asm("" : "+rm" (rq->age_stamp));
		rq->age_stamp += period;
		rq->rt_avg /= 2;
	}
}

#else /* !CONFIG_SMP */
void resched_task(struct task_struct *p)
{
	assert_raw_spin_locked(&task_rq(p)->lock);
	set_tsk_need_resched(p);
}
#endif /* CONFIG_SMP */

#if defined(CONFIG_RT_GROUP_SCHED) || (defined(CONFIG_FAIR_GROUP_SCHED) && \
			(defined(CONFIG_SMP) || defined(CONFIG_CFS_BANDWIDTH)))
/*
 * Iterate task_group tree rooted at *from, calling @down when first entering a
 * node and @up when leaving it for the final time.
 *
 * Caller must hold rcu_lock or sufficient equivalent.
 */
int walk_tg_tree_from(struct task_group *from,
			     tg_visitor down, tg_visitor up, void *data)
{
	struct task_group *parent, *child;
	int ret;

	parent = from;

down:
	ret = (*down)(parent, data);
	if (ret)
		goto out;
	list_for_each_entry_rcu(child, &parent->children, siblings) {
		parent = child;
		goto down;

up:
		continue;
	}
	ret = (*up)(parent, data);
	if (ret || parent == from)
		goto out;

	child = parent;
	parent = parent->parent;
	if (parent)
		goto up;
out:
	return ret;
}

int tg_nop(struct task_group *tg, void *data)
{
	return 0;
}
#endif

void update_cpu_load(struct rq *this_rq);

static void set_load_weight(struct task_struct *p)
{
	int prio = p->static_prio - MAX_RT_PRIO;
	struct load_weight *load = &p->se.load;

	/*
	 * SCHED_IDLE tasks get minimal weight:
	 */
	if (p->policy == SCHED_IDLE) {
		load->weight = scale_load(WEIGHT_IDLEPRIO);
		load->inv_weight = WMULT_IDLEPRIO;
		return;
	}

	load->weight = scale_load(prio_to_weight[prio]);
	load->inv_weight = prio_to_wmult[prio];
}

static void enqueue_task(struct rq *rq, struct task_struct *p, int flags)
{
	update_rq_clock(rq);
	sched_info_queued(p);
	p->sched_class->enqueue_task(rq, p, flags);
	trace_sched_enq_deq_task(p, 1);
}

static void dequeue_task(struct rq *rq, struct task_struct *p, int flags)
{
	update_rq_clock(rq);
	sched_info_dequeued(p);
	p->sched_class->dequeue_task(rq, p, flags);
	trace_sched_enq_deq_task(p, 0);
}

void activate_task(struct rq *rq, struct task_struct *p, int flags)
{
	if (task_contributes_to_load(p))
		rq->nr_uninterruptible--;

	enqueue_task(rq, p, flags);
}

void deactivate_task(struct rq *rq, struct task_struct *p, int flags)
{
	if (task_contributes_to_load(p))
		rq->nr_uninterruptible++;

	dequeue_task(rq, p, flags);
}

#ifdef CONFIG_IRQ_TIME_ACCOUNTING

/*
 * There are no locks covering percpu hardirq/softirq time.
 * They are only modified in account_system_vtime, on corresponding CPU
 * with interrupts disabled. So, writes are safe.
 * They are read and saved off onto struct rq in update_rq_clock().
 * This may result in other CPU reading this CPU's irq time and can
 * race with irq/account_system_vtime on this CPU. We would either get old
 * or new value with a side effect of accounting a slice of irq time to wrong
 * task when irq is in progress while we read rq->clock. That is a worthy
 * compromise in place of having locks on each irq in account_system_time.
 */
static DEFINE_PER_CPU(u64, cpu_hardirq_time);
static DEFINE_PER_CPU(u64, cpu_softirq_time);

static DEFINE_PER_CPU(u64, irq_start_time);
static int sched_clock_irqtime;

void enable_sched_clock_irqtime(void)
{
	sched_clock_irqtime = 1;
}

void disable_sched_clock_irqtime(void)
{
	sched_clock_irqtime = 0;
}

#ifndef CONFIG_64BIT
static DEFINE_PER_CPU(seqcount_t, irq_time_seq);

static inline void irq_time_write_begin(void)
{
	__this_cpu_inc(irq_time_seq.sequence);
	smp_wmb();
}

static inline void irq_time_write_end(void)
{
	smp_wmb();
	__this_cpu_inc(irq_time_seq.sequence);
}

static inline u64 irq_time_read(int cpu)
{
	u64 irq_time;
	unsigned seq;

	do {
		seq = read_seqcount_begin(&per_cpu(irq_time_seq, cpu));
		irq_time = per_cpu(cpu_softirq_time, cpu) +
			   per_cpu(cpu_hardirq_time, cpu);
	} while (read_seqcount_retry(&per_cpu(irq_time_seq, cpu), seq));

	return irq_time;
}
#else /* CONFIG_64BIT */
static inline void irq_time_write_begin(void)
{
}

static inline void irq_time_write_end(void)
{
}

static inline u64 irq_time_read(int cpu)
{
	return per_cpu(cpu_softirq_time, cpu) + per_cpu(cpu_hardirq_time, cpu);
}
#endif /* CONFIG_64BIT */

/*
 * Called before incrementing preempt_count on {soft,}irq_enter
 * and before decrementing preempt_count on {soft,}irq_exit.
 */
void account_system_vtime(struct task_struct *curr)
{
	unsigned long flags;
	s64 delta;
	int cpu;

	if (!sched_clock_irqtime)
		return;

	local_irq_save(flags);

	cpu = smp_processor_id();
	delta = sched_clock_cpu(cpu) - __this_cpu_read(irq_start_time);
	__this_cpu_add(irq_start_time, delta);

	irq_time_write_begin();
	/*
	 * We do not account for softirq time from ksoftirqd here.
	 * We want to continue accounting softirq time to ksoftirqd thread
	 * in that case, so as not to confuse scheduler with a special task
	 * that do not consume any time, but still wants to run.
	 */
	if (hardirq_count())
		__this_cpu_add(cpu_hardirq_time, delta);
	else if (in_serving_softirq() && curr != this_cpu_ksoftirqd())
		__this_cpu_add(cpu_softirq_time, delta);

	irq_time_write_end();
	local_irq_restore(flags);
}
EXPORT_SYMBOL_GPL(account_system_vtime);

#endif /* CONFIG_IRQ_TIME_ACCOUNTING */

#ifdef CONFIG_PARAVIRT
static inline u64 steal_ticks(u64 steal)
{
	if (unlikely(steal > NSEC_PER_SEC))
		return div_u64(steal, TICK_NSEC);

	return __iter_div_u64_rem(steal, TICK_NSEC, &steal);
}
#endif

static void update_rq_clock_task(struct rq *rq, s64 delta)
{
/*
 * In theory, the compile should just see 0 here, and optimize out the call
 * to sched_rt_avg_update. But I don't trust it...
 */
#if defined(CONFIG_IRQ_TIME_ACCOUNTING) || defined(CONFIG_PARAVIRT_TIME_ACCOUNTING)
	s64 steal = 0, irq_delta = 0;
#endif
#ifdef CONFIG_IRQ_TIME_ACCOUNTING
	irq_delta = irq_time_read(cpu_of(rq)) - rq->prev_irq_time;

	/*
	 * Since irq_time is only updated on {soft,}irq_exit, we might run into
	 * this case when a previous update_rq_clock() happened inside a
	 * {soft,}irq region.
	 *
	 * When this happens, we stop ->clock_task and only update the
	 * prev_irq_time stamp to account for the part that fit, so that a next
	 * update will consume the rest. This ensures ->clock_task is
	 * monotonic.
	 *
	 * It does however cause some slight miss-attribution of {soft,}irq
	 * time, a more accurate solution would be to update the irq_time using
	 * the current rq->clock timestamp, except that would require using
	 * atomic ops.
	 */
	if (irq_delta > delta)
		irq_delta = delta;

	rq->prev_irq_time += irq_delta;
	delta -= irq_delta;
#endif
#ifdef CONFIG_PARAVIRT_TIME_ACCOUNTING
	if (static_key_false((&paravirt_steal_rq_enabled))) {
		u64 st;

		steal = paravirt_steal_clock(cpu_of(rq));
		steal -= rq->prev_steal_time_rq;

		if (unlikely(steal > delta))
			steal = delta;

		st = steal_ticks(steal);
		steal = st * TICK_NSEC;

		rq->prev_steal_time_rq += steal;

		delta -= steal;
	}
#endif

	rq->clock_task += delta;

#if defined(CONFIG_IRQ_TIME_ACCOUNTING) || defined(CONFIG_PARAVIRT_TIME_ACCOUNTING)
	if ((irq_delta + steal) && sched_feat(NONTASK_POWER))
		sched_rt_avg_update(rq, irq_delta + steal);
#endif
}

#ifdef CONFIG_IRQ_TIME_ACCOUNTING
static int irqtime_account_hi_update(void)
{
	u64 *cpustat = kcpustat_this_cpu->cpustat;
	unsigned long flags;
	u64 latest_ns;
	int ret = 0;

	local_irq_save(flags);
	latest_ns = this_cpu_read(cpu_hardirq_time);
	if (nsecs_to_cputime64(latest_ns) > cpustat[CPUTIME_IRQ])
		ret = 1;
	local_irq_restore(flags);
	return ret;
}

static int irqtime_account_si_update(void)
{
	u64 *cpustat = kcpustat_this_cpu->cpustat;
	unsigned long flags;
	u64 latest_ns;
	int ret = 0;

	local_irq_save(flags);
	latest_ns = this_cpu_read(cpu_softirq_time);
	if (nsecs_to_cputime64(latest_ns) > cpustat[CPUTIME_SOFTIRQ])
		ret = 1;
	local_irq_restore(flags);
	return ret;
}

#else /* CONFIG_IRQ_TIME_ACCOUNTING */

#define sched_clock_irqtime	(0)

#endif

void sched_set_stop_task(int cpu, struct task_struct *stop)
{
	struct sched_param param = { .sched_priority = MAX_RT_PRIO - 1 };
	struct task_struct *old_stop = cpu_rq(cpu)->stop;

	if (stop) {
		/*
		 * Make it appear like a SCHED_FIFO task, its something
		 * userspace knows about and won't get confused about.
		 *
		 * Also, it will make PI more or less work without too
		 * much confusion -- but then, stop work should not
		 * rely on PI working anyway.
		 */
		sched_setscheduler_nocheck(stop, SCHED_FIFO, &param);

		stop->sched_class = &stop_sched_class;
	}

	cpu_rq(cpu)->stop = stop;

	if (old_stop) {
		/*
		 * Reset it back to a normal scheduling class so that
		 * it can die in pieces.
		 */
		old_stop->sched_class = &rt_sched_class;
	}
}

/*
 * __normal_prio - return the priority that is based on the static prio
 */
static inline int __normal_prio(struct task_struct *p)
{
	return p->static_prio;
}

/*
 * Calculate the expected normal priority: i.e. priority
 * without taking RT-inheritance into account. Might be
 * boosted by interactivity modifiers. Changes upon fork,
 * setprio syscalls, and whenever the interactivity
 * estimator recalculates.
 */
static inline int normal_prio(struct task_struct *p)
{
	int prio;

	if (task_has_rt_policy(p))
		prio = MAX_RT_PRIO-1 - p->rt_priority;
	else
		prio = __normal_prio(p);
	return prio;
}

/*
 * Calculate the current priority, i.e. the priority
 * taken into account by the scheduler. This value might
 * be boosted by RT tasks, or might be boosted by
 * interactivity modifiers. Will be RT if the task got
 * RT-boosted. If not then it returns p->normal_prio.
 */
static int effective_prio(struct task_struct *p)
{
	p->normal_prio = normal_prio(p);
	/*
	 * If we are RT tasks or we were boosted to RT priority,
	 * keep the priority unchanged. Otherwise, update priority
	 * to the normal priority:
	 */
	if (!rt_prio(p->prio))
		return p->normal_prio;
	return p->prio;
}

/**
 * task_curr - is this task currently executing on a CPU?
 * @p: the task in question.
 */
inline int task_curr(const struct task_struct *p)
{
	return cpu_curr(task_cpu(p)) == p;
}

static inline void check_class_changed(struct rq *rq, struct task_struct *p,
				       const struct sched_class *prev_class,
				       int oldprio)
{
	if (prev_class != p->sched_class) {
		if (prev_class->switched_from)
			prev_class->switched_from(rq, p);
		p->sched_class->switched_to(rq, p);
	} else if (oldprio != p->prio)
		p->sched_class->prio_changed(rq, p, oldprio);
}

void check_preempt_curr(struct rq *rq, struct task_struct *p, int flags)
{
	const struct sched_class *class;

	if (p->sched_class == rq->curr->sched_class) {
		rq->curr->sched_class->check_preempt_curr(rq, p, flags);
	} else {
		for_each_class(class) {
			if (class == rq->curr->sched_class)
				break;
			if (class == p->sched_class) {
				resched_task(rq->curr);
				break;
			}
		}
	}

	/*
	 * A queue event has occurred, and we're going to schedule.  In
	 * this case, we can save a useless back to back clock update.
	 */
	if (rq->curr->on_rq && test_tsk_need_resched(rq->curr))
		rq->skip_clock_update = 1;
}

#ifdef CONFIG_SMP
void set_task_cpu(struct task_struct *p, unsigned int new_cpu)
{
#ifdef CONFIG_SCHED_DEBUG
	/*
	 * We should never call set_task_cpu() on a blocked task,
	 * ttwu() will sort out the placement.
	 */
	WARN_ON_ONCE(p->state != TASK_RUNNING && p->state != TASK_WAKING &&
			!(task_thread_info(p)->preempt_count & PREEMPT_ACTIVE));

#ifdef CONFIG_LOCKDEP
	/*
	 * The caller should hold either p->pi_lock or rq->lock, when changing
	 * a task's CPU. ->pi_lock for waking tasks, rq->lock for runnable tasks.
	 *
	 * sched_move_task() holds both and thus holding either pins the cgroup,
	 * see task_group().
	 *
	 * Furthermore, all task_rq users should acquire both locks, see
	 * task_rq_lock().
	 */
	WARN_ON_ONCE(debug_locks && !(lockdep_is_held(&p->pi_lock) ||
				      lockdep_is_held(&task_rq(p)->lock)));
#endif
#endif

	trace_sched_migrate_task(p, new_cpu);

	if (task_cpu(p) != new_cpu) {
		p->se.nr_migrations++;
		perf_sw_event(PERF_COUNT_SW_CPU_MIGRATIONS, 1, NULL, 0);
	}

	__set_task_cpu(p, new_cpu);
}

struct migration_arg {
	struct task_struct *task;
	int dest_cpu;
};

static int migration_cpu_stop(void *data);

/*
 * wait_task_inactive - wait for a thread to unschedule.
 *
 * If @match_state is nonzero, it's the @p->state value just checked and
 * not expected to change.  If it changes, i.e. @p might have woken up,
 * then return zero.  When we succeed in waiting for @p to be off its CPU,
 * we return a positive number (its total switch count).  If a second call
 * a short while later returns the same number, the caller can be sure that
 * @p has remained unscheduled the whole time.
 *
 * The caller must ensure that the task *will* unschedule sometime soon,
 * else this function might spin for a *long* time. This function can't
 * be called with interrupts off, or it may introduce deadlock with
 * smp_call_function() if an IPI is sent by the same process we are
 * waiting to become inactive.
 */
unsigned long wait_task_inactive(struct task_struct *p, long match_state)
{
	unsigned long flags;
	int running, on_rq;
	unsigned long ncsw;
	struct rq *rq;

	for (;;) {
		/*
		 * We do the initial early heuristics without holding
		 * any task-queue locks at all. We'll only try to get
		 * the runqueue lock when things look like they will
		 * work out!
		 */
		rq = task_rq(p);

		/*
		 * If the task is actively running on another CPU
		 * still, just relax and busy-wait without holding
		 * any locks.
		 *
		 * NOTE! Since we don't hold any locks, it's not
		 * even sure that "rq" stays as the right runqueue!
		 * But we don't care, since "task_running()" will
		 * return false if the runqueue has changed and p
		 * is actually now running somewhere else!
		 */
		while (task_running(rq, p)) {
			if (match_state && unlikely(p->state != match_state))
				return 0;
			cpu_relax();
		}

		/*
		 * Ok, time to look more closely! We need the rq
		 * lock now, to be *sure*. If we're wrong, we'll
		 * just go back and repeat.
		 */
		rq = task_rq_lock(p, &flags);
		trace_sched_wait_task(p);
		running = task_running(rq, p);
		on_rq = p->on_rq;
		ncsw = 0;
		if (!match_state || p->state == match_state)
			ncsw = p->nvcsw | LONG_MIN; /* sets MSB */
		task_rq_unlock(rq, p, &flags);

		/*
		 * If it changed from the expected state, bail out now.
		 */
		if (unlikely(!ncsw))
			break;

		/*
		 * Was it really running after all now that we
		 * checked with the proper locks actually held?
		 *
		 * Oops. Go back and try again..
		 */
		if (unlikely(running)) {
			cpu_relax();
			continue;
		}

		/*
		 * It's not enough that it's not actively running,
		 * it must be off the runqueue _entirely_, and not
		 * preempted!
		 *
		 * So if it was still runnable (but just not actively
		 * running right now), it's preempted, and we should
		 * yield - it could be a while.
		 */
		if (unlikely(on_rq)) {
			ktime_t to = ktime_set(0, NSEC_PER_MSEC);

			set_current_state(TASK_UNINTERRUPTIBLE);
			schedule_hrtimeout(&to, HRTIMER_MODE_REL);
			continue;
		}

		/*
		 * Ahh, all good. It wasn't running, and it wasn't
		 * runnable, which means that it will never become
		 * running in the future either. We're all done!
		 */
		break;
	}

	return ncsw;
}

/***
 * kick_process - kick a running thread to enter/exit the kernel
 * @p: the to-be-kicked thread
 *
 * Cause a process which is running on another CPU to enter
 * kernel-mode, without any delay. (to get signals handled.)
 *
 * NOTE: this function doesn't have to take the runqueue lock,
 * because all it wants to ensure is that the remote task enters
 * the kernel. If the IPI races and the task has been migrated
 * to another CPU then no harm is done and the purpose has been
 * achieved as well.
 */
void kick_process(struct task_struct *p)
{
	int cpu;

	preempt_disable();
	cpu = task_cpu(p);
	if ((cpu != smp_processor_id()) && task_curr(p))
		smp_send_reschedule(cpu);
	preempt_enable();
}
EXPORT_SYMBOL_GPL(kick_process);
#endif /* CONFIG_SMP */

#ifdef CONFIG_SMP
/*
 * ->cpus_allowed is protected by both rq->lock and p->pi_lock
 */
static int select_fallback_rq(int cpu, struct task_struct *p)
{
	const struct cpumask *nodemask = cpumask_of_node(cpu_to_node(cpu));
	enum { cpuset, possible, fail } state = cpuset;
	int dest_cpu;

	/* Look for allowed, online CPU in same node. */
	for_each_cpu(dest_cpu, nodemask) {
		if (!cpu_online(dest_cpu))
			continue;
		if (!cpu_active(dest_cpu))
			continue;
		if (cpumask_test_cpu(dest_cpu, tsk_cpus_allowed(p)))
			return dest_cpu;
	}

	for (;;) {
		/* Any allowed, online CPU? */
		for_each_cpu(dest_cpu, tsk_cpus_allowed(p)) {
			if (!cpu_online(dest_cpu))
				continue;
			if (!cpu_active(dest_cpu))
				continue;
			goto out;
		}

		switch (state) {
		case cpuset:
			/* No more Mr. Nice Guy. */
			cpuset_cpus_allowed_fallback(p);
			state = possible;
			break;

		case possible:
			do_set_cpus_allowed(p, cpu_possible_mask);
			state = fail;
			break;

		case fail:
			BUG();
			break;
		}
	}

out:
	if (state != cpuset) {
		/*
		 * Don't tell them about moving exiting tasks or
		 * kernel threads (both mm NULL), since they never
		 * leave kernel.
		 */
		if (p->mm && printk_ratelimit()) {
			printk_sched("process %d (%s) no longer affine to cpu%d\n",
					task_pid_nr(p), p->comm, cpu);
		}
	}

	return dest_cpu;
}

/*
 * The caller (fork, wakeup) owns p->pi_lock, ->cpus_allowed is stable.
 */
static inline
int select_task_rq(struct task_struct *p, int sd_flags, int wake_flags)
{
	int cpu = p->sched_class->select_task_rq(p, sd_flags, wake_flags);

	/*
	 * In order not to call set_task_cpu() on a blocking task we need
	 * to rely on ttwu() to place the task on a valid ->cpus_allowed
	 * cpu.
	 *
	 * Since this is common to all placement strategies, this lives here.
	 *
	 * [ this allows ->select_task() to simply return task_cpu(p) and
	 *   not worry about this generic constraint ]
	 */
	if (unlikely(!cpumask_test_cpu(cpu, tsk_cpus_allowed(p)) ||
		     !cpu_online(cpu)))
		cpu = select_fallback_rq(task_cpu(p), p);

	return cpu;
}

static void update_avg(u64 *avg, u64 sample)
{
	s64 diff = sample - *avg;
	*avg += diff >> 3;
}
#endif

static void
ttwu_stat(struct task_struct *p, int cpu, int wake_flags)
{
#ifdef CONFIG_SCHEDSTATS
	struct rq *rq = this_rq();

#ifdef CONFIG_SMP
	int this_cpu = smp_processor_id();

	if (cpu == this_cpu) {
		schedstat_inc(rq, ttwu_local);
		schedstat_inc(p, se.statistics.nr_wakeups_local);
	} else {
		struct sched_domain *sd;

		schedstat_inc(p, se.statistics.nr_wakeups_remote);
		rcu_read_lock();
		for_each_domain(this_cpu, sd) {
			if (cpumask_test_cpu(cpu, sched_domain_span(sd))) {
				schedstat_inc(sd, ttwu_wake_remote);
				break;
			}
		}
		rcu_read_unlock();
	}

	if (wake_flags & WF_MIGRATED)
		schedstat_inc(p, se.statistics.nr_wakeups_migrate);

#endif /* CONFIG_SMP */

	schedstat_inc(rq, ttwu_count);
	schedstat_inc(p, se.statistics.nr_wakeups);

	if (wake_flags & WF_SYNC)
		schedstat_inc(p, se.statistics.nr_wakeups_sync);

#endif /* CONFIG_SCHEDSTATS */
}

static void ttwu_activate(struct rq *rq, struct task_struct *p, int en_flags)
{
	activate_task(rq, p, en_flags);
	p->on_rq = 1;

	/* if a worker is waking up, notify workqueue */
	if (p->flags & PF_WQ_WORKER)
		wq_worker_waking_up(p, cpu_of(rq));
}

/*
 * Mark the task runnable and perform wakeup-preemption.
 */
static void
ttwu_do_wakeup(struct rq *rq, struct task_struct *p, int wake_flags)
{
	trace_sched_wakeup(p, true);
	check_preempt_curr(rq, p, wake_flags);

	p->state = TASK_RUNNING;
#ifdef CONFIG_SMP
	if (p->sched_class->task_woken)
		p->sched_class->task_woken(rq, p);

	if (rq->idle_stamp) {
		u64 delta = rq->clock - rq->idle_stamp;
		u64 max = 2*sysctl_sched_migration_cost;

		if (delta > max)
			rq->avg_idle = max;
		else
			update_avg(&rq->avg_idle, delta);
		rq->idle_stamp = 0;
	}
#endif
}

static void
ttwu_do_activate(struct rq *rq, struct task_struct *p, int wake_flags)
{
#ifdef CONFIG_SMP
	if (p->sched_contributes_to_load)
		rq->nr_uninterruptible--;
#endif

	ttwu_activate(rq, p, ENQUEUE_WAKEUP | ENQUEUE_WAKING);
	ttwu_do_wakeup(rq, p, wake_flags);
}

/*
 * Called in case the task @p isn't fully descheduled from its runqueue,
 * in this case we must do a remote wakeup. Its a 'light' wakeup though,
 * since all we need to do is flip p->state to TASK_RUNNING, since
 * the task is still ->on_rq.
 */
static int ttwu_remote(struct task_struct *p, int wake_flags)
{
	struct rq *rq;
	int ret = 0;

	rq = __task_rq_lock(p);
	if (p->on_rq) {
		ttwu_do_wakeup(rq, p, wake_flags);
		ret = 1;
	}
	__task_rq_unlock(rq);

	return ret;
}

#ifdef CONFIG_SMP
static void sched_ttwu_pending(void)
{
	struct rq *rq = this_rq();
	struct llist_node *llist = llist_del_all(&rq->wake_list);
	struct task_struct *p;

	raw_spin_lock(&rq->lock);

	while (llist) {
		p = llist_entry(llist, struct task_struct, wake_entry);
		llist = llist_next(llist);
		ttwu_do_activate(rq, p, 0);
	}

	raw_spin_unlock(&rq->lock);
}

void scheduler_ipi(void)
{
	if (llist_empty(&this_rq()->wake_list) && !got_nohz_idle_kick())
		return;

	/*
	 * Not all reschedule IPI handlers call irq_enter/irq_exit, since
	 * traditionally all their work was done from the interrupt return
	 * path. Now that we actually do some work, we need to make sure
	 * we do call them.
	 *
	 * Some archs already do call them, luckily irq_enter/exit nest
	 * properly.
	 *
	 * Arguably we should visit all archs and update all handlers,
	 * however a fair share of IPIs are still resched only so this would
	 * somewhat pessimize the simple resched case.
	 */
	irq_enter();
	sched_ttwu_pending();

	/*
	 * Check if someone kicked us for doing the nohz idle load balance.
	 */
	if (unlikely(got_nohz_idle_kick())) {
		this_rq()->idle_balance = 1;
		raise_softirq_irqoff(SCHED_SOFTIRQ);
	}
	irq_exit();
}

static void ttwu_queue_remote(struct task_struct *p, int cpu)
{
	if (llist_add(&p->wake_entry, &cpu_rq(cpu)->wake_list))
		smp_send_reschedule(cpu);
}

#ifdef __ARCH_WANT_INTERRUPTS_ON_CTXSW
static int ttwu_activate_remote(struct task_struct *p, int wake_flags)
{
	struct rq *rq;
	int ret = 0;

	rq = __task_rq_lock(p);
	if (p->on_cpu) {
		ttwu_activate(rq, p, ENQUEUE_WAKEUP);
		ttwu_do_wakeup(rq, p, wake_flags);
		ret = 1;
	}
	__task_rq_unlock(rq);

	return ret;

}
#endif /* __ARCH_WANT_INTERRUPTS_ON_CTXSW */

bool cpus_share_cache(int this_cpu, int that_cpu)
{
	return per_cpu(sd_llc_id, this_cpu) == per_cpu(sd_llc_id, that_cpu);
}
#endif /* CONFIG_SMP */

static void ttwu_queue(struct task_struct *p, int cpu)
{
	struct rq *rq = cpu_rq(cpu);

#if defined(CONFIG_SMP)
	if (sched_feat(TTWU_QUEUE) && !cpus_share_cache(smp_processor_id(), cpu)) {
		sched_clock_cpu(cpu); /* sync clocks x-cpu */
		ttwu_queue_remote(p, cpu);
		return;
	}
#endif

	raw_spin_lock(&rq->lock);
	ttwu_do_activate(rq, p, 0);
	raw_spin_unlock(&rq->lock);
}

/**
 * try_to_wake_up - wake up a thread
 * @p: the thread to be awakened
 * @state: the mask of task states that can be woken
 * @wake_flags: wake modifier flags (WF_*)
 *
 * Put it on the run-queue if it's not already there. The "current"
 * thread is always on the run-queue (except when the actual
 * re-schedule is in progress), and as such you're allowed to do
 * the simpler "current->state = TASK_RUNNING" to mark yourself
 * runnable without the overhead of this.
 *
 * Returns %true if @p was woken up, %false if it was already running
 * or @state didn't match @p's state.
 */
static int
try_to_wake_up(struct task_struct *p, unsigned int state, int wake_flags)
{
	unsigned long flags;
	int cpu, src_cpu, success = 0;

	smp_wmb();
	raw_spin_lock_irqsave(&p->pi_lock, flags);
	src_cpu = task_cpu(p);
	cpu = src_cpu;

	if (!(p->state & state))
		goto out;

	success = 1; /* we're going to change ->state */

	if (p->on_rq && ttwu_remote(p, wake_flags))
		goto stat;

#ifdef CONFIG_SMP
	/*
	 * If the owning (remote) cpu is still in the middle of schedule() with
	 * this task as prev, wait until its done referencing the task.
	 */
	while (p->on_cpu) {
#ifdef __ARCH_WANT_INTERRUPTS_ON_CTXSW
		/*
		 * In case the architecture enables interrupts in
		 * context_switch(), we cannot busy wait, since that
		 * would lead to deadlocks when an interrupt hits and
		 * tries to wake up @prev. So bail and do a complete
		 * remote wakeup.
		 */
		if (ttwu_activate_remote(p, wake_flags))
			goto stat;
#else
		cpu_relax();
#endif
	}
	/*
	 * Pairs with the smp_wmb() in finish_lock_switch().
	 */
	smp_rmb();

	p->sched_contributes_to_load = !!task_contributes_to_load(p);
	p->state = TASK_WAKING;

	if (p->sched_class->task_waking)
		p->sched_class->task_waking(p);

	cpu = select_task_rq(p, SD_BALANCE_WAKE, wake_flags);
	if (src_cpu != cpu) {
		wake_flags |= WF_MIGRATED;
		set_task_cpu(p, cpu);
	}
#endif /* CONFIG_SMP */

	ttwu_queue(p, cpu);
stat:
	ttwu_stat(p, cpu, wake_flags);
out:
	raw_spin_unlock_irqrestore(&p->pi_lock, flags);

	if (src_cpu != cpu && task_notify_on_migrate(p))
		atomic_notifier_call_chain(&migration_notifier_head,
					   cpu, (void *)src_cpu);
	return success;
}

/**
 * try_to_wake_up_local - try to wake up a local task with rq lock held
 * @p: the thread to be awakened
 *
 * Put @p on the run-queue if it's not already there. The caller must
 * ensure that this_rq() is locked, @p is bound to this_rq() and not
 * the current task.
 */
static void try_to_wake_up_local(struct task_struct *p)
{
	struct rq *rq = task_rq(p);

<<<<<<< HEAD
	if (rq != this_rq() || p == current) {
		printk_sched("%s: Failed to wakeup task %d (%s), rq = %p, this_rq = %p, p = %p, current = %p\n",
			__func__, task_pid_nr(p), p->comm, rq,
			this_rq(), p, current);
		return;
	}
=======
	if (WARN_ON_ONCE(rq != this_rq()) ||
	    WARN_ON_ONCE(p == current))
		return;
>>>>>>> 85f38030

	lockdep_assert_held(&rq->lock);

	if (!raw_spin_trylock(&p->pi_lock)) {
		raw_spin_unlock(&rq->lock);
		raw_spin_lock(&p->pi_lock);
		raw_spin_lock(&rq->lock);
	}

	if (!(p->state & TASK_NORMAL))
		goto out;

	if (!p->on_rq)
		ttwu_activate(rq, p, ENQUEUE_WAKEUP);

	ttwu_do_wakeup(rq, p, 0);
	ttwu_stat(p, smp_processor_id(), 0);
out:
	raw_spin_unlock(&p->pi_lock);
}

/**
 * wake_up_process - Wake up a specific process
 * @p: The process to be woken up.
 *
 * Attempt to wake up the nominated process and move it to the set of runnable
 * processes.  Returns 1 if the process was woken up, 0 if it was already
 * running.
 *
 * It may be assumed that this function implies a write memory barrier before
 * changing the task state if and only if any tasks are woken up.
 */
int wake_up_process(struct task_struct *p)
{
	WARN_ON(task_is_stopped_or_traced(p));
	return try_to_wake_up(p, TASK_NORMAL, 0);
}
EXPORT_SYMBOL(wake_up_process);

int wake_up_state(struct task_struct *p, unsigned int state)
{
	return try_to_wake_up(p, state, 0);
}

/*
 * Perform scheduler related setup for a newly forked process p.
 * p is forked by current.
 *
 * __sched_fork() is basic setup used by init_idle() too:
 */
static void __sched_fork(struct task_struct *p)
{
	p->on_rq			= 0;

	p->se.on_rq			= 0;
	p->se.exec_start		= 0;
	p->se.sum_exec_runtime		= 0;
	p->se.prev_sum_exec_runtime	= 0;
	p->se.nr_migrations		= 0;
	p->se.vruntime			= 0;
	INIT_LIST_HEAD(&p->se.group_node);

#ifdef CONFIG_SCHEDSTATS
	memset(&p->se.statistics, 0, sizeof(p->se.statistics));
#endif

	INIT_LIST_HEAD(&p->rt.run_list);

#ifdef CONFIG_PREEMPT_NOTIFIERS
	INIT_HLIST_HEAD(&p->preempt_notifiers);
#endif
}

/*
 * fork()/clone()-time setup:
 */
void sched_fork(struct task_struct *p)
{
	unsigned long flags;
	int cpu = get_cpu();

	__sched_fork(p);
	/*
	 * We mark the process as running here. This guarantees that
	 * nobody will actually run it, and a signal or other external
	 * event cannot wake it up and insert it on the runqueue either.
	 */
	p->state = TASK_RUNNING;

	/*
	 * Make sure we do not leak PI boosting priority to the child.
	 */
	p->prio = current->normal_prio;

	/*
	 * Revert to default priority/policy on fork if requested.
	 */
	if (unlikely(p->sched_reset_on_fork)) {
		if (task_has_rt_policy(p)) {
			p->policy = SCHED_NORMAL;
			p->static_prio = NICE_TO_PRIO(0);
			p->rt_priority = 0;
		} else if (PRIO_TO_NICE(p->static_prio) < 0)
			p->static_prio = NICE_TO_PRIO(0);

		p->prio = p->normal_prio = __normal_prio(p);
		set_load_weight(p);

		/*
		 * We don't need the reset flag anymore after the fork. It has
		 * fulfilled its duty:
		 */
		p->sched_reset_on_fork = 0;
	}

	if (!rt_prio(p->prio))
		p->sched_class = &fair_sched_class;

	if (p->sched_class->task_fork)
		p->sched_class->task_fork(p);

	/*
	 * The child is not yet in the pid-hash so no cgroup attach races,
	 * and the cgroup is pinned to this child due to cgroup_fork()
	 * is ran before sched_fork().
	 *
	 * Silence PROVE_RCU.
	 */
	raw_spin_lock_irqsave(&p->pi_lock, flags);
	set_task_cpu(p, cpu);
	raw_spin_unlock_irqrestore(&p->pi_lock, flags);

#if defined(CONFIG_SCHEDSTATS) || defined(CONFIG_TASK_DELAY_ACCT)
	if (likely(sched_info_on()))
		memset(&p->sched_info, 0, sizeof(p->sched_info));
#endif
#if defined(CONFIG_SMP)
	p->on_cpu = 0;
#endif
#ifdef CONFIG_PREEMPT_COUNT
	/* Want to start with kernel preemption disabled. */
	task_thread_info(p)->preempt_count = 1;
#endif
#ifdef CONFIG_SMP
	plist_node_init(&p->pushable_tasks, MAX_PRIO);
#endif

	put_cpu();
}

/*
 * wake_up_new_task - wake up a newly created task for the first time.
 *
 * This function will do some initial scheduler statistics housekeeping
 * that must be done for every newly created context, then puts the task
 * on the runqueue and wakes it.
 */
void wake_up_new_task(struct task_struct *p)
{
	unsigned long flags;
	struct rq *rq;

	raw_spin_lock_irqsave(&p->pi_lock, flags);
#ifdef CONFIG_SMP
	/*
	 * Fork balancing, do it here and not earlier because:
	 *  - cpus_allowed can change in the fork path
	 *  - any previously selected cpu might disappear through hotplug
	 */
	set_task_cpu(p, select_task_rq(p, SD_BALANCE_FORK, 0));
#endif

	rq = __task_rq_lock(p);
	activate_task(rq, p, 0);
	p->on_rq = 1;
	trace_sched_wakeup_new(p, true);
	check_preempt_curr(rq, p, WF_FORK);
#ifdef CONFIG_SMP
	if (p->sched_class->task_woken)
		p->sched_class->task_woken(rq, p);
#endif
	task_rq_unlock(rq, p, &flags);
}

#ifdef CONFIG_PREEMPT_NOTIFIERS

/**
 * preempt_notifier_register - tell me when current is being preempted & rescheduled
 * @notifier: notifier struct to register
 */
void preempt_notifier_register(struct preempt_notifier *notifier)
{
	hlist_add_head(&notifier->link, &current->preempt_notifiers);
}
EXPORT_SYMBOL_GPL(preempt_notifier_register);

/**
 * preempt_notifier_unregister - no longer interested in preemption notifications
 * @notifier: notifier struct to unregister
 *
 * This is safe to call from within a preemption notifier.
 */
void preempt_notifier_unregister(struct preempt_notifier *notifier)
{
	hlist_del(&notifier->link);
}
EXPORT_SYMBOL_GPL(preempt_notifier_unregister);

static void fire_sched_in_preempt_notifiers(struct task_struct *curr)
{
	struct preempt_notifier *notifier;
	struct hlist_node *node;

	hlist_for_each_entry(notifier, node, &curr->preempt_notifiers, link)
		notifier->ops->sched_in(notifier, raw_smp_processor_id());
}

static void
fire_sched_out_preempt_notifiers(struct task_struct *curr,
				 struct task_struct *next)
{
	struct preempt_notifier *notifier;
	struct hlist_node *node;

	hlist_for_each_entry(notifier, node, &curr->preempt_notifiers, link)
		notifier->ops->sched_out(notifier, next);
}

#else /* !CONFIG_PREEMPT_NOTIFIERS */

static void fire_sched_in_preempt_notifiers(struct task_struct *curr)
{
}

static void
fire_sched_out_preempt_notifiers(struct task_struct *curr,
				 struct task_struct *next)
{
}

#endif /* CONFIG_PREEMPT_NOTIFIERS */

/**
 * prepare_task_switch - prepare to switch tasks
 * @rq: the runqueue preparing to switch
 * @prev: the current task that is being switched out
 * @next: the task we are going to switch to.
 *
 * This is called with the rq lock held and interrupts off. It must
 * be paired with a subsequent finish_task_switch after the context
 * switch.
 *
 * prepare_task_switch sets up locking and calls architecture specific
 * hooks.
 */
static inline void
prepare_task_switch(struct rq *rq, struct task_struct *prev,
		    struct task_struct *next)
{
	sched_info_switch(prev, next);
	perf_event_task_sched_out(prev, next);
	fire_sched_out_preempt_notifiers(prev, next);
	prepare_lock_switch(rq, next);
	prepare_arch_switch(next);
	trace_sched_switch(prev, next);
}

/**
 * finish_task_switch - clean up after a task-switch
 * @rq: runqueue associated with task-switch
 * @prev: the thread we just switched away from.
 *
 * finish_task_switch must be called after the context switch, paired
 * with a prepare_task_switch call before the context switch.
 * finish_task_switch will reconcile locking set up by prepare_task_switch,
 * and do any other architecture-specific cleanup actions.
 *
 * Note that we may have delayed dropping an mm in context_switch(). If
 * so, we finish that here outside of the runqueue lock. (Doing it
 * with the lock held can cause deadlocks; see schedule() for
 * details.)
 */
static void finish_task_switch(struct rq *rq, struct task_struct *prev)
	__releases(rq->lock)
{
	struct mm_struct *mm = rq->prev_mm;
	long prev_state;

	rq->prev_mm = NULL;

	/*
	 * A task struct has one reference for the use as "current".
	 * If a task dies, then it sets TASK_DEAD in tsk->state and calls
	 * schedule one last time. The schedule call will never return, and
	 * the scheduled task must drop that reference.
	 * The test for TASK_DEAD must occur while the runqueue locks are
	 * still held, otherwise prev could be scheduled on another cpu, die
	 * there before we look at prev->state, and then the reference would
	 * be dropped twice.
	 *		Manfred Spraul <manfred@colorfullife.com>
	 */
	prev_state = prev->state;
	finish_arch_switch(prev);
#ifdef __ARCH_WANT_INTERRUPTS_ON_CTXSW
	local_irq_disable();
#endif /* __ARCH_WANT_INTERRUPTS_ON_CTXSW */
	perf_event_task_sched_in(prev, current);
#ifdef __ARCH_WANT_INTERRUPTS_ON_CTXSW
	local_irq_enable();
#endif /* __ARCH_WANT_INTERRUPTS_ON_CTXSW */
	finish_lock_switch(rq, prev);
	finish_arch_post_lock_switch();

	fire_sched_in_preempt_notifiers(current);
	if (mm)
		mmdrop(mm);
	if (unlikely(prev_state == TASK_DEAD)) {
		/*
		 * Remove function-return probe instances associated with this
		 * task and put them back on the free list.
		 */
		kprobe_flush_task(prev);
		put_task_struct(prev);
	}
}

#ifdef CONFIG_SMP

/* assumes rq->lock is held */
static inline void pre_schedule(struct rq *rq, struct task_struct *prev)
{
	if (prev->sched_class->pre_schedule)
		prev->sched_class->pre_schedule(rq, prev);
}

/* rq->lock is NOT held, but preemption is disabled */
static inline void post_schedule(struct rq *rq)
{
	if (rq->post_schedule) {
		unsigned long flags;

		raw_spin_lock_irqsave(&rq->lock, flags);
		if (rq->curr->sched_class->post_schedule)
			rq->curr->sched_class->post_schedule(rq);
		raw_spin_unlock_irqrestore(&rq->lock, flags);

		rq->post_schedule = 0;
	}
}

#else

static inline void pre_schedule(struct rq *rq, struct task_struct *p)
{
}

static inline void post_schedule(struct rq *rq)
{
}

#endif

/**
 * schedule_tail - first thing a freshly forked thread must call.
 * @prev: the thread we just switched away from.
 */
asmlinkage void schedule_tail(struct task_struct *prev)
	__releases(rq->lock)
{
	struct rq *rq = this_rq();

	finish_task_switch(rq, prev);

	/*
	 * FIXME: do we need to worry about rq being invalidated by the
	 * task_switch?
	 */
	post_schedule(rq);

#ifdef __ARCH_WANT_UNLOCKED_CTXSW
	/* In this case, finish_task_switch does not reenable preemption */
	preempt_enable();
#endif
	if (current->set_child_tid)
		put_user(task_pid_vnr(current), current->set_child_tid);
}

/*
 * context_switch - switch to the new MM and the new
 * thread's register state.
 */
static inline void
context_switch(struct rq *rq, struct task_struct *prev,
	       struct task_struct *next)
{
	struct mm_struct *mm, *oldmm;

	prepare_task_switch(rq, prev, next);

	mm = next->mm;
	oldmm = prev->active_mm;
	/*
	 * For paravirt, this is coupled with an exit in switch_to to
	 * combine the page table reload and the switch backend into
	 * one hypercall.
	 */
	arch_start_context_switch(prev);

	if (!mm) {
		next->active_mm = oldmm;
		atomic_inc(&oldmm->mm_count);
		enter_lazy_tlb(oldmm, next);
	} else
		switch_mm(oldmm, mm, next);

	if (!prev->mm) {
		prev->active_mm = NULL;
		rq->prev_mm = oldmm;
	}
	/*
	 * Since the runqueue lock will be released by the next
	 * task (which is an invalid locking op but in the case
	 * of the scheduler it's an obvious special-case), so we
	 * do an early lockdep release here:
	 */
#ifndef __ARCH_WANT_UNLOCKED_CTXSW
	spin_release(&rq->lock.dep_map, 1, _THIS_IP_);
#endif

	/* Here we just switch the register state and the stack. */
	switch_to(prev, next, prev);

	barrier();
	/*
	 * this_rq must be evaluated again because prev may have moved
	 * CPUs since it called schedule(), thus the 'rq' on its stack
	 * frame will be invalid.
	 */
	finish_task_switch(this_rq(), prev);
}

/*
 * nr_running, nr_uninterruptible and nr_context_switches:
 *
 * externally visible scheduler statistics: current number of runnable
 * threads, current number of uninterruptible-sleeping threads, total
 * number of context switches performed since bootup.
 */
unsigned long nr_running(void)
{
	unsigned long i, sum = 0;

	for_each_online_cpu(i)
		sum += cpu_rq(i)->nr_running;

	return sum;
}

unsigned long nr_uninterruptible(void)
{
	unsigned long i, sum = 0;

	for_each_possible_cpu(i)
		sum += cpu_rq(i)->nr_uninterruptible;

	/*
	 * Since we read the counters lockless, it might be slightly
	 * inaccurate. Do not allow it to go below zero though:
	 */
	if (unlikely((long)sum < 0))
		sum = 0;

	return sum;
}

unsigned long long nr_context_switches(void)
{
	int i;
	unsigned long long sum = 0;

	for_each_possible_cpu(i)
		sum += cpu_rq(i)->nr_switches;

	return sum;
}

unsigned long nr_iowait(void)
{
	unsigned long i, sum = 0;

	for_each_possible_cpu(i)
		sum += atomic_read(&cpu_rq(i)->nr_iowait);

	return sum;
}

unsigned long nr_iowait_cpu(int cpu)
{
	struct rq *this = cpu_rq(cpu);
	return atomic_read(&this->nr_iowait);
}

unsigned long this_cpu_load(void)
{
	struct rq *this = this_rq();
	return this->cpu_load[0];
}


/*
 * Global load-average calculations
 *
 * We take a distributed and async approach to calculating the global load-avg
 * in order to minimize overhead.
 *
 * The global load average is an exponentially decaying average of nr_running +
 * nr_uninterruptible.
 *
 * Once every LOAD_FREQ:
 *
 *   nr_active = 0;
 *   for_each_possible_cpu(cpu)
 *   	nr_active += cpu_of(cpu)->nr_running + cpu_of(cpu)->nr_uninterruptible;
 *
 *   avenrun[n] = avenrun[0] * exp_n + nr_active * (1 - exp_n)
 *
 * Due to a number of reasons the above turns in the mess below:
 *
 *  - for_each_possible_cpu() is prohibitively expensive on machines with
 *    serious number of cpus, therefore we need to take a distributed approach
 *    to calculating nr_active.
 *
 *        \Sum_i x_i(t) = \Sum_i x_i(t) - x_i(t_0) | x_i(t_0) := 0
 *                      = \Sum_i { \Sum_j=1 x_i(t_j) - x_i(t_j-1) }
 *
 *    So assuming nr_active := 0 when we start out -- true per definition, we
 *    can simply take per-cpu deltas and fold those into a global accumulate
 *    to obtain the same result. See calc_load_fold_active().
 *
 *    Furthermore, in order to avoid synchronizing all per-cpu delta folding
 *    across the machine, we assume 10 ticks is sufficient time for every
 *    cpu to have completed this task.
 *
 *    This places an upper-bound on the IRQ-off latency of the machine. Then
 *    again, being late doesn't loose the delta, just wrecks the sample.
 *
 *  - cpu_rq()->nr_uninterruptible isn't accurately tracked per-cpu because
 *    this would add another cross-cpu cacheline miss and atomic operation
 *    to the wakeup path. Instead we increment on whatever cpu the task ran
 *    when it went into uninterruptible state and decrement on whatever cpu
 *    did the wakeup. This means that only the sum of nr_uninterruptible over
 *    all cpus yields the correct result.
 *
 *  This covers the NO_HZ=n code, for extra head-aches, see the comment below.
 */

/* Variables and functions for calc_load */
static atomic_long_t calc_load_tasks;
static unsigned long calc_load_update;
unsigned long avenrun[3];
EXPORT_SYMBOL(avenrun); /* should be removed */

/**
 * get_avenrun - get the load average array
 * @loads:	pointer to dest load array
 * @offset:	offset to add
 * @shift:	shift count to shift the result left
 *
 * These values are estimates at best, so no need for locking.
 */
void get_avenrun(unsigned long *loads, unsigned long offset, int shift)
{
	loads[0] = (avenrun[0] + offset) << shift;
	loads[1] = (avenrun[1] + offset) << shift;
	loads[2] = (avenrun[2] + offset) << shift;
}

static long calc_load_fold_active(struct rq *this_rq)
{
	long nr_active, delta = 0;

	nr_active = this_rq->nr_running;
	nr_active += (long) this_rq->nr_uninterruptible;

	if (nr_active != this_rq->calc_load_active) {
		delta = nr_active - this_rq->calc_load_active;
		this_rq->calc_load_active = nr_active;
	}

	return delta;
}

/*
 * a1 = a0 * e + a * (1 - e)
 */
static unsigned long
calc_load(unsigned long load, unsigned long exp, unsigned long active)
{
	load *= exp;
	load += active * (FIXED_1 - exp);
	load += 1UL << (FSHIFT - 1);
	return load >> FSHIFT;
}

#ifdef CONFIG_NO_HZ
/*
 * Handle NO_HZ for the global load-average.
 *
 * Since the above described distributed algorithm to compute the global
 * load-average relies on per-cpu sampling from the tick, it is affected by
 * NO_HZ.
 *
 * The basic idea is to fold the nr_active delta into a global idle-delta upon
 * entering NO_HZ state such that we can include this as an 'extra' cpu delta
 * when we read the global state.
 *
 * Obviously reality has to ruin such a delightfully simple scheme:
 *
 *  - When we go NO_HZ idle during the window, we can negate our sample
 *    contribution, causing under-accounting.
 *
 *    We avoid this by keeping two idle-delta counters and flipping them
 *    when the window starts, thus separating old and new NO_HZ load.
 *
 *    The only trick is the slight shift in index flip for read vs write.
 *
 *        0s            5s            10s           15s
 *          +10           +10           +10           +10
 *        |-|-----------|-|-----------|-|-----------|-|
 *    r:0 0 1           1 0           0 1           1 0
 *    w:0 1 1           0 0           1 1           0 0
 *
 *    This ensures we'll fold the old idle contribution in this window while
 *    accumlating the new one.
 *
 *  - When we wake up from NO_HZ idle during the window, we push up our
 *    contribution, since we effectively move our sample point to a known
 *    busy state.
 *
 *    This is solved by pushing the window forward, and thus skipping the
 *    sample, for this cpu (effectively using the idle-delta for this cpu which
 *    was in effect at the time the window opened). This also solves the issue
 *    of having to deal with a cpu having been in NOHZ idle for multiple
 *    LOAD_FREQ intervals.
 *
 * When making the ILB scale, we should try to pull this in as well.
 */
static atomic_long_t calc_load_idle[2];
static int calc_load_idx;

static inline int calc_load_write_idx(void)
{
	int idx = calc_load_idx;

	/*
	 * See calc_global_nohz(), if we observe the new index, we also
	 * need to observe the new update time.
	 */
	smp_rmb();

	/*
	 * If the folding window started, make sure we start writing in the
	 * next idle-delta.
	 */
	if (!time_before(jiffies, calc_load_update))
		idx++;

	return idx & 1;
}

static inline int calc_load_read_idx(void)
{
	return calc_load_idx & 1;
}

void calc_load_enter_idle(void)
{
	struct rq *this_rq = this_rq();
	long delta;

	/*
	 * We're going into NOHZ mode, if there's any pending delta, fold it
	 * into the pending idle delta.
	 */
	delta = calc_load_fold_active(this_rq);
	if (delta) {
		int idx = calc_load_write_idx();
		atomic_long_add(delta, &calc_load_idle[idx]);
	}
}

void calc_load_exit_idle(void)
{
	struct rq *this_rq = this_rq();

	/*
	 * If we're still before the sample window, we're done.
	 */
	if (time_before(jiffies, this_rq->calc_load_update))
		return;

	/*
	 * We woke inside or after the sample window, this means we're already
	 * accounted through the nohz accounting, so skip the entire deal and
	 * sync up for the next window.
	 */
	this_rq->calc_load_update = calc_load_update;
	if (time_before(jiffies, this_rq->calc_load_update + 10))
		this_rq->calc_load_update += LOAD_FREQ;
}

static long calc_load_fold_idle(void)
{
	int idx = calc_load_read_idx();
	long delta = 0;

	if (atomic_long_read(&calc_load_idle[idx]))
		delta = atomic_long_xchg(&calc_load_idle[idx], 0);

	return delta;
}

/**
 * fixed_power_int - compute: x^n, in O(log n) time
 *
 * @x:         base of the power
 * @frac_bits: fractional bits of @x
 * @n:         power to raise @x to.
 *
 * By exploiting the relation between the definition of the natural power
 * function: x^n := x*x*...*x (x multiplied by itself for n times), and
 * the binary encoding of numbers used by computers: n := \Sum n_i * 2^i,
 * (where: n_i \elem {0, 1}, the binary vector representing n),
 * we find: x^n := x^(\Sum n_i * 2^i) := \Prod x^(n_i * 2^i), which is
 * of course trivially computable in O(log_2 n), the length of our binary
 * vector.
 */
static unsigned long
fixed_power_int(unsigned long x, unsigned int frac_bits, unsigned int n)
{
	unsigned long result = 1UL << frac_bits;

	if (n) for (;;) {
		if (n & 1) {
			result *= x;
			result += 1UL << (frac_bits - 1);
			result >>= frac_bits;
		}
		n >>= 1;
		if (!n)
			break;
		x *= x;
		x += 1UL << (frac_bits - 1);
		x >>= frac_bits;
	}

	return result;
}

/*
 * a1 = a0 * e + a * (1 - e)
 *
 * a2 = a1 * e + a * (1 - e)
 *    = (a0 * e + a * (1 - e)) * e + a * (1 - e)
 *    = a0 * e^2 + a * (1 - e) * (1 + e)
 *
 * a3 = a2 * e + a * (1 - e)
 *    = (a0 * e^2 + a * (1 - e) * (1 + e)) * e + a * (1 - e)
 *    = a0 * e^3 + a * (1 - e) * (1 + e + e^2)
 *
 *  ...
 *
 * an = a0 * e^n + a * (1 - e) * (1 + e + ... + e^n-1) [1]
 *    = a0 * e^n + a * (1 - e) * (1 - e^n)/(1 - e)
 *    = a0 * e^n + a * (1 - e^n)
 *
 * [1] application of the geometric series:
 *
 *              n         1 - x^(n+1)
 *     S_n := \Sum x^i = -------------
 *             i=0          1 - x
 */
static unsigned long
calc_load_n(unsigned long load, unsigned long exp,
	    unsigned long active, unsigned int n)
{

	return calc_load(load, fixed_power_int(exp, FSHIFT, n), active);
}

/*
 * NO_HZ can leave us missing all per-cpu ticks calling
 * calc_load_account_active(), but since an idle CPU folds its delta into
 * calc_load_tasks_idle per calc_load_account_idle(), all we need to do is fold
 * in the pending idle delta if our idle period crossed a load cycle boundary.
 *
 * Once we've updated the global active value, we need to apply the exponential
 * weights adjusted to the number of cycles missed.
 */
static void calc_global_nohz(void)
{
	long delta, active, n;

	if (!time_before(jiffies, calc_load_update + 10)) {
		/*
		 * Catch-up, fold however many we are behind still
		 */
		delta = jiffies - calc_load_update - 10;
		n = 1 + (delta / LOAD_FREQ);

		active = atomic_long_read(&calc_load_tasks);
		active = active > 0 ? active * FIXED_1 : 0;

		avenrun[0] = calc_load_n(avenrun[0], EXP_1, active, n);
		avenrun[1] = calc_load_n(avenrun[1], EXP_5, active, n);
		avenrun[2] = calc_load_n(avenrun[2], EXP_15, active, n);

		calc_load_update += n * LOAD_FREQ;
	}

	/*
	 * Flip the idle index...
	 *
	 * Make sure we first write the new time then flip the index, so that
	 * calc_load_write_idx() will see the new time when it reads the new
	 * index, this avoids a double flip messing things up.
	 */
	smp_wmb();
	calc_load_idx++;
}
#else /* !CONFIG_NO_HZ */

static inline long calc_load_fold_idle(void) { return 0; }
static inline void calc_global_nohz(void) { }

#endif /* CONFIG_NO_HZ */

/*
 * calc_load - update the avenrun load estimates 10 ticks after the
 * CPUs have updated calc_load_tasks.
 */
void calc_global_load(unsigned long ticks)
{
	long active, delta;

	if (time_before(jiffies, calc_load_update + 10))
		return;

	/*
	 * Fold the 'old' idle-delta to include all NO_HZ cpus.
	 */
	delta = calc_load_fold_idle();
	if (delta)
		atomic_long_add(delta, &calc_load_tasks);

	active = atomic_long_read(&calc_load_tasks);
	active = active > 0 ? active * FIXED_1 : 0;

	avenrun[0] = calc_load(avenrun[0], EXP_1, active);
	avenrun[1] = calc_load(avenrun[1], EXP_5, active);
	avenrun[2] = calc_load(avenrun[2], EXP_15, active);

	calc_load_update += LOAD_FREQ;

	/*
	 * In case we idled for multiple LOAD_FREQ intervals, catch up in bulk.
	 */
	calc_global_nohz();
}

/*
 * Called from update_cpu_load() to periodically update this CPU's
 * active count.
 */
static void calc_load_account_active(struct rq *this_rq)
{
	long delta;

	if (time_before(jiffies, this_rq->calc_load_update))
		return;

	delta  = calc_load_fold_active(this_rq);
	if (delta)
		atomic_long_add(delta, &calc_load_tasks);

	this_rq->calc_load_update += LOAD_FREQ;
}

/*
 * End of global load-average stuff
 */

/*
 * The exact cpuload at various idx values, calculated at every tick would be
 * load = (2^idx - 1) / 2^idx * load + 1 / 2^idx * cur_load
 *
 * If a cpu misses updates for n-1 ticks (as it was idle) and update gets called
 * on nth tick when cpu may be busy, then we have:
 * load = ((2^idx - 1) / 2^idx)^(n-1) * load
 * load = (2^idx - 1) / 2^idx) * load + 1 / 2^idx * cur_load
 *
 * decay_load_missed() below does efficient calculation of
 * load = ((2^idx - 1) / 2^idx)^(n-1) * load
 * avoiding 0..n-1 loop doing load = ((2^idx - 1) / 2^idx) * load
 *
 * The calculation is approximated on a 128 point scale.
 * degrade_zero_ticks is the number of ticks after which load at any
 * particular idx is approximated to be zero.
 * degrade_factor is a precomputed table, a row for each load idx.
 * Each column corresponds to degradation factor for a power of two ticks,
 * based on 128 point scale.
 * Example:
 * row 2, col 3 (=12) says that the degradation at load idx 2 after
 * 8 ticks is 12/128 (which is an approximation of exact factor 3^8/4^8).
 *
 * With this power of 2 load factors, we can degrade the load n times
 * by looking at 1 bits in n and doing as many mult/shift instead of
 * n mult/shifts needed by the exact degradation.
 */
#define DEGRADE_SHIFT		7
static const unsigned char
		degrade_zero_ticks[CPU_LOAD_IDX_MAX] = {0, 8, 32, 64, 128};
static const unsigned char
		degrade_factor[CPU_LOAD_IDX_MAX][DEGRADE_SHIFT + 1] = {
					{0, 0, 0, 0, 0, 0, 0, 0},
					{64, 32, 8, 0, 0, 0, 0, 0},
					{96, 72, 40, 12, 1, 0, 0},
					{112, 98, 75, 43, 15, 1, 0},
					{120, 112, 98, 76, 45, 16, 2} };

/*
 * Update cpu_load for any missed ticks, due to tickless idle. The backlog
 * would be when CPU is idle and so we just decay the old load without
 * adding any new load.
 */
static unsigned long
decay_load_missed(unsigned long load, unsigned long missed_updates, int idx)
{
	int j = 0;

	if (!missed_updates)
		return load;

	if (missed_updates >= degrade_zero_ticks[idx])
		return 0;

	if (idx == 1)
		return load >> missed_updates;

	while (missed_updates) {
		if (missed_updates % 2)
			load = (load * degrade_factor[idx][j]) >> DEGRADE_SHIFT;

		missed_updates >>= 1;
		j++;
	}
	return load;
}

/*
 * Update rq->cpu_load[] statistics. This function is usually called every
 * scheduler tick (TICK_NSEC). With tickless idle this will not be called
 * every tick. We fix it up based on jiffies.
 */
void update_cpu_load(struct rq *this_rq)
{
	unsigned long this_load = this_rq->load.weight;
	unsigned long curr_jiffies = jiffies;
	unsigned long pending_updates;
	int i, scale;

	this_rq->nr_load_updates++;

	/* Avoid repeated calls on same jiffy, when moving in and out of idle */
	if (curr_jiffies == this_rq->last_load_update_tick)
		return;

	pending_updates = curr_jiffies - this_rq->last_load_update_tick;
	this_rq->last_load_update_tick = curr_jiffies;

	/* Update our load: */
	this_rq->cpu_load[0] = this_load; /* Fasttrack for idx 0 */
	for (i = 1, scale = 2; i < CPU_LOAD_IDX_MAX; i++, scale += scale) {
		unsigned long old_load, new_load;

		/* scale is effectively 1 << i now, and >> i divides by scale */

		old_load = this_rq->cpu_load[i];
		old_load = decay_load_missed(old_load, pending_updates - 1, i);
		new_load = this_load;
		/*
		 * Round up the averaging division if load is increasing. This
		 * prevents us from getting stuck on 9 if the load is 10, for
		 * example.
		 */
		if (new_load > old_load)
			new_load += scale - 1;

		this_rq->cpu_load[i] = (old_load * (scale - 1) + new_load) >> i;
	}

	sched_avg_update(this_rq);
}

static void update_cpu_load_active(struct rq *this_rq)
{
	update_cpu_load(this_rq);

	calc_load_account_active(this_rq);
}

#ifdef CONFIG_SMP

/*
 * sched_exec - execve() is a valuable balancing opportunity, because at
 * this point the task has the smallest effective memory and cache footprint.
 */
void sched_exec(void)
{
	struct task_struct *p = current;
	unsigned long flags;
	int dest_cpu;

	raw_spin_lock_irqsave(&p->pi_lock, flags);
	dest_cpu = p->sched_class->select_task_rq(p, SD_BALANCE_EXEC, 0);
	if (dest_cpu == smp_processor_id())
		goto unlock;

	if (likely(cpu_active(dest_cpu))) {
		struct migration_arg arg = { p, dest_cpu };

		raw_spin_unlock_irqrestore(&p->pi_lock, flags);
		stop_one_cpu(task_cpu(p), migration_cpu_stop, &arg);
		return;
	}
unlock:
	raw_spin_unlock_irqrestore(&p->pi_lock, flags);
}

#endif

DEFINE_PER_CPU(struct kernel_stat, kstat);
DEFINE_PER_CPU(struct kernel_cpustat, kernel_cpustat);

EXPORT_PER_CPU_SYMBOL(kstat);
EXPORT_PER_CPU_SYMBOL(kernel_cpustat);

/*
 * Return any ns on the sched_clock that have not yet been accounted in
 * @p in case that task is currently running.
 *
 * Called with task_rq_lock() held on @rq.
 */
static u64 do_task_delta_exec(struct task_struct *p, struct rq *rq)
{
	u64 ns = 0;

	if (task_current(rq, p)) {
		update_rq_clock(rq);
		ns = rq->clock_task - p->se.exec_start;
		if ((s64)ns < 0)
			ns = 0;
	}

	return ns;
}

unsigned long long task_delta_exec(struct task_struct *p)
{
	unsigned long flags;
	struct rq *rq;
	u64 ns = 0;

	rq = task_rq_lock(p, &flags);
	ns = do_task_delta_exec(p, rq);
	task_rq_unlock(rq, p, &flags);

	return ns;
}

/*
 * Return accounted runtime for the task.
 * In case the task is currently running, return the runtime plus current's
 * pending runtime that have not been accounted yet.
 */
unsigned long long task_sched_runtime(struct task_struct *p)
{
	unsigned long flags;
	struct rq *rq;
	u64 ns = 0;

	rq = task_rq_lock(p, &flags);
	ns = p->se.sum_exec_runtime + do_task_delta_exec(p, rq);
	task_rq_unlock(rq, p, &flags);

	return ns;
}

#ifdef CONFIG_CGROUP_CPUACCT
struct cgroup_subsys cpuacct_subsys;
struct cpuacct root_cpuacct;
#endif

static inline void task_group_account_field(struct task_struct *p, int index,
					    u64 tmp)
{
#ifdef CONFIG_CGROUP_CPUACCT
	struct kernel_cpustat *kcpustat;
	struct cpuacct *ca;
#endif
	/*
	 * Since all updates are sure to touch the root cgroup, we
	 * get ourselves ahead and touch it first. If the root cgroup
	 * is the only cgroup, then nothing else should be necessary.
	 *
	 */
	__get_cpu_var(kernel_cpustat).cpustat[index] += tmp;

#ifdef CONFIG_CGROUP_CPUACCT
	if (unlikely(!cpuacct_subsys.active))
		return;

	rcu_read_lock();
	ca = task_ca(p);
	while (ca && (ca != &root_cpuacct)) {
		kcpustat = this_cpu_ptr(ca->cpustat);
		kcpustat->cpustat[index] += tmp;
		ca = parent_ca(ca);
	}
	rcu_read_unlock();
#endif
}


/*
 * Account user cpu time to a process.
 * @p: the process that the cpu time gets accounted to
 * @cputime: the cpu time spent in user space since the last update
 * @cputime_scaled: cputime scaled by cpu frequency
 */
void account_user_time(struct task_struct *p, cputime_t cputime,
		       cputime_t cputime_scaled)
{
	int index;

	/* Add user time to process. */
	p->utime += cputime;
	p->utimescaled += cputime_scaled;
	account_group_user_time(p, cputime);

	index = (TASK_NICE(p) > 0) ? CPUTIME_NICE : CPUTIME_USER;

	/* Add user time to cpustat. */
	task_group_account_field(p, index, (__force u64) cputime);

	/* Account for user time used */
	acct_update_integrals(p);
}

/*
 * Account guest cpu time to a process.
 * @p: the process that the cpu time gets accounted to
 * @cputime: the cpu time spent in virtual machine since the last update
 * @cputime_scaled: cputime scaled by cpu frequency
 */
static void account_guest_time(struct task_struct *p, cputime_t cputime,
			       cputime_t cputime_scaled)
{
	u64 *cpustat = kcpustat_this_cpu->cpustat;

	/* Add guest time to process. */
	p->utime += cputime;
	p->utimescaled += cputime_scaled;
	account_group_user_time(p, cputime);
	p->gtime += cputime;

	/* Add guest time to cpustat. */
	if (TASK_NICE(p) > 0) {
		cpustat[CPUTIME_NICE] += (__force u64) cputime;
		cpustat[CPUTIME_GUEST_NICE] += (__force u64) cputime;
	} else {
		cpustat[CPUTIME_USER] += (__force u64) cputime;
		cpustat[CPUTIME_GUEST] += (__force u64) cputime;
	}
}

/*
 * Account system cpu time to a process and desired cpustat field
 * @p: the process that the cpu time gets accounted to
 * @cputime: the cpu time spent in kernel space since the last update
 * @cputime_scaled: cputime scaled by cpu frequency
 * @target_cputime64: pointer to cpustat field that has to be updated
 */
static inline
void __account_system_time(struct task_struct *p, cputime_t cputime,
			cputime_t cputime_scaled, int index)
{
	/* Add system time to process. */
	p->stime += cputime;
	p->stimescaled += cputime_scaled;
	account_group_system_time(p, cputime);

	/* Add system time to cpustat. */
	task_group_account_field(p, index, (__force u64) cputime);

	/* Account for system time used */
	acct_update_integrals(p);
}

/*
 * Account system cpu time to a process.
 * @p: the process that the cpu time gets accounted to
 * @hardirq_offset: the offset to subtract from hardirq_count()
 * @cputime: the cpu time spent in kernel space since the last update
 * @cputime_scaled: cputime scaled by cpu frequency
 */
void account_system_time(struct task_struct *p, int hardirq_offset,
			 cputime_t cputime, cputime_t cputime_scaled)
{
	int index;

	if ((p->flags & PF_VCPU) && (irq_count() - hardirq_offset == 0)) {
		account_guest_time(p, cputime, cputime_scaled);
		return;
	}

	if (hardirq_count() - hardirq_offset)
		index = CPUTIME_IRQ;
	else if (in_serving_softirq())
		index = CPUTIME_SOFTIRQ;
	else
		index = CPUTIME_SYSTEM;

	__account_system_time(p, cputime, cputime_scaled, index);
}

/*
 * Account for involuntary wait time.
 * @cputime: the cpu time spent in involuntary wait
 */
void account_steal_time(cputime_t cputime)
{
	u64 *cpustat = kcpustat_this_cpu->cpustat;

	cpustat[CPUTIME_STEAL] += (__force u64) cputime;
}

/*
 * Account for idle time.
 * @cputime: the cpu time spent in idle wait
 */
void account_idle_time(cputime_t cputime)
{
	u64 *cpustat = kcpustat_this_cpu->cpustat;
	struct rq *rq = this_rq();

	if (atomic_read(&rq->nr_iowait) > 0)
		cpustat[CPUTIME_IOWAIT] += (__force u64) cputime;
	else
		cpustat[CPUTIME_IDLE] += (__force u64) cputime;
}

static __always_inline bool steal_account_process_tick(void)
{
#ifdef CONFIG_PARAVIRT
	if (static_key_false(&paravirt_steal_enabled)) {
		u64 steal, st = 0;

		steal = paravirt_steal_clock(smp_processor_id());
		steal -= this_rq()->prev_steal_time;

		st = steal_ticks(steal);
		this_rq()->prev_steal_time += st * TICK_NSEC;

		account_steal_time(st);
		return st;
	}
#endif
	return false;
}

#ifndef CONFIG_VIRT_CPU_ACCOUNTING

#ifdef CONFIG_IRQ_TIME_ACCOUNTING
/*
 * Account a tick to a process and cpustat
 * @p: the process that the cpu time gets accounted to
 * @user_tick: is the tick from userspace
 * @rq: the pointer to rq
 *
 * Tick demultiplexing follows the order
 * - pending hardirq update
 * - pending softirq update
 * - user_time
 * - idle_time
 * - system time
 *   - check for guest_time
 *   - else account as system_time
 *
 * Check for hardirq is done both for system and user time as there is
 * no timer going off while we are on hardirq and hence we may never get an
 * opportunity to update it solely in system time.
 * p->stime and friends are only updated on system time and not on irq
 * softirq as those do not count in task exec_runtime any more.
 */
static void irqtime_account_process_tick(struct task_struct *p, int user_tick,
						struct rq *rq)
{
	cputime_t one_jiffy_scaled = cputime_to_scaled(cputime_one_jiffy);
	u64 *cpustat = kcpustat_this_cpu->cpustat;

	if (steal_account_process_tick())
		return;

	if (irqtime_account_hi_update()) {
		cpustat[CPUTIME_IRQ] += (__force u64) cputime_one_jiffy;
	} else if (irqtime_account_si_update()) {
		cpustat[CPUTIME_SOFTIRQ] += (__force u64) cputime_one_jiffy;
	} else if (this_cpu_ksoftirqd() == p) {
		/*
		 * ksoftirqd time do not get accounted in cpu_softirq_time.
		 * So, we have to handle it separately here.
		 * Also, p->stime needs to be updated for ksoftirqd.
		 */
		__account_system_time(p, cputime_one_jiffy, one_jiffy_scaled,
					CPUTIME_SOFTIRQ);
	} else if (user_tick) {
		account_user_time(p, cputime_one_jiffy, one_jiffy_scaled);
	} else if (p == rq->idle) {
		account_idle_time(cputime_one_jiffy);
	} else if (p->flags & PF_VCPU) { /* System time or guest time */
		account_guest_time(p, cputime_one_jiffy, one_jiffy_scaled);
	} else {
		__account_system_time(p, cputime_one_jiffy, one_jiffy_scaled,
					CPUTIME_SYSTEM);
	}
}

static void irqtime_account_idle_ticks(int ticks)
{
	int i;
	struct rq *rq = this_rq();

	for (i = 0; i < ticks; i++)
		irqtime_account_process_tick(current, 0, rq);
}
#else /* CONFIG_IRQ_TIME_ACCOUNTING */
static void irqtime_account_idle_ticks(int ticks) {}
static void irqtime_account_process_tick(struct task_struct *p, int user_tick,
						struct rq *rq) {}
#endif /* CONFIG_IRQ_TIME_ACCOUNTING */

/*
 * Account a single tick of cpu time.
 * @p: the process that the cpu time gets accounted to
 * @user_tick: indicates if the tick is a user or a system tick
 */
void account_process_tick(struct task_struct *p, int user_tick)
{
	cputime_t one_jiffy_scaled = cputime_to_scaled(cputime_one_jiffy);
	struct rq *rq = this_rq();

	if (sched_clock_irqtime) {
		irqtime_account_process_tick(p, user_tick, rq);
		return;
	}

	if (steal_account_process_tick())
		return;

	if (user_tick)
		account_user_time(p, cputime_one_jiffy, one_jiffy_scaled);
	else if ((p != rq->idle) || (irq_count() != HARDIRQ_OFFSET))
		account_system_time(p, HARDIRQ_OFFSET, cputime_one_jiffy,
				    one_jiffy_scaled);
	else
		account_idle_time(cputime_one_jiffy);
}

/*
 * Account multiple ticks of steal time.
 * @p: the process from which the cpu time has been stolen
 * @ticks: number of stolen ticks
 */
void account_steal_ticks(unsigned long ticks)
{
	account_steal_time(jiffies_to_cputime(ticks));
}

/*
 * Account multiple ticks of idle time.
 * @ticks: number of stolen ticks
 */
void account_idle_ticks(unsigned long ticks)
{

	if (sched_clock_irqtime) {
		irqtime_account_idle_ticks(ticks);
		return;
	}

	account_idle_time(jiffies_to_cputime(ticks));
}

#endif

/*
 * Use precise platform statistics if available:
 */
#ifdef CONFIG_VIRT_CPU_ACCOUNTING
void task_times(struct task_struct *p, cputime_t *ut, cputime_t *st)
{
	*ut = p->utime;
	*st = p->stime;
}

void thread_group_times(struct task_struct *p, cputime_t *ut, cputime_t *st)
{
	struct task_cputime cputime;

	thread_group_cputime(p, &cputime);

	*ut = cputime.utime;
	*st = cputime.stime;
}
#else

#ifndef nsecs_to_cputime
# define nsecs_to_cputime(__nsecs)	nsecs_to_jiffies(__nsecs)
#endif

static cputime_t scale_utime(cputime_t utime, cputime_t rtime, cputime_t total)
{
	u64 temp = (__force u64) rtime;

	temp *= (__force u64) utime;

	if (sizeof(cputime_t) == 4)
		temp = div_u64(temp, (__force u32) total);
	else
		temp = div64_u64(temp, (__force u64) total);

	return (__force cputime_t) temp;
}

void task_times(struct task_struct *p, cputime_t *ut, cputime_t *st)
{
	cputime_t rtime, utime = p->utime, total = utime + p->stime;

	/*
	 * Use CFS's precise accounting:
	 */
	rtime = nsecs_to_cputime(p->se.sum_exec_runtime);

	if (total)
		utime = scale_utime(utime, rtime, total);
	else
		utime = rtime;

	/*
	 * Compare with previous values, to keep monotonicity:
	 */
	p->prev_utime = max(p->prev_utime, utime);
	p->prev_stime = max(p->prev_stime, rtime - p->prev_utime);

	*ut = p->prev_utime;
	*st = p->prev_stime;
}

/*
 * Must be called with siglock held.
 */
void thread_group_times(struct task_struct *p, cputime_t *ut, cputime_t *st)
{
	struct signal_struct *sig = p->signal;
	struct task_cputime cputime;
	cputime_t rtime, utime, total;

	thread_group_cputime(p, &cputime);

	total = cputime.utime + cputime.stime;
	rtime = nsecs_to_cputime(cputime.sum_exec_runtime);

	if (total)
		utime = scale_utime(cputime.utime, rtime, total);
	else
		utime = rtime;

	sig->prev_utime = max(sig->prev_utime, utime);
	sig->prev_stime = max(sig->prev_stime, rtime - sig->prev_utime);

	*ut = sig->prev_utime;
	*st = sig->prev_stime;
}
#endif

/*
 * This function gets called by the timer code, with HZ frequency.
 * We call it with interrupts disabled.
 */
void scheduler_tick(void)
{
	int cpu = smp_processor_id();
	struct rq *rq = cpu_rq(cpu);
	struct task_struct *curr = rq->curr;

	sched_clock_tick();

	raw_spin_lock(&rq->lock);
	update_rq_clock(rq);
	update_cpu_load_active(rq);
	curr->sched_class->task_tick(rq, curr, 0);
	raw_spin_unlock(&rq->lock);

	perf_event_task_tick();

#ifdef CONFIG_SMP
	rq->idle_balance = idle_cpu(cpu);
	trigger_load_balance(rq, cpu);
#endif
}

notrace unsigned long get_parent_ip(unsigned long addr)
{
	if (in_lock_functions(addr)) {
		addr = CALLER_ADDR2;
		if (in_lock_functions(addr))
			addr = CALLER_ADDR3;
	}
	return addr;
}

#if defined(CONFIG_PREEMPT) && (defined(CONFIG_DEBUG_PREEMPT) || \
				defined(CONFIG_PREEMPT_TRACER))

void __kprobes add_preempt_count(int val)
{
#ifdef CONFIG_DEBUG_PREEMPT
	/*
	 * Underflow?
	 */
	if (DEBUG_LOCKS_WARN_ON((preempt_count() < 0)))
		return;
#endif
	preempt_count() += val;
#ifdef CONFIG_DEBUG_PREEMPT
	/*
	 * Spinlock count overflowing soon?
	 */
	DEBUG_LOCKS_WARN_ON((preempt_count() & PREEMPT_MASK) >=
				PREEMPT_MASK - 10);
#endif
	if (preempt_count() == val)
		trace_preempt_off(CALLER_ADDR0, get_parent_ip(CALLER_ADDR1));
}
EXPORT_SYMBOL(add_preempt_count);

void __kprobes sub_preempt_count(int val)
{
#ifdef CONFIG_DEBUG_PREEMPT
	/*
	 * Underflow?
	 */
	if (DEBUG_LOCKS_WARN_ON(val > preempt_count()))
		return;
	/*
	 * Is the spinlock portion underflowing?
	 */
	if (DEBUG_LOCKS_WARN_ON((val < PREEMPT_MASK) &&
			!(preempt_count() & PREEMPT_MASK)))
		return;
#endif

	if (preempt_count() == val)
		trace_preempt_on(CALLER_ADDR0, get_parent_ip(CALLER_ADDR1));
	preempt_count() -= val;
}
EXPORT_SYMBOL(sub_preempt_count);

#endif

/*
 * Print scheduling while atomic bug:
 */
static noinline void __schedule_bug(struct task_struct *prev)
{
	if (oops_in_progress)
		return;

	printk(KERN_ERR "BUG: scheduling while atomic: %s/%d/0x%08x\n",
		prev->comm, prev->pid, preempt_count());

	debug_show_held_locks(prev);
	print_modules();
	if (irqs_disabled())
		print_irqtrace_events(prev);
	dump_stack();
}

/*
 * Various schedule()-time debugging checks and statistics:
 */
static inline void schedule_debug(struct task_struct *prev)
{
	/*
	 * Test if we are atomic. Since do_exit() needs to call into
	 * schedule() atomically, we ignore that path for now.
	 * Otherwise, whine if we are scheduling when we should not be.
	 */
	if (unlikely(in_atomic_preempt_off() && !prev->exit_state))
		__schedule_bug(prev);
	rcu_sleep_check();

	profile_hit(SCHED_PROFILING, __builtin_return_address(0));

	schedstat_inc(this_rq(), sched_count);
}

static void put_prev_task(struct rq *rq, struct task_struct *prev)
{
	if (prev->on_rq || rq->skip_clock_update < 0)
		update_rq_clock(rq);
	prev->sched_class->put_prev_task(rq, prev);
}

/*
 * Pick up the highest-prio task:
 */
static inline struct task_struct *
pick_next_task(struct rq *rq)
{
	const struct sched_class *class;
	struct task_struct *p;

	/*
	 * Optimization: we know that if all tasks are in
	 * the fair class we can call that function directly:
	 */
	if (likely(rq->nr_running == rq->cfs.h_nr_running)) {
		p = fair_sched_class.pick_next_task(rq);
		if (likely(p))
			return p;
	}

	for_each_class(class) {
		p = class->pick_next_task(rq);
		if (p)
			return p;
	}

	BUG(); /* the idle class will always have a runnable task */
}

/*
 * __schedule() is the main scheduler function.
 */
static void __sched __schedule(void)
{
	struct task_struct *prev, *next;
	unsigned long *switch_count;
	struct rq *rq;
	int cpu;

need_resched:
	preempt_disable();
	cpu = smp_processor_id();
	rq = cpu_rq(cpu);
	rcu_note_context_switch(cpu);
	prev = rq->curr;

	schedule_debug(prev);

	if (sched_feat(HRTICK))
		hrtick_clear(rq);

	raw_spin_lock_irq(&rq->lock);

	switch_count = &prev->nivcsw;
	if (prev->state && !(preempt_count() & PREEMPT_ACTIVE)) {
		if (unlikely(signal_pending_state(prev->state, prev))) {
			prev->state = TASK_RUNNING;
		} else {
			deactivate_task(rq, prev, DEQUEUE_SLEEP);
			prev->on_rq = 0;

			/*
			 * If a worker went to sleep, notify and ask workqueue
			 * whether it wants to wake up a task to maintain
			 * concurrency.
			 */
			if (prev->flags & PF_WQ_WORKER) {
				struct task_struct *to_wakeup;

				to_wakeup = wq_worker_sleeping(prev, cpu);
				if (to_wakeup)
					try_to_wake_up_local(to_wakeup);
			}
		}
		switch_count = &prev->nvcsw;
	}

	pre_schedule(rq, prev);

	if (unlikely(!rq->nr_running))
		idle_balance(cpu, rq);

	put_prev_task(rq, prev);
	next = pick_next_task(rq);
	clear_tsk_need_resched(prev);
	rq->skip_clock_update = 0;

	if (likely(prev != next)) {
		rq->nr_switches++;
		rq->curr = next;
		++*switch_count;

		context_switch(rq, prev, next); /* unlocks the rq */
		/*
		 * The context switch have flipped the stack from under us
		 * and restored the local variables which were saved when
		 * this task called schedule() in the past. prev == current
		 * is still correct, but it can be moved to another cpu/rq.
		 */
		cpu = smp_processor_id();
		rq = cpu_rq(cpu);
	} else
		raw_spin_unlock_irq(&rq->lock);

	post_schedule(rq);

	sched_preempt_enable_no_resched();
	if (need_resched())
		goto need_resched;
}

static inline void sched_submit_work(struct task_struct *tsk)
{
	if (!tsk->state || tsk_is_pi_blocked(tsk))
		return;
	/*
	 * If we are going to sleep and we have plugged IO queued,
	 * make sure to submit it to avoid deadlocks.
	 */
	if (blk_needs_flush_plug(tsk))
		blk_schedule_flush_plug(tsk);
}

asmlinkage void __sched schedule(void)
{
	struct task_struct *tsk = current;

	sched_submit_work(tsk);
	__schedule();
}
EXPORT_SYMBOL(schedule);

/**
 * schedule_preempt_disabled - called with preemption disabled
 *
 * Returns with preemption disabled. Note: preempt_count must be 1
 */
void __sched schedule_preempt_disabled(void)
{
	sched_preempt_enable_no_resched();
	schedule();
	preempt_disable();
}

#ifdef CONFIG_MUTEX_SPIN_ON_OWNER

static inline bool owner_running(struct mutex *lock, struct task_struct *owner)
{
	if (lock->owner != owner)
		return false;

	/*
	 * Ensure we emit the owner->on_cpu, dereference _after_ checking
	 * lock->owner still matches owner, if that fails, owner might
	 * point to free()d memory, if it still matches, the rcu_read_lock()
	 * ensures the memory stays valid.
	 */
	barrier();

	return owner->on_cpu;
}

/*
 * Look out! "owner" is an entirely speculative pointer
 * access and not reliable.
 */
int mutex_spin_on_owner(struct mutex *lock, struct task_struct *owner)
{
	if (!sched_feat(OWNER_SPIN))
		return 0;

	rcu_read_lock();
	while (owner_running(lock, owner)) {
		if (need_resched())
			break;

		arch_mutex_cpu_relax();
	}
	rcu_read_unlock();

	/*
	 * We break out the loop above on need_resched() and when the
	 * owner changed, which is a sign for heavy contention. Return
	 * success only when lock->owner is NULL.
	 */
	return lock->owner == NULL;
}
#endif

#ifdef CONFIG_PREEMPT
/*
 * this is the entry point to schedule() from in-kernel preemption
 * off of preempt_enable. Kernel preemptions off return from interrupt
 * occur there and call schedule directly.
 */
asmlinkage void __sched notrace preempt_schedule(void)
{
	struct thread_info *ti = current_thread_info();

	/*
	 * If there is a non-zero preempt_count or interrupts are disabled,
	 * we do not want to preempt the current task. Just return..
	 */
	if (likely(ti->preempt_count || irqs_disabled()))
		return;

	do {
		add_preempt_count_notrace(PREEMPT_ACTIVE);
		__schedule();
		sub_preempt_count_notrace(PREEMPT_ACTIVE);

		/*
		 * Check again in case we missed a preemption opportunity
		 * between schedule and now.
		 */
		barrier();
	} while (need_resched());
}
EXPORT_SYMBOL(preempt_schedule);

/*
 * this is the entry point to schedule() from kernel preemption
 * off of irq context.
 * Note, that this is called and return with irqs disabled. This will
 * protect us against recursive calling from irq.
 */
asmlinkage void __sched preempt_schedule_irq(void)
{
	struct thread_info *ti = current_thread_info();

	/* Catch callers which need to be fixed */
	BUG_ON(ti->preempt_count || !irqs_disabled());

	do {
		add_preempt_count(PREEMPT_ACTIVE);
		local_irq_enable();
		__schedule();
		local_irq_disable();
		sub_preempt_count(PREEMPT_ACTIVE);

		/*
		 * Check again in case we missed a preemption opportunity
		 * between schedule and now.
		 */
		barrier();
	} while (need_resched());
}

#endif /* CONFIG_PREEMPT */

int default_wake_function(wait_queue_t *curr, unsigned mode, int wake_flags,
			  void *key)
{
	return try_to_wake_up(curr->private, mode, wake_flags);
}
EXPORT_SYMBOL(default_wake_function);

/*
 * The core wakeup function. Non-exclusive wakeups (nr_exclusive == 0) just
 * wake everything up. If it's an exclusive wakeup (nr_exclusive == small +ve
 * number) then we wake all the non-exclusive tasks and one exclusive task.
 *
 * There are circumstances in which we can try to wake a task which has already
 * started to run but is not in state TASK_RUNNING. try_to_wake_up() returns
 * zero in this (rare) case, and we handle it by continuing to scan the queue.
 */
static void __wake_up_common(wait_queue_head_t *q, unsigned int mode,
			int nr_exclusive, int wake_flags, void *key)
{
	wait_queue_t *curr, *next;

	list_for_each_entry_safe(curr, next, &q->task_list, task_list) {
		unsigned flags = curr->flags;

		if (curr->func(curr, mode, wake_flags, key) &&
				(flags & WQ_FLAG_EXCLUSIVE) && !--nr_exclusive)
			break;
	}
}

/**
 * __wake_up - wake up threads blocked on a waitqueue.
 * @q: the waitqueue
 * @mode: which threads
 * @nr_exclusive: how many wake-one or wake-many threads to wake up
 * @key: is directly passed to the wakeup function
 *
 * It may be assumed that this function implies a write memory barrier before
 * changing the task state if and only if any tasks are woken up.
 */
void __wake_up(wait_queue_head_t *q, unsigned int mode,
			int nr_exclusive, void *key)
{
	unsigned long flags;

	spin_lock_irqsave(&q->lock, flags);
	__wake_up_common(q, mode, nr_exclusive, 0, key);
	spin_unlock_irqrestore(&q->lock, flags);
}
EXPORT_SYMBOL(__wake_up);

/*
 * Same as __wake_up but called with the spinlock in wait_queue_head_t held.
 */
void __wake_up_locked(wait_queue_head_t *q, unsigned int mode, int nr)
{
	__wake_up_common(q, mode, nr, 0, NULL);
}
EXPORT_SYMBOL_GPL(__wake_up_locked);

void __wake_up_locked_key(wait_queue_head_t *q, unsigned int mode, void *key)
{
	__wake_up_common(q, mode, 1, 0, key);
}
EXPORT_SYMBOL_GPL(__wake_up_locked_key);

/**
 * __wake_up_sync_key - wake up threads blocked on a waitqueue.
 * @q: the waitqueue
 * @mode: which threads
 * @nr_exclusive: how many wake-one or wake-many threads to wake up
 * @key: opaque value to be passed to wakeup targets
 *
 * The sync wakeup differs that the waker knows that it will schedule
 * away soon, so while the target thread will be woken up, it will not
 * be migrated to another CPU - ie. the two threads are 'synchronized'
 * with each other. This can prevent needless bouncing between CPUs.
 *
 * On UP it can prevent extra preemption.
 *
 * It may be assumed that this function implies a write memory barrier before
 * changing the task state if and only if any tasks are woken up.
 */
void __wake_up_sync_key(wait_queue_head_t *q, unsigned int mode,
			int nr_exclusive, void *key)
{
	unsigned long flags;
	int wake_flags = WF_SYNC;

	if (unlikely(!q))
		return;

	if (unlikely(!nr_exclusive))
		wake_flags = 0;

	spin_lock_irqsave(&q->lock, flags);
	__wake_up_common(q, mode, nr_exclusive, wake_flags, key);
	spin_unlock_irqrestore(&q->lock, flags);
}
EXPORT_SYMBOL_GPL(__wake_up_sync_key);

/*
 * __wake_up_sync - see __wake_up_sync_key()
 */
void __wake_up_sync(wait_queue_head_t *q, unsigned int mode, int nr_exclusive)
{
	__wake_up_sync_key(q, mode, nr_exclusive, NULL);
}
EXPORT_SYMBOL_GPL(__wake_up_sync);	/* For internal use only */

/**
 * complete: - signals a single thread waiting on this completion
 * @x:  holds the state of this particular completion
 *
 * This will wake up a single thread waiting on this completion. Threads will be
 * awakened in the same order in which they were queued.
 *
 * See also complete_all(), wait_for_completion() and related routines.
 *
 * It may be assumed that this function implies a write memory barrier before
 * changing the task state if and only if any tasks are woken up.
 */
void complete(struct completion *x)
{
	unsigned long flags;

	spin_lock_irqsave(&x->wait.lock, flags);
	x->done++;
	__wake_up_common(&x->wait, TASK_NORMAL, 1, 0, NULL);
	spin_unlock_irqrestore(&x->wait.lock, flags);
}
EXPORT_SYMBOL(complete);

/**
 * complete_all: - signals all threads waiting on this completion
 * @x:  holds the state of this particular completion
 *
 * This will wake up all threads waiting on this particular completion event.
 *
 * It may be assumed that this function implies a write memory barrier before
 * changing the task state if and only if any tasks are woken up.
 */
void complete_all(struct completion *x)
{
	unsigned long flags;

	spin_lock_irqsave(&x->wait.lock, flags);
	x->done += UINT_MAX/2;
	__wake_up_common(&x->wait, TASK_NORMAL, 0, 0, NULL);
	spin_unlock_irqrestore(&x->wait.lock, flags);
}
EXPORT_SYMBOL(complete_all);

static inline long __sched
do_wait_for_common(struct completion *x, long timeout, int state, int iowait)
{
	if (!x->done) {
		DECLARE_WAITQUEUE(wait, current);

		__add_wait_queue_tail_exclusive(&x->wait, &wait);
		do {
			if (signal_pending_state(state, current)) {
				timeout = -ERESTARTSYS;
				break;
			}
			__set_current_state(state);
			spin_unlock_irq(&x->wait.lock);
			if (iowait)
				timeout = io_schedule_timeout(timeout);
			else
				timeout = schedule_timeout(timeout);
			spin_lock_irq(&x->wait.lock);
		} while (!x->done && timeout);
		__remove_wait_queue(&x->wait, &wait);
		if (!x->done)
			return timeout;
	}
	x->done--;
	return timeout ?: 1;
}

static long __sched
wait_for_common(struct completion *x, long timeout, int state, int iowait)
{
	might_sleep();

	spin_lock_irq(&x->wait.lock);
	timeout = do_wait_for_common(x, timeout, state, iowait);
	spin_unlock_irq(&x->wait.lock);
	return timeout;
}

/**
 * wait_for_completion: - waits for completion of a task
 * @x:  holds the state of this particular completion
 *
 * This waits to be signaled for completion of a specific task. It is NOT
 * interruptible and there is no timeout.
 *
 * See also similar routines (i.e. wait_for_completion_timeout()) with timeout
 * and interrupt capability. Also see complete().
 */
void __sched wait_for_completion(struct completion *x)
{
	wait_for_common(x, MAX_SCHEDULE_TIMEOUT, TASK_UNINTERRUPTIBLE, 0);
}
EXPORT_SYMBOL(wait_for_completion);

/**
 * wait_for_completion_io: - waits for completion of a task
 * @x:  holds the state of this particular completion
 *
 * This waits for completion of a specific task to be signaled. Treats any
 * sleeping as waiting for IO for the purposes of process accounting.
 */
void __sched wait_for_completion_io(struct completion *x)
{
	wait_for_common(x, MAX_SCHEDULE_TIMEOUT, TASK_UNINTERRUPTIBLE, 1);
}
EXPORT_SYMBOL(wait_for_completion_io);


/**
 * wait_for_completion_timeout: - waits for completion of a task (w/timeout)
 * @x:  holds the state of this particular completion
 * @timeout:  timeout value in jiffies
 *
 * This waits for either a completion of a specific task to be signaled or for a
 * specified timeout to expire. The timeout is in jiffies. It is not
 * interruptible.
 *
 * The return value is 0 if timed out, and positive (at least 1, or number of
 * jiffies left till timeout) if completed.
 */
unsigned long __sched
wait_for_completion_timeout(struct completion *x, unsigned long timeout)
{
	return wait_for_common(x, timeout, TASK_UNINTERRUPTIBLE, 0);
}
EXPORT_SYMBOL(wait_for_completion_timeout);

/**
 * wait_for_completion_interruptible: - waits for completion of a task (w/intr)
 * @x:  holds the state of this particular completion
 *
 * This waits for completion of a specific task to be signaled. It is
 * interruptible.
 *
 * The return value is -ERESTARTSYS if interrupted, 0 if completed.
 */
int __sched wait_for_completion_interruptible(struct completion *x)
{
	long t = wait_for_common(x, MAX_SCHEDULE_TIMEOUT,
				 TASK_INTERRUPTIBLE, 0);
	if (t == -ERESTARTSYS)
		return t;
	return 0;
}
EXPORT_SYMBOL(wait_for_completion_interruptible);

/**
 * wait_for_completion_interruptible_timeout: - waits for completion (w/(to,intr))
 * @x:  holds the state of this particular completion
 * @timeout:  timeout value in jiffies
 *
 * This waits for either a completion of a specific task to be signaled or for a
 * specified timeout to expire. It is interruptible. The timeout is in jiffies.
 *
 * The return value is -ERESTARTSYS if interrupted, 0 if timed out,
 * positive (at least 1, or number of jiffies left till timeout) if completed.
 */
long __sched
wait_for_completion_interruptible_timeout(struct completion *x,
					  unsigned long timeout)
{
	return wait_for_common(x, timeout, TASK_INTERRUPTIBLE, 0);
}
EXPORT_SYMBOL(wait_for_completion_interruptible_timeout);

/**
 * wait_for_completion_killable: - waits for completion of a task (killable)
 * @x:  holds the state of this particular completion
 *
 * This waits to be signaled for completion of a specific task. It can be
 * interrupted by a kill signal.
 *
 * The return value is -ERESTARTSYS if interrupted, 0 if completed.
 */
int __sched wait_for_completion_killable(struct completion *x)
{
	long t = wait_for_common(x, MAX_SCHEDULE_TIMEOUT, TASK_KILLABLE, 0);
	if (t == -ERESTARTSYS)
		return t;
	return 0;
}
EXPORT_SYMBOL(wait_for_completion_killable);

/**
 * wait_for_completion_killable_timeout: - waits for completion of a task (w/(to,killable))
 * @x:  holds the state of this particular completion
 * @timeout:  timeout value in jiffies
 *
 * This waits for either a completion of a specific task to be
 * signaled or for a specified timeout to expire. It can be
 * interrupted by a kill signal. The timeout is in jiffies.
 *
 * The return value is -ERESTARTSYS if interrupted, 0 if timed out,
 * positive (at least 1, or number of jiffies left till timeout) if completed.
 */
long __sched
wait_for_completion_killable_timeout(struct completion *x,
				     unsigned long timeout)
{
	return wait_for_common(x, timeout, TASK_KILLABLE, 0);
}
EXPORT_SYMBOL(wait_for_completion_killable_timeout);

/**
 *	try_wait_for_completion - try to decrement a completion without blocking
 *	@x:	completion structure
 *
 *	Returns: 0 if a decrement cannot be done without blocking
 *		 1 if a decrement succeeded.
 *
 *	If a completion is being used as a counting completion,
 *	attempt to decrement the counter without blocking. This
 *	enables us to avoid waiting if the resource the completion
 *	is protecting is not available.
 */
bool try_wait_for_completion(struct completion *x)
{
	unsigned long flags;
	int ret = 1;

	spin_lock_irqsave(&x->wait.lock, flags);
	if (!x->done)
		ret = 0;
	else
		x->done--;
	spin_unlock_irqrestore(&x->wait.lock, flags);
	return ret;
}
EXPORT_SYMBOL(try_wait_for_completion);

/**
 *	completion_done - Test to see if a completion has any waiters
 *	@x:	completion structure
 *
 *	Returns: 0 if there are waiters (wait_for_completion() in progress)
 *		 1 if there are no waiters.
 *
 */
bool completion_done(struct completion *x)
{
	unsigned long flags;
	int ret = 1;

	spin_lock_irqsave(&x->wait.lock, flags);
	if (!x->done)
		ret = 0;
	spin_unlock_irqrestore(&x->wait.lock, flags);
	return ret;
}
EXPORT_SYMBOL(completion_done);

static long __sched
sleep_on_common(wait_queue_head_t *q, int state, long timeout)
{
	unsigned long flags;
	wait_queue_t wait;

	init_waitqueue_entry(&wait, current);

	__set_current_state(state);

	spin_lock_irqsave(&q->lock, flags);
	__add_wait_queue(q, &wait);
	spin_unlock(&q->lock);
	timeout = schedule_timeout(timeout);
	spin_lock_irq(&q->lock);
	__remove_wait_queue(q, &wait);
	spin_unlock_irqrestore(&q->lock, flags);

	return timeout;
}

void __sched interruptible_sleep_on(wait_queue_head_t *q)
{
	sleep_on_common(q, TASK_INTERRUPTIBLE, MAX_SCHEDULE_TIMEOUT);
}
EXPORT_SYMBOL(interruptible_sleep_on);

long __sched
interruptible_sleep_on_timeout(wait_queue_head_t *q, long timeout)
{
	return sleep_on_common(q, TASK_INTERRUPTIBLE, timeout);
}
EXPORT_SYMBOL(interruptible_sleep_on_timeout);

void __sched sleep_on(wait_queue_head_t *q)
{
	sleep_on_common(q, TASK_UNINTERRUPTIBLE, MAX_SCHEDULE_TIMEOUT);
}
EXPORT_SYMBOL(sleep_on);

long __sched sleep_on_timeout(wait_queue_head_t *q, long timeout)
{
	return sleep_on_common(q, TASK_UNINTERRUPTIBLE, timeout);
}
EXPORT_SYMBOL(sleep_on_timeout);

#ifdef CONFIG_RT_MUTEXES

/*
 * rt_mutex_setprio - set the current priority of a task
 * @p: task
 * @prio: prio value (kernel-internal form)
 *
 * This function changes the 'effective' priority of a task. It does
 * not touch ->normal_prio like __setscheduler().
 *
 * Used by the rt_mutex code to implement priority inheritance logic.
 */
void rt_mutex_setprio(struct task_struct *p, int prio)
{
	int oldprio, on_rq, running;
	struct rq *rq;
	const struct sched_class *prev_class;

	BUG_ON(prio < 0 || prio > MAX_PRIO);

	rq = __task_rq_lock(p);

	/*
	 * Idle task boosting is a nono in general. There is one
	 * exception, when PREEMPT_RT and NOHZ is active:
	 *
	 * The idle task calls get_next_timer_interrupt() and holds
	 * the timer wheel base->lock on the CPU and another CPU wants
	 * to access the timer (probably to cancel it). We can safely
	 * ignore the boosting request, as the idle CPU runs this code
	 * with interrupts disabled and will complete the lock
	 * protected section without being interrupted. So there is no
	 * real need to boost.
	 */
	if (unlikely(p == rq->idle)) {
		WARN_ON(p != rq->curr);
		WARN_ON(p->pi_blocked_on);
		goto out_unlock;
	}

	trace_sched_pi_setprio(p, prio);
	oldprio = p->prio;
	prev_class = p->sched_class;
	on_rq = p->on_rq;
	running = task_current(rq, p);
	if (on_rq)
		dequeue_task(rq, p, 0);
	if (running)
		p->sched_class->put_prev_task(rq, p);

	if (rt_prio(prio))
		p->sched_class = &rt_sched_class;
	else
		p->sched_class = &fair_sched_class;

	p->prio = prio;

	if (running)
		p->sched_class->set_curr_task(rq);
	if (on_rq)
		enqueue_task(rq, p, oldprio < prio ? ENQUEUE_HEAD : 0);

	check_class_changed(rq, p, prev_class, oldprio);
out_unlock:
	__task_rq_unlock(rq);
}
#endif
void set_user_nice(struct task_struct *p, long nice)
{
	int old_prio, delta, on_rq;
	unsigned long flags;
	struct rq *rq;

	if (TASK_NICE(p) == nice || nice < -20 || nice > 19)
		return;
	/*
	 * We have to be careful, if called from sys_setpriority(),
	 * the task might be in the middle of scheduling on another CPU.
	 */
	rq = task_rq_lock(p, &flags);
	/*
	 * The RT priorities are set via sched_setscheduler(), but we still
	 * allow the 'normal' nice value to be set - but as expected
	 * it wont have any effect on scheduling until the task is
	 * SCHED_FIFO/SCHED_RR:
	 */
	if (task_has_rt_policy(p)) {
		p->static_prio = NICE_TO_PRIO(nice);
		goto out_unlock;
	}
	on_rq = p->on_rq;
	if (on_rq)
		dequeue_task(rq, p, 0);

	p->static_prio = NICE_TO_PRIO(nice);
	set_load_weight(p);
	old_prio = p->prio;
	p->prio = effective_prio(p);
	delta = p->prio - old_prio;

	if (on_rq) {
		enqueue_task(rq, p, 0);
		/*
		 * If the task increased its priority or is running and
		 * lowered its priority, then reschedule its CPU:
		 */
		if (delta < 0 || (delta > 0 && task_running(rq, p)))
			resched_task(rq->curr);
	}
out_unlock:
	task_rq_unlock(rq, p, &flags);
}
EXPORT_SYMBOL(set_user_nice);

/*
 * can_nice - check if a task can reduce its nice value
 * @p: task
 * @nice: nice value
 */
int can_nice(const struct task_struct *p, const int nice)
{
	/* convert nice value [19,-20] to rlimit style value [1,40] */
	int nice_rlim = 20 - nice;

	return (nice_rlim <= task_rlimit(p, RLIMIT_NICE) ||
		capable(CAP_SYS_NICE));
}

#ifdef __ARCH_WANT_SYS_NICE

/*
 * sys_nice - change the priority of the current process.
 * @increment: priority increment
 *
 * sys_setpriority is a more generic, but much slower function that
 * does similar things.
 */
SYSCALL_DEFINE1(nice, int, increment)
{
	long nice, retval;

	/*
	 * Setpriority might change our priority at the same moment.
	 * We don't have to worry. Conceptually one call occurs first
	 * and we have a single winner.
	 */
	if (increment < -40)
		increment = -40;
	if (increment > 40)
		increment = 40;

	nice = TASK_NICE(current) + increment;
	if (nice < -20)
		nice = -20;
	if (nice > 19)
		nice = 19;

	if (increment < 0 && !can_nice(current, nice))
		return -EPERM;

	retval = security_task_setnice(current, nice);
	if (retval)
		return retval;

	set_user_nice(current, nice);
	return 0;
}

#endif

/**
 * task_prio - return the priority value of a given task.
 * @p: the task in question.
 *
 * This is the priority value as seen by users in /proc.
 * RT tasks are offset by -200. Normal tasks are centered
 * around 0, value goes from -16 to +15.
 */
int task_prio(const struct task_struct *p)
{
	return p->prio - MAX_RT_PRIO;
}

/**
 * task_nice - return the nice value of a given task.
 * @p: the task in question.
 */
int task_nice(const struct task_struct *p)
{
	return TASK_NICE(p);
}
EXPORT_SYMBOL(task_nice);

/**
 * idle_cpu - is a given cpu idle currently?
 * @cpu: the processor in question.
 */
int idle_cpu(int cpu)
{
	struct rq *rq = cpu_rq(cpu);

	if (rq->curr != rq->idle)
		return 0;

	if (rq->nr_running)
		return 0;

#ifdef CONFIG_SMP
	if (!llist_empty(&rq->wake_list))
		return 0;
#endif

	return 1;
}

/**
 * idle_task - return the idle task for a given cpu.
 * @cpu: the processor in question.
 */
struct task_struct *idle_task(int cpu)
{
	return cpu_rq(cpu)->idle;
}

/**
 * find_process_by_pid - find a process with a matching PID value.
 * @pid: the pid in question.
 */
static struct task_struct *find_process_by_pid(pid_t pid)
{
	return pid ? find_task_by_vpid(pid) : current;
}

/* Actually do priority change: must hold rq lock. */
static void
__setscheduler(struct rq *rq, struct task_struct *p, int policy, int prio)
{
	p->policy = policy;
	p->rt_priority = prio;
	p->normal_prio = normal_prio(p);
	/* we are holding p->pi_lock already */
	p->prio = rt_mutex_getprio(p);
	if (rt_prio(p->prio))
		p->sched_class = &rt_sched_class;
	else
		p->sched_class = &fair_sched_class;
	set_load_weight(p);
}

/*
 * check the target process has a UID that matches the current process's
 */
static bool check_same_owner(struct task_struct *p)
{
	const struct cred *cred = current_cred(), *pcred;
	bool match;

	rcu_read_lock();
	pcred = __task_cred(p);
	if (cred->user->user_ns == pcred->user->user_ns)
		match = (cred->euid == pcred->euid ||
			 cred->euid == pcred->uid);
	else
		match = false;
	rcu_read_unlock();
	return match;
}

static int __sched_setscheduler(struct task_struct *p, int policy,
				const struct sched_param *param, bool user)
{
	int retval, oldprio, oldpolicy = -1, on_rq, running;
	unsigned long flags;
	const struct sched_class *prev_class;
	struct rq *rq;
	int reset_on_fork;

	/* may grab non-irq protected spin_locks */
	BUG_ON(in_interrupt());
recheck:
	/* double check policy once rq lock held */
	if (policy < 0) {
		reset_on_fork = p->sched_reset_on_fork;
		policy = oldpolicy = p->policy;
	} else {
		reset_on_fork = !!(policy & SCHED_RESET_ON_FORK);
		policy &= ~SCHED_RESET_ON_FORK;

		if (policy != SCHED_FIFO && policy != SCHED_RR &&
				policy != SCHED_NORMAL && policy != SCHED_BATCH &&
				policy != SCHED_IDLE)
			return -EINVAL;
	}

	/*
	 * Valid priorities for SCHED_FIFO and SCHED_RR are
	 * 1..MAX_USER_RT_PRIO-1, valid priority for SCHED_NORMAL,
	 * SCHED_BATCH and SCHED_IDLE is 0.
	 */
	if (param->sched_priority < 0 ||
	    (p->mm && param->sched_priority > MAX_USER_RT_PRIO-1) ||
	    (!p->mm && param->sched_priority > MAX_RT_PRIO-1))
		return -EINVAL;
	if (rt_policy(policy) != (param->sched_priority != 0))
		return -EINVAL;

	/*
	 * Allow unprivileged RT tasks to decrease priority:
	 */
	if (user && !capable(CAP_SYS_NICE)) {
		if (rt_policy(policy)) {
			unsigned long rlim_rtprio =
					task_rlimit(p, RLIMIT_RTPRIO);

			/* can't set/change the rt policy */
			if (policy != p->policy && !rlim_rtprio)
				return -EPERM;

			/* can't increase priority */
			if (param->sched_priority > p->rt_priority &&
			    param->sched_priority > rlim_rtprio)
				return -EPERM;
		}

		/*
		 * Treat SCHED_IDLE as nice 20. Only allow a switch to
		 * SCHED_NORMAL if the RLIMIT_NICE would normally permit it.
		 */
		if (p->policy == SCHED_IDLE && policy != SCHED_IDLE) {
			if (!can_nice(p, TASK_NICE(p)))
				return -EPERM;
		}

		/* can't change other user's priorities */
		if (!check_same_owner(p))
			return -EPERM;

		/* Normal users shall not reset the sched_reset_on_fork flag */
		if (p->sched_reset_on_fork && !reset_on_fork)
			return -EPERM;
	}

	if (user) {
		retval = security_task_setscheduler(p);
		if (retval)
			return retval;
	}

	/*
	 * make sure no PI-waiters arrive (or leave) while we are
	 * changing the priority of the task:
	 *
	 * To be able to change p->policy safely, the appropriate
	 * runqueue lock must be held.
	 */
	rq = task_rq_lock(p, &flags);

	/*
	 * Changing the policy of the stop threads its a very bad idea
	 */
	if (p == rq->stop) {
		task_rq_unlock(rq, p, &flags);
		return -EINVAL;
	}

	/*
	 * If not changing anything there's no need to proceed further:
	 */
	if (unlikely(policy == p->policy && (!rt_policy(policy) ||
			param->sched_priority == p->rt_priority))) {

		__task_rq_unlock(rq);
		raw_spin_unlock_irqrestore(&p->pi_lock, flags);
		return 0;
	}

#ifdef CONFIG_RT_GROUP_SCHED
	if (user) {
		/*
		 * Do not allow realtime tasks into groups that have no runtime
		 * assigned.
		 */
		if (rt_bandwidth_enabled() && rt_policy(policy) &&
				task_group(p)->rt_bandwidth.rt_runtime == 0 &&
				!task_group_is_autogroup(task_group(p))) {
			task_rq_unlock(rq, p, &flags);
			return -EPERM;
		}
	}
#endif

	/* recheck policy now with rq lock held */
	if (unlikely(oldpolicy != -1 && oldpolicy != p->policy)) {
		policy = oldpolicy = -1;
		task_rq_unlock(rq, p, &flags);
		goto recheck;
	}
	on_rq = p->on_rq;
	running = task_current(rq, p);
	if (on_rq)
		dequeue_task(rq, p, 0);
	if (running)
		p->sched_class->put_prev_task(rq, p);

	p->sched_reset_on_fork = reset_on_fork;

	oldprio = p->prio;
	prev_class = p->sched_class;
	__setscheduler(rq, p, policy, param->sched_priority);

	if (running)
		p->sched_class->set_curr_task(rq);
	if (on_rq)
		enqueue_task(rq, p, 0);

	check_class_changed(rq, p, prev_class, oldprio);
	task_rq_unlock(rq, p, &flags);

	rt_mutex_adjust_pi(p);

	return 0;
}

/**
 * sched_setscheduler - change the scheduling policy and/or RT priority of a thread.
 * @p: the task in question.
 * @policy: new policy.
 * @param: structure containing the new RT priority.
 *
 * NOTE that the task may be already dead.
 */
int sched_setscheduler(struct task_struct *p, int policy,
		       const struct sched_param *param)
{
	return __sched_setscheduler(p, policy, param, true);
}
EXPORT_SYMBOL_GPL(sched_setscheduler);

/**
 * sched_setscheduler_nocheck - change the scheduling policy and/or RT priority of a thread from kernelspace.
 * @p: the task in question.
 * @policy: new policy.
 * @param: structure containing the new RT priority.
 *
 * Just like sched_setscheduler, only don't bother checking if the
 * current context has permission.  For example, this is needed in
 * stop_machine(): we create temporary high priority worker threads,
 * but our caller might not have that capability.
 */
int sched_setscheduler_nocheck(struct task_struct *p, int policy,
			       const struct sched_param *param)
{
	return __sched_setscheduler(p, policy, param, false);
}

static int
do_sched_setscheduler(pid_t pid, int policy, struct sched_param __user *param)
{
	struct sched_param lparam;
	struct task_struct *p;
	int retval;

	if (!param || pid < 0)
		return -EINVAL;
	if (copy_from_user(&lparam, param, sizeof(struct sched_param)))
		return -EFAULT;

	rcu_read_lock();
	retval = -ESRCH;
	p = find_process_by_pid(pid);
	if (p != NULL)
		retval = sched_setscheduler(p, policy, &lparam);
	rcu_read_unlock();

	return retval;
}

/**
 * sys_sched_setscheduler - set/change the scheduler policy and RT priority
 * @pid: the pid in question.
 * @policy: new policy.
 * @param: structure containing the new RT priority.
 */
SYSCALL_DEFINE3(sched_setscheduler, pid_t, pid, int, policy,
		struct sched_param __user *, param)
{
	/* negative values for policy are not valid */
	if (policy < 0)
		return -EINVAL;

	return do_sched_setscheduler(pid, policy, param);
}

/**
 * sys_sched_setparam - set/change the RT priority of a thread
 * @pid: the pid in question.
 * @param: structure containing the new RT priority.
 */
SYSCALL_DEFINE2(sched_setparam, pid_t, pid, struct sched_param __user *, param)
{
	return do_sched_setscheduler(pid, -1, param);
}

/**
 * sys_sched_getscheduler - get the policy (scheduling class) of a thread
 * @pid: the pid in question.
 */
SYSCALL_DEFINE1(sched_getscheduler, pid_t, pid)
{
	struct task_struct *p;
	int retval;

	if (pid < 0)
		return -EINVAL;

	retval = -ESRCH;
	rcu_read_lock();
	p = find_process_by_pid(pid);
	if (p) {
		retval = security_task_getscheduler(p);
		if (!retval)
			retval = p->policy
				| (p->sched_reset_on_fork ? SCHED_RESET_ON_FORK : 0);
	}
	rcu_read_unlock();
	return retval;
}

/**
 * sys_sched_getparam - get the RT priority of a thread
 * @pid: the pid in question.
 * @param: structure containing the RT priority.
 */
SYSCALL_DEFINE2(sched_getparam, pid_t, pid, struct sched_param __user *, param)
{
	struct sched_param lp;
	struct task_struct *p;
	int retval;

	if (!param || pid < 0)
		return -EINVAL;

	rcu_read_lock();
	p = find_process_by_pid(pid);
	retval = -ESRCH;
	if (!p)
		goto out_unlock;

	retval = security_task_getscheduler(p);
	if (retval)
		goto out_unlock;

	lp.sched_priority = p->rt_priority;
	rcu_read_unlock();

	/*
	 * This one might sleep, we cannot do it with a spinlock held ...
	 */
	retval = copy_to_user(param, &lp, sizeof(*param)) ? -EFAULT : 0;

	return retval;

out_unlock:
	rcu_read_unlock();
	return retval;
}

long sched_setaffinity(pid_t pid, const struct cpumask *in_mask)
{
	cpumask_var_t cpus_allowed, new_mask;
	struct task_struct *p;
	int retval;

	get_online_cpus();
	rcu_read_lock();

	p = find_process_by_pid(pid);
	if (!p) {
		rcu_read_unlock();
		put_online_cpus();
		return -ESRCH;
	}

	/* Prevent p going away */
	get_task_struct(p);
	rcu_read_unlock();

	if (!alloc_cpumask_var(&cpus_allowed, GFP_KERNEL)) {
		retval = -ENOMEM;
		goto out_put_task;
	}
	if (!alloc_cpumask_var(&new_mask, GFP_KERNEL)) {
		retval = -ENOMEM;
		goto out_free_cpus_allowed;
	}
	retval = -EPERM;
	if (!check_same_owner(p) && !ns_capable(task_user_ns(p), CAP_SYS_NICE))
		goto out_unlock;

	retval = security_task_setscheduler(p);
	if (retval)
		goto out_unlock;

	cpuset_cpus_allowed(p, cpus_allowed);
	cpumask_and(new_mask, in_mask, cpus_allowed);
again:
	retval = set_cpus_allowed_ptr(p, new_mask);

	if (!retval) {
		cpuset_cpus_allowed(p, cpus_allowed);
		if (!cpumask_subset(new_mask, cpus_allowed)) {
			/*
			 * We must have raced with a concurrent cpuset
			 * update. Just reset the cpus_allowed to the
			 * cpuset's cpus_allowed
			 */
			cpumask_copy(new_mask, cpus_allowed);
			goto again;
		}
	}
out_unlock:
	free_cpumask_var(new_mask);
out_free_cpus_allowed:
	free_cpumask_var(cpus_allowed);
out_put_task:
	put_task_struct(p);
	put_online_cpus();
	return retval;
}

static int get_user_cpu_mask(unsigned long __user *user_mask_ptr, unsigned len,
			     struct cpumask *new_mask)
{
	if (len < cpumask_size())
		cpumask_clear(new_mask);
	else if (len > cpumask_size())
		len = cpumask_size();

	return copy_from_user(new_mask, user_mask_ptr, len) ? -EFAULT : 0;
}

/**
 * sys_sched_setaffinity - set the cpu affinity of a process
 * @pid: pid of the process
 * @len: length in bytes of the bitmask pointed to by user_mask_ptr
 * @user_mask_ptr: user-space pointer to the new cpu mask
 */
SYSCALL_DEFINE3(sched_setaffinity, pid_t, pid, unsigned int, len,
		unsigned long __user *, user_mask_ptr)
{
	cpumask_var_t new_mask;
	int retval;

	if (!alloc_cpumask_var(&new_mask, GFP_KERNEL))
		return -ENOMEM;

	retval = get_user_cpu_mask(user_mask_ptr, len, new_mask);
	if (retval == 0)
		retval = sched_setaffinity(pid, new_mask);
	free_cpumask_var(new_mask);
	return retval;
}

long sched_getaffinity(pid_t pid, struct cpumask *mask)
{
	struct task_struct *p;
	unsigned long flags;
	int retval;

	get_online_cpus();
	rcu_read_lock();

	retval = -ESRCH;
	p = find_process_by_pid(pid);
	if (!p)
		goto out_unlock;

	retval = security_task_getscheduler(p);
	if (retval)
		goto out_unlock;

	raw_spin_lock_irqsave(&p->pi_lock, flags);
	cpumask_and(mask, &p->cpus_allowed, cpu_online_mask);
	raw_spin_unlock_irqrestore(&p->pi_lock, flags);

out_unlock:
	rcu_read_unlock();
	put_online_cpus();

	return retval;
}

/**
 * sys_sched_getaffinity - get the cpu affinity of a process
 * @pid: pid of the process
 * @len: length in bytes of the bitmask pointed to by user_mask_ptr
 * @user_mask_ptr: user-space pointer to hold the current cpu mask
 */
SYSCALL_DEFINE3(sched_getaffinity, pid_t, pid, unsigned int, len,
		unsigned long __user *, user_mask_ptr)
{
	int ret;
	cpumask_var_t mask;

	if ((len * BITS_PER_BYTE) < nr_cpu_ids)
		return -EINVAL;
	if (len & (sizeof(unsigned long)-1))
		return -EINVAL;

	if (!alloc_cpumask_var(&mask, GFP_KERNEL))
		return -ENOMEM;

	ret = sched_getaffinity(pid, mask);
	if (ret == 0) {
		size_t retlen = min_t(size_t, len, cpumask_size());

		if (copy_to_user(user_mask_ptr, mask, retlen))
			ret = -EFAULT;
		else
			ret = retlen;
	}
	free_cpumask_var(mask);

	return ret;
}

/**
 * sys_sched_yield - yield the current processor to other threads.
 *
 * This function yields the current CPU to other tasks. If there are no
 * other threads running on this CPU then this function will return.
 */
SYSCALL_DEFINE0(sched_yield)
{
	struct rq *rq = this_rq_lock();

	schedstat_inc(rq, yld_count);
	current->sched_class->yield_task(rq);

	/*
	 * Since we are going to call schedule() anyway, there's
	 * no need to preempt or enable interrupts:
	 */
	__release(rq->lock);
	spin_release(&rq->lock.dep_map, 1, _THIS_IP_);
	do_raw_spin_unlock(&rq->lock);
	sched_preempt_enable_no_resched();

	schedule();

	return 0;
}

static inline int should_resched(void)
{
	return need_resched() && !(preempt_count() & PREEMPT_ACTIVE);
}

static void __cond_resched(void)
{
	add_preempt_count(PREEMPT_ACTIVE);
	__schedule();
	sub_preempt_count(PREEMPT_ACTIVE);
}

int __sched _cond_resched(void)
{
	if (should_resched()) {
		__cond_resched();
		return 1;
	}
	return 0;
}
EXPORT_SYMBOL(_cond_resched);

/*
 * __cond_resched_lock() - if a reschedule is pending, drop the given lock,
 * call schedule, and on return reacquire the lock.
 *
 * This works OK both with and without CONFIG_PREEMPT. We do strange low-level
 * operations here to prevent schedule() from being called twice (once via
 * spin_unlock(), once by hand).
 */
int __cond_resched_lock(spinlock_t *lock)
{
	int resched = should_resched();
	int ret = 0;

	lockdep_assert_held(lock);

	if (spin_needbreak(lock) || resched) {
		spin_unlock(lock);
		if (resched)
			__cond_resched();
		else
			cpu_relax();
		ret = 1;
		spin_lock(lock);
	}
	return ret;
}
EXPORT_SYMBOL(__cond_resched_lock);

int __sched __cond_resched_softirq(void)
{
	BUG_ON(!in_softirq());

	if (should_resched()) {
		local_bh_enable();
		__cond_resched();
		local_bh_disable();
		return 1;
	}
	return 0;
}
EXPORT_SYMBOL(__cond_resched_softirq);

/**
 * yield - yield the current processor to other threads.
 *
 * Do not ever use this function, there's a 99% chance you're doing it wrong.
 *
 * The scheduler is at all times free to pick the calling task as the most
 * eligible task to run, if removing the yield() call from your code breaks
 * it, its already broken.
 *
 * Typical broken usage is:
 *
 * while (!event)
 * 	yield();
 *
 * where one assumes that yield() will let 'the other' process run that will
 * make event true. If the current task is a SCHED_FIFO task that will never
 * happen. Never use yield() as a progress guarantee!!
 *
 * If you want to use yield() to wait for something, use wait_event().
 * If you want to use yield() to be 'nice' for others, use cond_resched().
 * If you still want to use yield(), do not!
 */
void __sched yield(void)
{
	set_current_state(TASK_RUNNING);
	sys_sched_yield();
}
EXPORT_SYMBOL(yield);

/**
 * yield_to - yield the current processor to another thread in
 * your thread group, or accelerate that thread toward the
 * processor it's on.
 * @p: target task
 * @preempt: whether task preemption is allowed or not
 *
 * It's the caller's job to ensure that the target task struct
 * can't go away on us before we can do any checks.
 *
 * Returns true if we indeed boosted the target task.
 */
bool __sched yield_to(struct task_struct *p, bool preempt)
{
	struct task_struct *curr = current;
	struct rq *rq, *p_rq;
	unsigned long flags;
	bool yielded = 0;

	local_irq_save(flags);
	rq = this_rq();

again:
	p_rq = task_rq(p);
	double_rq_lock(rq, p_rq);
	while (task_rq(p) != p_rq) {
		double_rq_unlock(rq, p_rq);
		goto again;
	}

	if (!curr->sched_class->yield_to_task)
		goto out;

	if (curr->sched_class != p->sched_class)
		goto out;

	if (task_running(p_rq, p) || p->state)
		goto out;

	yielded = curr->sched_class->yield_to_task(rq, p, preempt);
	if (yielded) {
		schedstat_inc(rq, yld_count);
		/*
		 * Make p's CPU reschedule; pick_next_entity takes care of
		 * fairness.
		 */
		if (preempt && rq != p_rq)
			resched_task(p_rq->curr);
	} else {
		/*
		 * We might have set it in task_yield_fair(), but are
		 * not going to schedule(), so don't want to skip
		 * the next update.
		 */
		rq->skip_clock_update = 0;
	}

out:
	double_rq_unlock(rq, p_rq);
	local_irq_restore(flags);

	if (yielded)
		schedule();

	return yielded;
}
EXPORT_SYMBOL_GPL(yield_to);

/*
 * This task is about to go to sleep on IO. Increment rq->nr_iowait so
 * that process accounting knows that this is a task in IO wait state.
 */
void __sched io_schedule(void)
{
	struct rq *rq = raw_rq();

	delayacct_blkio_start();
	atomic_inc(&rq->nr_iowait);
	blk_flush_plug(current);
	current->in_iowait = 1;
	schedule();
	current->in_iowait = 0;
	atomic_dec(&rq->nr_iowait);
	delayacct_blkio_end();
}
EXPORT_SYMBOL(io_schedule);

long __sched io_schedule_timeout(long timeout)
{
	struct rq *rq = raw_rq();
	long ret;

	delayacct_blkio_start();
	atomic_inc(&rq->nr_iowait);
	blk_flush_plug(current);
	current->in_iowait = 1;
	ret = schedule_timeout(timeout);
	current->in_iowait = 0;
	atomic_dec(&rq->nr_iowait);
	delayacct_blkio_end();
	return ret;
}
EXPORT_SYMBOL(io_schedule_timeout);

/**
 * sys_sched_get_priority_max - return maximum RT priority.
 * @policy: scheduling class.
 *
 * this syscall returns the maximum rt_priority that can be used
 * by a given scheduling class.
 */
SYSCALL_DEFINE1(sched_get_priority_max, int, policy)
{
	int ret = -EINVAL;

	switch (policy) {
	case SCHED_FIFO:
	case SCHED_RR:
		ret = MAX_USER_RT_PRIO-1;
		break;
	case SCHED_NORMAL:
	case SCHED_BATCH:
	case SCHED_IDLE:
		ret = 0;
		break;
	}
	return ret;
}

/**
 * sys_sched_get_priority_min - return minimum RT priority.
 * @policy: scheduling class.
 *
 * this syscall returns the minimum rt_priority that can be used
 * by a given scheduling class.
 */
SYSCALL_DEFINE1(sched_get_priority_min, int, policy)
{
	int ret = -EINVAL;

	switch (policy) {
	case SCHED_FIFO:
	case SCHED_RR:
		ret = 1;
		break;
	case SCHED_NORMAL:
	case SCHED_BATCH:
	case SCHED_IDLE:
		ret = 0;
	}
	return ret;
}

/**
 * sys_sched_rr_get_interval - return the default timeslice of a process.
 * @pid: pid of the process.
 * @interval: userspace pointer to the timeslice value.
 *
 * this syscall writes the default timeslice value of a given process
 * into the user-space timespec buffer. A value of '0' means infinity.
 */
SYSCALL_DEFINE2(sched_rr_get_interval, pid_t, pid,
		struct timespec __user *, interval)
{
	struct task_struct *p;
	unsigned int time_slice;
	unsigned long flags;
	struct rq *rq;
	int retval;
	struct timespec t;

	if (pid < 0)
		return -EINVAL;

	retval = -ESRCH;
	rcu_read_lock();
	p = find_process_by_pid(pid);
	if (!p)
		goto out_unlock;

	retval = security_task_getscheduler(p);
	if (retval)
		goto out_unlock;

	rq = task_rq_lock(p, &flags);
	time_slice = p->sched_class->get_rr_interval(rq, p);
	task_rq_unlock(rq, p, &flags);

	rcu_read_unlock();
	jiffies_to_timespec(time_slice, &t);
	retval = copy_to_user(interval, &t, sizeof(t)) ? -EFAULT : 0;
	return retval;

out_unlock:
	rcu_read_unlock();
	return retval;
}

static const char stat_nam[] = TASK_STATE_TO_CHAR_STR;

void sched_show_task(struct task_struct *p)
{
	unsigned long free = 0;
	unsigned state;

	state = p->state ? __ffs(p->state) + 1 : 0;
	printk(KERN_INFO "%-15.15s %c", p->comm,
		state < sizeof(stat_nam) - 1 ? stat_nam[state] : '?');
#if BITS_PER_LONG == 32
	if (state == TASK_RUNNING)
		printk(KERN_CONT " running  ");
	else
		printk(KERN_CONT " %08lx ", thread_saved_pc(p));
#else
	if (state == TASK_RUNNING)
		printk(KERN_CONT "  running task    ");
	else
		printk(KERN_CONT " %016lx ", thread_saved_pc(p));
#endif
#ifdef CONFIG_DEBUG_STACK_USAGE
	free = stack_not_used(p);
#endif
	printk(KERN_CONT "%5lu %5d %6d 0x%08lx\n", free,
		task_pid_nr(p), task_pid_nr(rcu_dereference(p->real_parent)),
		(unsigned long)task_thread_info(p)->flags);

	show_stack(p, NULL);
}

void show_state_filter(unsigned long state_filter)
{
	struct task_struct *g, *p;

#if BITS_PER_LONG == 32
	printk(KERN_INFO
		"  task                PC stack   pid father\n");
#else
	printk(KERN_INFO
		"  task                        PC stack   pid father\n");
#endif
	rcu_read_lock();
	do_each_thread(g, p) {
		/*
		 * reset the NMI-timeout, listing all files on a slow
		 * console might take a lot of time:
		 */
		touch_nmi_watchdog();
		if (!state_filter || (p->state & state_filter))
			sched_show_task(p);
	} while_each_thread(g, p);

	touch_all_softlockup_watchdogs();

#ifdef CONFIG_SYSRQ_SCHED_DEBUG
	sysrq_sched_debug_show();
#endif
	rcu_read_unlock();
	/*
	 * Only show locks if all tasks are dumped:
	 */
	if (!state_filter)
		debug_show_all_locks();
}

void __cpuinit init_idle_bootup_task(struct task_struct *idle)
{
	idle->sched_class = &idle_sched_class;
}

/**
 * init_idle - set up an idle thread for a given CPU
 * @idle: task in question
 * @cpu: cpu the idle task belongs to
 *
 * NOTE: this function does not set the idle thread's NEED_RESCHED
 * flag, to make booting more robust.
 */
void __cpuinit init_idle(struct task_struct *idle, int cpu)
{
	struct rq *rq = cpu_rq(cpu);
	unsigned long flags;

	raw_spin_lock_irqsave(&rq->lock, flags);

	__sched_fork(idle);
	idle->state = TASK_RUNNING;
	idle->se.exec_start = sched_clock();

	do_set_cpus_allowed(idle, cpumask_of(cpu));
	/*
	 * We're having a chicken and egg problem, even though we are
	 * holding rq->lock, the cpu isn't yet set to this cpu so the
	 * lockdep check in task_group() will fail.
	 *
	 * Similar case to sched_fork(). / Alternatively we could
	 * use task_rq_lock() here and obtain the other rq->lock.
	 *
	 * Silence PROVE_RCU
	 */
	rcu_read_lock();
	__set_task_cpu(idle, cpu);
	rcu_read_unlock();

	rq->curr = rq->idle = idle;
#if defined(CONFIG_SMP)
	idle->on_cpu = 1;
#endif
	raw_spin_unlock_irqrestore(&rq->lock, flags);

	/* Set the preempt count _outside_ the spinlocks! */
	task_thread_info(idle)->preempt_count = 0;

	/*
	 * The idle tasks have their own, simple scheduling class:
	 */
	idle->sched_class = &idle_sched_class;
	ftrace_graph_init_idle_task(idle, cpu);
#if defined(CONFIG_SMP)
	sprintf(idle->comm, "%s/%d", INIT_TASK_COMM, cpu);
#endif
}

#ifdef CONFIG_SMP
void do_set_cpus_allowed(struct task_struct *p, const struct cpumask *new_mask)
{
	if (p->sched_class && p->sched_class->set_cpus_allowed)
		p->sched_class->set_cpus_allowed(p, new_mask);

	cpumask_copy(&p->cpus_allowed, new_mask);
	p->rt.nr_cpus_allowed = cpumask_weight(new_mask);
}

/*
 * This is how migration works:
 *
 * 1) we invoke migration_cpu_stop() on the target CPU using
 *    stop_one_cpu().
 * 2) stopper starts to run (implicitly forcing the migrated thread
 *    off the CPU)
 * 3) it checks whether the migrated task is still in the wrong runqueue.
 * 4) if it's in the wrong runqueue then the migration thread removes
 *    it and puts it into the right queue.
 * 5) stopper completes and stop_one_cpu() returns and the migration
 *    is done.
 */

/*
 * Change a given task's CPU affinity. Migrate the thread to a
 * proper CPU and schedule it away if the CPU it's executing on
 * is removed from the allowed bitmask.
 *
 * NOTE: the caller must have a valid reference to the task, the
 * task must not exit() & deallocate itself prematurely. The
 * call is not atomic; no spinlocks may be held.
 */
int set_cpus_allowed_ptr(struct task_struct *p, const struct cpumask *new_mask)
{
	unsigned long flags;
	struct rq *rq;
	unsigned int dest_cpu;
	int ret = 0;

	rq = task_rq_lock(p, &flags);

	if (cpumask_equal(&p->cpus_allowed, new_mask))
		goto out;

	if (!cpumask_intersects(new_mask, cpu_active_mask)) {
		ret = -EINVAL;
		goto out;
	}

	if (unlikely((p->flags & PF_THREAD_BOUND) && p != current)) {
		ret = -EINVAL;
		goto out;
	}

	do_set_cpus_allowed(p, new_mask);

	/* Can the task run on the task's current CPU? If so, we're done */
	if (cpumask_test_cpu(task_cpu(p), new_mask))
		goto out;

	dest_cpu = cpumask_any_and(cpu_active_mask, new_mask);
	if (p->on_rq) {
		struct migration_arg arg = { p, dest_cpu };
		/* Need help from migration thread: drop lock and wait. */
		task_rq_unlock(rq, p, &flags);
		stop_one_cpu(cpu_of(rq), migration_cpu_stop, &arg);
		tlb_migrate_finish(p->mm);
		return 0;
	}
out:
	task_rq_unlock(rq, p, &flags);

	return ret;
}
EXPORT_SYMBOL_GPL(set_cpus_allowed_ptr);

/*
 * Move (not current) task off this cpu, onto dest cpu. We're doing
 * this because either it can't run here any more (set_cpus_allowed()
 * away from this CPU, or CPU going down), or because we're
 * attempting to rebalance this task on exec (sched_exec).
 *
 * So we race with normal scheduler movements, but that's OK, as long
 * as the task is no longer on this CPU.
 *
 * Returns non-zero if task was successfully migrated.
 */
static int __migrate_task(struct task_struct *p, int src_cpu, int dest_cpu)
{
	struct rq *rq_dest, *rq_src;
	bool moved = false;
	int ret = 0;

	if (unlikely(!cpu_active(dest_cpu)))
		return ret;

	rq_src = cpu_rq(src_cpu);
	rq_dest = cpu_rq(dest_cpu);

	raw_spin_lock(&p->pi_lock);
	double_rq_lock(rq_src, rq_dest);
	/* Already moved. */
	if (task_cpu(p) != src_cpu)
		goto done;
	/* Affinity changed (again). */
	if (!cpumask_test_cpu(dest_cpu, tsk_cpus_allowed(p)))
		goto fail;

	/*
	 * If we're not on a rq, the next wake-up will ensure we're
	 * placed properly.
	 */
	if (p->on_rq) {
		dequeue_task(rq_src, p, 0);
		set_task_cpu(p, dest_cpu);
		enqueue_task(rq_dest, p, 0);
		check_preempt_curr(rq_dest, p, 0);
		moved = true;
	}
done:
	ret = 1;
fail:
	double_rq_unlock(rq_src, rq_dest);
	raw_spin_unlock(&p->pi_lock);
	if (moved && task_notify_on_migrate(p))
		atomic_notifier_call_chain(&migration_notifier_head,
					   dest_cpu, (void *)src_cpu);
	return ret;
}

/*
 * migration_cpu_stop - this will be executed by a highprio stopper thread
 * and performs thread migration by bumping thread off CPU then
 * 'pushing' onto another runqueue.
 */
static int migration_cpu_stop(void *data)
{
	struct migration_arg *arg = data;

	/*
	 * The original target cpu might have gone down and we might
	 * be on another cpu but it doesn't matter.
	 */
	local_irq_disable();
	__migrate_task(arg->task, raw_smp_processor_id(), arg->dest_cpu);
	local_irq_enable();
	return 0;
}

#ifdef CONFIG_HOTPLUG_CPU

/*
 * Ensures that the idle task is using init_mm right before its cpu goes
 * offline.
 */
void idle_task_exit(void)
{
	struct mm_struct *mm = current->active_mm;

	BUG_ON(cpu_online(smp_processor_id()));

	if (mm != &init_mm)
		switch_mm(mm, &init_mm, current);
	mmdrop(mm);
}

/*
 * While a dead CPU has no uninterruptible tasks queued at this point,
 * it might still have a nonzero ->nr_uninterruptible counter, because
 * for performance reasons the counter is not stricly tracking tasks to
 * their home CPUs. So we just add the counter to another CPU's counter,
 * to keep the global sum constant after CPU-down:
 */
static void migrate_nr_uninterruptible(struct rq *rq_src)
{
	struct rq *rq_dest = cpu_rq(cpumask_any(cpu_active_mask));

	rq_dest->nr_uninterruptible += rq_src->nr_uninterruptible;
	rq_src->nr_uninterruptible = 0;
}

/*
 * remove the tasks which were accounted by rq from calc_load_tasks.
 */
static void calc_global_load_remove(struct rq *rq)
{
	atomic_long_sub(rq->calc_load_active, &calc_load_tasks);
	rq->calc_load_active = 0;
}

/*
 * Migrate all tasks from the rq, sleeping tasks will be migrated by
 * try_to_wake_up()->select_task_rq().
 *
 * Called with rq->lock held even though we'er in stop_machine() and
 * there's no concurrency possible, we hold the required locks anyway
 * because of lock validation efforts.
 */
static void migrate_tasks(unsigned int dead_cpu)
{
	struct rq *rq = cpu_rq(dead_cpu);
	struct task_struct *next, *stop = rq->stop;
	int dest_cpu;

	/*
	 * Fudge the rq selection such that the below task selection loop
	 * doesn't get stuck on the currently eligible stop task.
	 *
	 * We're currently inside stop_machine() and the rq is either stuck
	 * in the stop_machine_cpu_stop() loop, or we're executing this code,
	 * either way we should never end up calling schedule() until we're
	 * done here.
	 */
	rq->stop = NULL;

	for ( ; ; ) {
		/*
		 * There's this thread running, bail when that's the only
		 * remaining thread.
		 */
		if (rq->nr_running == 1)
			break;

		next = pick_next_task(rq);
		BUG_ON(!next);
		next->sched_class->put_prev_task(rq, next);

		/* Find suitable destination for @next, with force if needed. */
		dest_cpu = select_fallback_rq(dead_cpu, next);
		raw_spin_unlock(&rq->lock);

		__migrate_task(next, dead_cpu, dest_cpu);

		raw_spin_lock(&rq->lock);
	}

	rq->stop = stop;
}

#endif /* CONFIG_HOTPLUG_CPU */

#if defined(CONFIG_SCHED_DEBUG) && defined(CONFIG_SYSCTL)

static struct ctl_table sd_ctl_dir[] = {
	{
		.procname	= "sched_domain",
		.mode		= 0555,
	},
	{}
};

static struct ctl_table sd_ctl_root[] = {
	{
		.procname	= "kernel",
		.mode		= 0555,
		.child		= sd_ctl_dir,
	},
	{}
};

static struct ctl_table *sd_alloc_ctl_entry(int n)
{
	struct ctl_table *entry =
		kcalloc(n, sizeof(struct ctl_table), GFP_KERNEL);

	return entry;
}

static void sd_free_ctl_entry(struct ctl_table **tablep)
{
	struct ctl_table *entry;

	/*
	 * In the intermediate directories, both the child directory and
	 * procname are dynamically allocated and could fail but the mode
	 * will always be set. In the lowest directory the names are
	 * static strings and all have proc handlers.
	 */
	for (entry = *tablep; entry->mode; entry++) {
		if (entry->child)
			sd_free_ctl_entry(&entry->child);
		if (entry->proc_handler == NULL)
			kfree(entry->procname);
	}

	kfree(*tablep);
	*tablep = NULL;
}

static void
set_table_entry(struct ctl_table *entry,
		const char *procname, void *data, int maxlen,
		umode_t mode, proc_handler *proc_handler)
{
	entry->procname = procname;
	entry->data = data;
	entry->maxlen = maxlen;
	entry->mode = mode;
	entry->proc_handler = proc_handler;
}

static struct ctl_table *
sd_alloc_ctl_domain_table(struct sched_domain *sd)
{
	struct ctl_table *table = sd_alloc_ctl_entry(13);

	if (table == NULL)
		return NULL;

	set_table_entry(&table[0], "min_interval", &sd->min_interval,
		sizeof(long), 0644, proc_doulongvec_minmax);
	set_table_entry(&table[1], "max_interval", &sd->max_interval,
		sizeof(long), 0644, proc_doulongvec_minmax);
	set_table_entry(&table[2], "busy_idx", &sd->busy_idx,
		sizeof(int), 0644, proc_dointvec_minmax);
	set_table_entry(&table[3], "idle_idx", &sd->idle_idx,
		sizeof(int), 0644, proc_dointvec_minmax);
	set_table_entry(&table[4], "newidle_idx", &sd->newidle_idx,
		sizeof(int), 0644, proc_dointvec_minmax);
	set_table_entry(&table[5], "wake_idx", &sd->wake_idx,
		sizeof(int), 0644, proc_dointvec_minmax);
	set_table_entry(&table[6], "forkexec_idx", &sd->forkexec_idx,
		sizeof(int), 0644, proc_dointvec_minmax);
	set_table_entry(&table[7], "busy_factor", &sd->busy_factor,
		sizeof(int), 0644, proc_dointvec_minmax);
	set_table_entry(&table[8], "imbalance_pct", &sd->imbalance_pct,
		sizeof(int), 0644, proc_dointvec_minmax);
	set_table_entry(&table[9], "cache_nice_tries",
		&sd->cache_nice_tries,
		sizeof(int), 0644, proc_dointvec_minmax);
	set_table_entry(&table[10], "flags", &sd->flags,
		sizeof(int), 0644, proc_dointvec_minmax);
	set_table_entry(&table[11], "name", sd->name,
		CORENAME_MAX_SIZE, 0444, proc_dostring);
	/* &table[12] is terminator */

	return table;
}

static ctl_table *sd_alloc_ctl_cpu_table(int cpu)
{
	struct ctl_table *entry, *table;
	struct sched_domain *sd;
	int domain_num = 0, i;
	char buf[32];

	for_each_domain(cpu, sd)
		domain_num++;
	entry = table = sd_alloc_ctl_entry(domain_num + 1);
	if (table == NULL)
		return NULL;

	i = 0;
	for_each_domain(cpu, sd) {
		snprintf(buf, 32, "domain%d", i);
		entry->procname = kstrdup(buf, GFP_KERNEL);
		entry->mode = 0555;
		entry->child = sd_alloc_ctl_domain_table(sd);
		entry++;
		i++;
	}
	return table;
}

static struct ctl_table_header *sd_sysctl_header;
static void register_sched_domain_sysctl(void)
{
	int i, cpu_num = num_possible_cpus();
	struct ctl_table *entry = sd_alloc_ctl_entry(cpu_num + 1);
	char buf[32];

	WARN_ON(sd_ctl_dir[0].child);
	sd_ctl_dir[0].child = entry;

	if (entry == NULL)
		return;

	for_each_possible_cpu(i) {
		snprintf(buf, 32, "cpu%d", i);
		entry->procname = kstrdup(buf, GFP_KERNEL);
		entry->mode = 0555;
		entry->child = sd_alloc_ctl_cpu_table(i);
		entry++;
	}

	WARN_ON(sd_sysctl_header);
	sd_sysctl_header = register_sysctl_table(sd_ctl_root);
}

/* may be called multiple times per register */
static void unregister_sched_domain_sysctl(void)
{
	if (sd_sysctl_header)
		unregister_sysctl_table(sd_sysctl_header);
	sd_sysctl_header = NULL;
	if (sd_ctl_dir[0].child)
		sd_free_ctl_entry(&sd_ctl_dir[0].child);
}
#else
static void register_sched_domain_sysctl(void)
{
}
static void unregister_sched_domain_sysctl(void)
{
}
#endif

static void set_rq_online(struct rq *rq)
{
	if (!rq->online) {
		const struct sched_class *class;

		cpumask_set_cpu(rq->cpu, rq->rd->online);
		rq->online = 1;

		for_each_class(class) {
			if (class->rq_online)
				class->rq_online(rq);
		}
	}
}

static void set_rq_offline(struct rq *rq)
{
	if (rq->online) {
		const struct sched_class *class;

		for_each_class(class) {
			if (class->rq_offline)
				class->rq_offline(rq);
		}

		cpumask_clear_cpu(rq->cpu, rq->rd->online);
		rq->online = 0;
	}
}

/*
 * migration_call - callback that gets triggered when a CPU is added.
 * Here we can start up the necessary migration thread for the new CPU.
 */
static int __cpuinit
migration_call(struct notifier_block *nfb, unsigned long action, void *hcpu)
{
	int cpu = (long)hcpu;
	unsigned long flags;
	struct rq *rq = cpu_rq(cpu);

	switch (action & ~CPU_TASKS_FROZEN) {

	case CPU_UP_PREPARE:
		rq->calc_load_update = calc_load_update;
		break;

	case CPU_ONLINE:
		/* Update our root-domain */
		raw_spin_lock_irqsave(&rq->lock, flags);
		if (rq->rd) {
			BUG_ON(!cpumask_test_cpu(cpu, rq->rd->span));

			set_rq_online(rq);
		}
		raw_spin_unlock_irqrestore(&rq->lock, flags);
		break;

#ifdef CONFIG_HOTPLUG_CPU
	case CPU_DYING:
		sched_ttwu_pending();
		/* Update our root-domain */
		raw_spin_lock_irqsave(&rq->lock, flags);
		if (rq->rd) {
			BUG_ON(!cpumask_test_cpu(cpu, rq->rd->span));
			set_rq_offline(rq);
		}
		migrate_tasks(cpu);
		BUG_ON(rq->nr_running != 1); /* the migration thread */
		raw_spin_unlock_irqrestore(&rq->lock, flags);

		migrate_nr_uninterruptible(rq);
		calc_global_load_remove(rq);
		break;
#endif
	}

	update_max_interval();

	return NOTIFY_OK;
}

/*
 * Register at high priority so that task migration (migrate_all_tasks)
 * happens before everything else.  This has to be lower priority than
 * the notifier in the perf_event subsystem, though.
 */
static struct notifier_block __cpuinitdata migration_notifier = {
	.notifier_call = migration_call,
	.priority = CPU_PRI_MIGRATION,
};

static int __cpuinit sched_cpu_active(struct notifier_block *nfb,
				      unsigned long action, void *hcpu)
{
	switch (action & ~CPU_TASKS_FROZEN) {
	case CPU_STARTING:
	case CPU_DOWN_FAILED:
		set_cpu_active((long)hcpu, true);
		return NOTIFY_OK;
	default:
		return NOTIFY_DONE;
	}
}

static int __cpuinit sched_cpu_inactive(struct notifier_block *nfb,
					unsigned long action, void *hcpu)
{
	switch (action & ~CPU_TASKS_FROZEN) {
	case CPU_DOWN_PREPARE:
		set_cpu_active((long)hcpu, false);
		return NOTIFY_OK;
	default:
		return NOTIFY_DONE;
	}
}

static int __init migration_init(void)
{
	void *cpu = (void *)(long)smp_processor_id();
	int err;

	/* Initialize migration for the boot CPU */
	err = migration_call(&migration_notifier, CPU_UP_PREPARE, cpu);
	BUG_ON(err == NOTIFY_BAD);
	migration_call(&migration_notifier, CPU_ONLINE, cpu);
	register_cpu_notifier(&migration_notifier);

	/* Register cpu active notifiers */
	cpu_notifier(sched_cpu_active, CPU_PRI_SCHED_ACTIVE);
	cpu_notifier(sched_cpu_inactive, CPU_PRI_SCHED_INACTIVE);

	return 0;
}
early_initcall(migration_init);
#endif

#ifdef CONFIG_SMP

static cpumask_var_t sched_domains_tmpmask; /* sched_domains_mutex */

#ifdef CONFIG_SCHED_DEBUG

static __read_mostly int sched_domain_debug_enabled;

static int __init sched_domain_debug_setup(char *str)
{
	sched_domain_debug_enabled = 1;

	return 0;
}
early_param("sched_debug", sched_domain_debug_setup);

static int sched_domain_debug_one(struct sched_domain *sd, int cpu, int level,
				  struct cpumask *groupmask)
{
	struct sched_group *group = sd->groups;
	char str[256];

	cpulist_scnprintf(str, sizeof(str), sched_domain_span(sd));
	cpumask_clear(groupmask);

	printk(KERN_DEBUG "%*s domain %d: ", level, "", level);

	if (!(sd->flags & SD_LOAD_BALANCE)) {
		printk("does not load-balance\n");
		if (sd->parent)
			printk(KERN_ERR "ERROR: !SD_LOAD_BALANCE domain"
					" has parent");
		return -1;
	}

	printk(KERN_CONT "span %s level %s\n", str, sd->name);

	if (!cpumask_test_cpu(cpu, sched_domain_span(sd))) {
		printk(KERN_ERR "ERROR: domain->span does not contain "
				"CPU%d\n", cpu);
	}
	if (!cpumask_test_cpu(cpu, sched_group_cpus(group))) {
		printk(KERN_ERR "ERROR: domain->groups does not contain"
				" CPU%d\n", cpu);
	}

	printk(KERN_DEBUG "%*s groups:", level + 1, "");
	do {
		if (!group) {
			printk("\n");
			printk(KERN_ERR "ERROR: group is NULL\n");
			break;
		}

		if (!group->sgp->power) {
			printk(KERN_CONT "\n");
			printk(KERN_ERR "ERROR: domain->cpu_power not "
					"set\n");
			break;
		}

		if (!cpumask_weight(sched_group_cpus(group))) {
			printk(KERN_CONT "\n");
			printk(KERN_ERR "ERROR: empty group\n");
			break;
		}

		if (cpumask_intersects(groupmask, sched_group_cpus(group))) {
			printk(KERN_CONT "\n");
			printk(KERN_ERR "ERROR: repeated CPUs\n");
			break;
		}

		cpumask_or(groupmask, groupmask, sched_group_cpus(group));

		cpulist_scnprintf(str, sizeof(str), sched_group_cpus(group));

		printk(KERN_CONT " %s", str);
		if (group->sgp->power != SCHED_POWER_SCALE) {
			printk(KERN_CONT " (cpu_power = %d)",
				group->sgp->power);
		}

		group = group->next;
	} while (group != sd->groups);
	printk(KERN_CONT "\n");

	if (!cpumask_equal(sched_domain_span(sd), groupmask))
		printk(KERN_ERR "ERROR: groups don't span domain->span\n");

	if (sd->parent &&
	    !cpumask_subset(groupmask, sched_domain_span(sd->parent)))
		printk(KERN_ERR "ERROR: parent span is not a superset "
			"of domain->span\n");
	return 0;
}

static void sched_domain_debug(struct sched_domain *sd, int cpu)
{
	int level = 0;

	if (!sched_domain_debug_enabled)
		return;

	if (!sd) {
		printk(KERN_DEBUG "CPU%d attaching NULL sched-domain.\n", cpu);
		return;
	}

	printk(KERN_DEBUG "CPU%d attaching sched-domain:\n", cpu);

	for (;;) {
		if (sched_domain_debug_one(sd, cpu, level, sched_domains_tmpmask))
			break;
		level++;
		sd = sd->parent;
		if (!sd)
			break;
	}
}
#else /* !CONFIG_SCHED_DEBUG */
# define sched_domain_debug(sd, cpu) do { } while (0)
#endif /* CONFIG_SCHED_DEBUG */

static int sd_degenerate(struct sched_domain *sd)
{
	if (cpumask_weight(sched_domain_span(sd)) == 1)
		return 1;

	/* Following flags need at least 2 groups */
	if (sd->flags & (SD_LOAD_BALANCE |
			 SD_BALANCE_NEWIDLE |
			 SD_BALANCE_FORK |
			 SD_BALANCE_EXEC |
			 SD_SHARE_CPUPOWER |
			 SD_SHARE_PKG_RESOURCES)) {
		if (sd->groups != sd->groups->next)
			return 0;
	}

	/* Following flags don't use groups */
	if (sd->flags & (SD_WAKE_AFFINE))
		return 0;

	return 1;
}

static int
sd_parent_degenerate(struct sched_domain *sd, struct sched_domain *parent)
{
	unsigned long cflags = sd->flags, pflags = parent->flags;

	if (sd_degenerate(parent))
		return 1;

	if (!cpumask_equal(sched_domain_span(sd), sched_domain_span(parent)))
		return 0;

	/* Flags needing groups don't count if only 1 group in parent */
	if (parent->groups == parent->groups->next) {
		pflags &= ~(SD_LOAD_BALANCE |
				SD_BALANCE_NEWIDLE |
				SD_BALANCE_FORK |
				SD_BALANCE_EXEC |
				SD_SHARE_CPUPOWER |
				SD_SHARE_PKG_RESOURCES);
		if (nr_node_ids == 1)
			pflags &= ~SD_SERIALIZE;
	}
	if (~cflags & pflags)
		return 0;

	return 1;
}

static void free_rootdomain(struct rcu_head *rcu)
{
	struct root_domain *rd = container_of(rcu, struct root_domain, rcu);

	cpupri_cleanup(&rd->cpupri);
	free_cpumask_var(rd->rto_mask);
	free_cpumask_var(rd->online);
	free_cpumask_var(rd->span);
	kfree(rd);
}

static void rq_attach_root(struct rq *rq, struct root_domain *rd)
{
	struct root_domain *old_rd = NULL;
	unsigned long flags;

	raw_spin_lock_irqsave(&rq->lock, flags);

	if (rq->rd) {
		old_rd = rq->rd;

		if (cpumask_test_cpu(rq->cpu, old_rd->online))
			set_rq_offline(rq);

		cpumask_clear_cpu(rq->cpu, old_rd->span);

		/*
		 * If we dont want to free the old_rt yet then
		 * set old_rd to NULL to skip the freeing later
		 * in this function:
		 */
		if (!atomic_dec_and_test(&old_rd->refcount))
			old_rd = NULL;
	}

	atomic_inc(&rd->refcount);
	rq->rd = rd;

	cpumask_set_cpu(rq->cpu, rd->span);
	if (cpumask_test_cpu(rq->cpu, cpu_active_mask))
		set_rq_online(rq);

	raw_spin_unlock_irqrestore(&rq->lock, flags);

	if (old_rd)
		call_rcu_sched(&old_rd->rcu, free_rootdomain);
}

static int init_rootdomain(struct root_domain *rd)
{
	memset(rd, 0, sizeof(*rd));

	if (!alloc_cpumask_var(&rd->span, GFP_KERNEL))
		goto out;
	if (!alloc_cpumask_var(&rd->online, GFP_KERNEL))
		goto free_span;
	if (!alloc_cpumask_var(&rd->rto_mask, GFP_KERNEL))
		goto free_online;

	if (cpupri_init(&rd->cpupri) != 0)
		goto free_rto_mask;
	return 0;

free_rto_mask:
	free_cpumask_var(rd->rto_mask);
free_online:
	free_cpumask_var(rd->online);
free_span:
	free_cpumask_var(rd->span);
out:
	return -ENOMEM;
}

/*
 * By default the system creates a single root-domain with all cpus as
 * members (mimicking the global state we have today).
 */
struct root_domain def_root_domain;

static void init_defrootdomain(void)
{
	init_rootdomain(&def_root_domain);

	atomic_set(&def_root_domain.refcount, 1);
}

static struct root_domain *alloc_rootdomain(void)
{
	struct root_domain *rd;

	rd = kmalloc(sizeof(*rd), GFP_KERNEL);
	if (!rd)
		return NULL;

	if (init_rootdomain(rd) != 0) {
		kfree(rd);
		return NULL;
	}

	return rd;
}

static void free_sched_groups(struct sched_group *sg, int free_sgp)
{
	struct sched_group *tmp, *first;

	if (!sg)
		return;

	first = sg;
	do {
		tmp = sg->next;

		if (free_sgp && atomic_dec_and_test(&sg->sgp->ref))
			kfree(sg->sgp);

		kfree(sg);
		sg = tmp;
	} while (sg != first);
}

static void free_sched_domain(struct rcu_head *rcu)
{
	struct sched_domain *sd = container_of(rcu, struct sched_domain, rcu);

	/*
	 * If its an overlapping domain it has private groups, iterate and
	 * nuke them all.
	 */
	if (sd->flags & SD_OVERLAP) {
		free_sched_groups(sd->groups, 1);
	} else if (atomic_dec_and_test(&sd->groups->ref)) {
		kfree(sd->groups->sgp);
		kfree(sd->groups);
	}
	kfree(sd);
}

static void destroy_sched_domain(struct sched_domain *sd, int cpu)
{
	call_rcu(&sd->rcu, free_sched_domain);
}

static void destroy_sched_domains(struct sched_domain *sd, int cpu)
{
	for (; sd; sd = sd->parent)
		destroy_sched_domain(sd, cpu);
}

/*
 * Keep a special pointer to the highest sched_domain that has
 * SD_SHARE_PKG_RESOURCE set (Last Level Cache Domain) for this
 * allows us to avoid some pointer chasing select_idle_sibling().
 *
 * Also keep a unique ID per domain (we use the first cpu number in
 * the cpumask of the domain), this allows us to quickly tell if
 * two cpus are in the same cache domain, see cpus_share_cache().
 */
DEFINE_PER_CPU(struct sched_domain *, sd_llc);
DEFINE_PER_CPU(int, sd_llc_id);

static void update_top_cache_domain(int cpu)
{
	struct sched_domain *sd;
	int id = cpu;

	sd = highest_flag_domain(cpu, SD_SHARE_PKG_RESOURCES);
	if (sd)
		id = cpumask_first(sched_domain_span(sd));

	rcu_assign_pointer(per_cpu(sd_llc, cpu), sd);
	per_cpu(sd_llc_id, cpu) = id;
}

/*
 * Attach the domain 'sd' to 'cpu' as its base domain. Callers must
 * hold the hotplug lock.
 */
static void
cpu_attach_domain(struct sched_domain *sd, struct root_domain *rd, int cpu)
{
	struct rq *rq = cpu_rq(cpu);
	struct sched_domain *tmp;
	unsigned long next_balance = rq->next_balance;

	/* Remove the sched domains which do not contribute to scheduling. */
	for (tmp = sd; tmp; ) {
		struct sched_domain *parent = tmp->parent;
		if (!parent)
			break;

		if (sd_parent_degenerate(tmp, parent)) {
			tmp->parent = parent->parent;
			if (parent->parent)
				parent->parent->child = tmp;
			destroy_sched_domain(parent, cpu);
		} else
			tmp = tmp->parent;
	}

	if (sd && sd_degenerate(sd)) {
		tmp = sd;
		sd = sd->parent;
		destroy_sched_domain(tmp, cpu);
		if (sd)
			sd->child = NULL;
	}

	for (tmp = sd; tmp; ) {
		unsigned long interval;

		interval = msecs_to_jiffies(tmp->balance_interval);
		if (time_after(next_balance, tmp->last_balance + interval))
			next_balance = tmp->last_balance + interval;

		tmp = tmp->parent;
	}
	rq->next_balance = next_balance;

	sched_domain_debug(sd, cpu);

	rq_attach_root(rq, rd);
	tmp = rq->sd;
	rcu_assign_pointer(rq->sd, sd);
	destroy_sched_domains(tmp, cpu);

	update_top_cache_domain(cpu);
}

/* cpus with isolated domains */
static cpumask_var_t cpu_isolated_map;

/* Setup the mask of cpus configured for isolated domains */
static int __init isolated_cpu_setup(char *str)
{
	alloc_bootmem_cpumask_var(&cpu_isolated_map);
	cpulist_parse(str, cpu_isolated_map);
	return 1;
}

__setup("isolcpus=", isolated_cpu_setup);

#ifdef CONFIG_NUMA

/**
 * find_next_best_node - find the next node to include in a sched_domain
 * @node: node whose sched_domain we're building
 * @used_nodes: nodes already in the sched_domain
 *
 * Find the next node to include in a given scheduling domain. Simply
 * finds the closest node not already in the @used_nodes map.
 *
 * Should use nodemask_t.
 */
static int find_next_best_node(int node, nodemask_t *used_nodes)
{
	int i, n, val, min_val, best_node = -1;

	min_val = INT_MAX;

	for (i = 0; i < nr_node_ids; i++) {
		/* Start at @node */
		n = (node + i) % nr_node_ids;

		if (!nr_cpus_node(n))
			continue;

		/* Skip already used nodes */
		if (node_isset(n, *used_nodes))
			continue;

		/* Simple min distance search */
		val = node_distance(node, n);

		if (val < min_val) {
			min_val = val;
			best_node = n;
		}
	}

	if (best_node != -1)
		node_set(best_node, *used_nodes);
	return best_node;
}

/**
 * sched_domain_node_span - get a cpumask for a node's sched_domain
 * @node: node whose cpumask we're constructing
 * @span: resulting cpumask
 *
 * Given a node, construct a good cpumask for its sched_domain to span. It
 * should be one that prevents unnecessary balancing, but also spreads tasks
 * out optimally.
 */
static void sched_domain_node_span(int node, struct cpumask *span)
{
	nodemask_t used_nodes;
	int i;

	cpumask_clear(span);
	nodes_clear(used_nodes);

	cpumask_or(span, span, cpumask_of_node(node));
	node_set(node, used_nodes);

	for (i = 1; i < SD_NODES_PER_DOMAIN; i++) {
		int next_node = find_next_best_node(node, &used_nodes);
		if (next_node < 0)
			break;
		cpumask_or(span, span, cpumask_of_node(next_node));
	}
}

static const struct cpumask *cpu_node_mask(int cpu)
{
	lockdep_assert_held(&sched_domains_mutex);

	sched_domain_node_span(cpu_to_node(cpu), sched_domains_tmpmask);

	return sched_domains_tmpmask;
}

static const struct cpumask *cpu_allnodes_mask(int cpu)
{
	return cpu_possible_mask;
}
#endif /* CONFIG_NUMA */

static const struct cpumask *cpu_cpu_mask(int cpu)
{
	return cpumask_of_node(cpu_to_node(cpu));
}

int sched_smt_power_savings = 0, sched_mc_power_savings = 0;

struct sd_data {
	struct sched_domain **__percpu sd;
	struct sched_group **__percpu sg;
	struct sched_group_power **__percpu sgp;
};

struct s_data {
	struct sched_domain ** __percpu sd;
	struct root_domain	*rd;
};

enum s_alloc {
	sa_rootdomain,
	sa_sd,
	sa_sd_storage,
	sa_none,
};

struct sched_domain_topology_level;

typedef struct sched_domain *(*sched_domain_init_f)(struct sched_domain_topology_level *tl, int cpu);
typedef const struct cpumask *(*sched_domain_mask_f)(int cpu);

#define SDTL_OVERLAP	0x01

struct sched_domain_topology_level {
	sched_domain_init_f init;
	sched_domain_mask_f mask;
	int		    flags;
	struct sd_data      data;
};

static int
build_overlap_sched_groups(struct sched_domain *sd, int cpu)
{
	struct sched_group *first = NULL, *last = NULL, *groups = NULL, *sg;
	const struct cpumask *span = sched_domain_span(sd);
	struct cpumask *covered = sched_domains_tmpmask;
	struct sd_data *sdd = sd->private;
	struct sched_domain *child;
	int i;

	cpumask_clear(covered);

	for_each_cpu(i, span) {
		struct cpumask *sg_span;

		if (cpumask_test_cpu(i, covered))
			continue;

		sg = kzalloc_node(sizeof(struct sched_group) + cpumask_size(),
				GFP_KERNEL, cpu_to_node(cpu));

		if (!sg)
			goto fail;

		sg_span = sched_group_cpus(sg);

		child = *per_cpu_ptr(sdd->sd, i);
		if (child->child) {
			child = child->child;
			cpumask_copy(sg_span, sched_domain_span(child));
		} else
			cpumask_set_cpu(i, sg_span);

		cpumask_or(covered, covered, sg_span);

		sg->sgp = *per_cpu_ptr(sdd->sgp, cpumask_first(sg_span));
		atomic_inc(&sg->sgp->ref);

		if (cpumask_test_cpu(cpu, sg_span))
			groups = sg;

		if (!first)
			first = sg;
		if (last)
			last->next = sg;
		last = sg;
		last->next = first;
	}
	sd->groups = groups;

	return 0;

fail:
	free_sched_groups(first, 0);

	return -ENOMEM;
}

static int get_group(int cpu, struct sd_data *sdd, struct sched_group **sg)
{
	struct sched_domain *sd = *per_cpu_ptr(sdd->sd, cpu);
	struct sched_domain *child = sd->child;

	if (child)
		cpu = cpumask_first(sched_domain_span(child));

	if (sg) {
		*sg = *per_cpu_ptr(sdd->sg, cpu);
		(*sg)->sgp = *per_cpu_ptr(sdd->sgp, cpu);
		atomic_set(&(*sg)->sgp->ref, 1); /* for claim_allocations */
	}

	return cpu;
}

/*
 * build_sched_groups will build a circular linked list of the groups
 * covered by the given span, and will set each group's ->cpumask correctly,
 * and ->cpu_power to 0.
 *
 * Assumes the sched_domain tree is fully constructed
 */
static int
build_sched_groups(struct sched_domain *sd, int cpu)
{
	struct sched_group *first = NULL, *last = NULL;
	struct sd_data *sdd = sd->private;
	const struct cpumask *span = sched_domain_span(sd);
	struct cpumask *covered;
	int i;

	get_group(cpu, sdd, &sd->groups);
	atomic_inc(&sd->groups->ref);

	if (cpu != cpumask_first(sched_domain_span(sd)))
		return 0;

	lockdep_assert_held(&sched_domains_mutex);
	covered = sched_domains_tmpmask;

	cpumask_clear(covered);

	for_each_cpu(i, span) {
		struct sched_group *sg;
		int group = get_group(i, sdd, &sg);
		int j;

		if (cpumask_test_cpu(i, covered))
			continue;

		cpumask_clear(sched_group_cpus(sg));
		sg->sgp->power = 0;

		for_each_cpu(j, span) {
			if (get_group(j, sdd, NULL) != group)
				continue;

			cpumask_set_cpu(j, covered);
			cpumask_set_cpu(j, sched_group_cpus(sg));
		}

		if (!first)
			first = sg;
		if (last)
			last->next = sg;
		last = sg;
	}
	last->next = first;

	return 0;
}

/*
 * Initialize sched groups cpu_power.
 *
 * cpu_power indicates the capacity of sched group, which is used while
 * distributing the load between different sched groups in a sched domain.
 * Typically cpu_power for all the groups in a sched domain will be same unless
 * there are asymmetries in the topology. If there are asymmetries, group
 * having more cpu_power will pickup more load compared to the group having
 * less cpu_power.
 */
static void init_sched_groups_power(int cpu, struct sched_domain *sd)
{
	struct sched_group *sg = sd->groups;

	WARN_ON(!sd || !sg);

	do {
		sg->group_weight = cpumask_weight(sched_group_cpus(sg));
		sg = sg->next;
	} while (sg != sd->groups);

	if (cpu != group_first_cpu(sg))
		return;

	update_group_power(sd, cpu);
	atomic_set(&sg->sgp->nr_busy_cpus, sg->group_weight);
}

int __weak arch_sd_sibling_asym_packing(void)
{
       return 0*SD_ASYM_PACKING;
}

/*
 * Initializers for schedule domains
 * Non-inlined to reduce accumulated stack pressure in build_sched_domains()
 */

#ifdef CONFIG_SCHED_DEBUG
# define SD_INIT_NAME(sd, type)		sd->name = #type
#else
# define SD_INIT_NAME(sd, type)		do { } while (0)
#endif

#define SD_INIT_FUNC(type)						\
static noinline struct sched_domain *					\
sd_init_##type(struct sched_domain_topology_level *tl, int cpu) 	\
{									\
	struct sched_domain *sd = *per_cpu_ptr(tl->data.sd, cpu);	\
	*sd = SD_##type##_INIT;						\
	SD_INIT_NAME(sd, type);						\
	sd->private = &tl->data;					\
	return sd;							\
}

SD_INIT_FUNC(CPU)
#ifdef CONFIG_NUMA
 SD_INIT_FUNC(ALLNODES)
 SD_INIT_FUNC(NODE)
#endif
#ifdef CONFIG_SCHED_SMT
 SD_INIT_FUNC(SIBLING)
#endif
#ifdef CONFIG_SCHED_MC
 SD_INIT_FUNC(MC)
#endif
#ifdef CONFIG_SCHED_BOOK
 SD_INIT_FUNC(BOOK)
#endif

static int default_relax_domain_level = -1;
int sched_domain_level_max;

static int __init setup_relax_domain_level(char *str)
{
	if (kstrtoint(str, 0, &default_relax_domain_level))
		pr_warn("Unable to set relax_domain_level\n");

	return 1;
}
__setup("relax_domain_level=", setup_relax_domain_level);

static void set_domain_attribute(struct sched_domain *sd,
				 struct sched_domain_attr *attr)
{
	int request;

	if (!attr || attr->relax_domain_level < 0) {
		if (default_relax_domain_level < 0)
			return;
		else
			request = default_relax_domain_level;
	} else
		request = attr->relax_domain_level;
	if (request < sd->level) {
		/* turn off idle balance on this domain */
		sd->flags &= ~(SD_BALANCE_WAKE|SD_BALANCE_NEWIDLE);
	} else {
		/* turn on idle balance on this domain */
		sd->flags |= (SD_BALANCE_WAKE|SD_BALANCE_NEWIDLE);
	}
}

static void __sdt_free(const struct cpumask *cpu_map);
static int __sdt_alloc(const struct cpumask *cpu_map);

static void __free_domain_allocs(struct s_data *d, enum s_alloc what,
				 const struct cpumask *cpu_map)
{
	switch (what) {
	case sa_rootdomain:
		if (!atomic_read(&d->rd->refcount))
			free_rootdomain(&d->rd->rcu); /* fall through */
	case sa_sd:
		free_percpu(d->sd); /* fall through */
	case sa_sd_storage:
		__sdt_free(cpu_map); /* fall through */
	case sa_none:
		break;
	}
}

static enum s_alloc __visit_domain_allocation_hell(struct s_data *d,
						   const struct cpumask *cpu_map)
{
	memset(d, 0, sizeof(*d));

	if (__sdt_alloc(cpu_map))
		return sa_sd_storage;
	d->sd = alloc_percpu(struct sched_domain *);
	if (!d->sd)
		return sa_sd_storage;
	d->rd = alloc_rootdomain();
	if (!d->rd)
		return sa_sd;
	return sa_rootdomain;
}

/*
 * NULL the sd_data elements we've used to build the sched_domain and
 * sched_group structure so that the subsequent __free_domain_allocs()
 * will not free the data we're using.
 */
static void claim_allocations(int cpu, struct sched_domain *sd)
{
	struct sd_data *sdd = sd->private;

	WARN_ON_ONCE(*per_cpu_ptr(sdd->sd, cpu) != sd);
	*per_cpu_ptr(sdd->sd, cpu) = NULL;

	if (atomic_read(&(*per_cpu_ptr(sdd->sg, cpu))->ref))
		*per_cpu_ptr(sdd->sg, cpu) = NULL;

	if (atomic_read(&(*per_cpu_ptr(sdd->sgp, cpu))->ref))
		*per_cpu_ptr(sdd->sgp, cpu) = NULL;
}

#ifdef CONFIG_SCHED_SMT
static const struct cpumask *cpu_smt_mask(int cpu)
{
	return topology_thread_cpumask(cpu);
}
#endif

/*
 * Topology list, bottom-up.
 */
static struct sched_domain_topology_level default_topology[] = {
#ifdef CONFIG_SCHED_SMT
	{ sd_init_SIBLING, cpu_smt_mask, },
#endif
#ifdef CONFIG_SCHED_MC
	{ sd_init_MC, cpu_coregroup_mask, },
#endif
#ifdef CONFIG_SCHED_BOOK
	{ sd_init_BOOK, cpu_book_mask, },
#endif
	{ sd_init_CPU, cpu_cpu_mask, },
#ifdef CONFIG_NUMA
	{ sd_init_NODE, cpu_node_mask, SDTL_OVERLAP, },
	{ sd_init_ALLNODES, cpu_allnodes_mask, },
#endif
	{ NULL, },
};

static struct sched_domain_topology_level *sched_domain_topology = default_topology;

static int __sdt_alloc(const struct cpumask *cpu_map)
{
	struct sched_domain_topology_level *tl;
	int j;

	for (tl = sched_domain_topology; tl->init; tl++) {
		struct sd_data *sdd = &tl->data;

		sdd->sd = alloc_percpu(struct sched_domain *);
		if (!sdd->sd)
			return -ENOMEM;

		sdd->sg = alloc_percpu(struct sched_group *);
		if (!sdd->sg)
			return -ENOMEM;

		sdd->sgp = alloc_percpu(struct sched_group_power *);
		if (!sdd->sgp)
			return -ENOMEM;

		for_each_cpu(j, cpu_map) {
			struct sched_domain *sd;
			struct sched_group *sg;
			struct sched_group_power *sgp;

		       	sd = kzalloc_node(sizeof(struct sched_domain) + cpumask_size(),
					GFP_KERNEL, cpu_to_node(j));
			if (!sd)
				return -ENOMEM;

			*per_cpu_ptr(sdd->sd, j) = sd;

			sg = kzalloc_node(sizeof(struct sched_group) + cpumask_size(),
					GFP_KERNEL, cpu_to_node(j));
			if (!sg)
				return -ENOMEM;

			sg->next = sg;

			*per_cpu_ptr(sdd->sg, j) = sg;

			sgp = kzalloc_node(sizeof(struct sched_group_power),
					GFP_KERNEL, cpu_to_node(j));
			if (!sgp)
				return -ENOMEM;

			*per_cpu_ptr(sdd->sgp, j) = sgp;
		}
	}

	return 0;
}

static void __sdt_free(const struct cpumask *cpu_map)
{
	struct sched_domain_topology_level *tl;
	int j;

	for (tl = sched_domain_topology; tl->init; tl++) {
		struct sd_data *sdd = &tl->data;

		for_each_cpu(j, cpu_map) {
			struct sched_domain *sd;

			if (sdd->sd) {
				sd = *per_cpu_ptr(sdd->sd, j);
				if (sd && (sd->flags & SD_OVERLAP))
					free_sched_groups(sd->groups, 0);
				kfree(*per_cpu_ptr(sdd->sd, j));
			}

			if (sdd->sg)
				kfree(*per_cpu_ptr(sdd->sg, j));
			if (sdd->sgp)
				kfree(*per_cpu_ptr(sdd->sgp, j));
		}
		free_percpu(sdd->sd);
		sdd->sd = NULL;
		free_percpu(sdd->sg);
		sdd->sg = NULL;
		free_percpu(sdd->sgp);
		sdd->sgp = NULL;
	}
}

struct sched_domain *build_sched_domain(struct sched_domain_topology_level *tl,
		struct s_data *d, const struct cpumask *cpu_map,
		struct sched_domain_attr *attr, struct sched_domain *child,
		int cpu)
{
	struct sched_domain *sd = tl->init(tl, cpu);
	if (!sd)
		return child;

	cpumask_and(sched_domain_span(sd), cpu_map, tl->mask(cpu));
	if (child) {
		sd->level = child->level + 1;
		sched_domain_level_max = max(sched_domain_level_max, sd->level);
		child->parent = sd;
	}
	sd->child = child;
	set_domain_attribute(sd, attr);

	return sd;
}

/*
 * Build sched domains for a given set of cpus and attach the sched domains
 * to the individual cpus
 */
static int build_sched_domains(const struct cpumask *cpu_map,
			       struct sched_domain_attr *attr)
{
	enum s_alloc alloc_state = sa_none;
	struct sched_domain *sd;
	struct s_data d;
	int i, ret = -ENOMEM;

	alloc_state = __visit_domain_allocation_hell(&d, cpu_map);
	if (alloc_state != sa_rootdomain)
		goto error;

	/* Set up domains for cpus specified by the cpu_map. */
	for_each_cpu(i, cpu_map) {
		struct sched_domain_topology_level *tl;

		sd = NULL;
		for (tl = sched_domain_topology; tl->init; tl++) {
			sd = build_sched_domain(tl, &d, cpu_map, attr, sd, i);
			if (tl->flags & SDTL_OVERLAP || sched_feat(FORCE_SD_OVERLAP))
				sd->flags |= SD_OVERLAP;
			if (cpumask_equal(cpu_map, sched_domain_span(sd)))
				break;
		}

		while (sd->child)
			sd = sd->child;

		*per_cpu_ptr(d.sd, i) = sd;
	}

	/* Build the groups for the domains */
	for_each_cpu(i, cpu_map) {
		for (sd = *per_cpu_ptr(d.sd, i); sd; sd = sd->parent) {
			sd->span_weight = cpumask_weight(sched_domain_span(sd));
			if (sd->flags & SD_OVERLAP) {
				if (build_overlap_sched_groups(sd, i))
					goto error;
			} else {
				if (build_sched_groups(sd, i))
					goto error;
			}
		}
	}

	/* Calculate CPU power for physical packages and nodes */
	for (i = nr_cpumask_bits-1; i >= 0; i--) {
		if (!cpumask_test_cpu(i, cpu_map))
			continue;

		for (sd = *per_cpu_ptr(d.sd, i); sd; sd = sd->parent) {
			claim_allocations(i, sd);
			init_sched_groups_power(i, sd);
		}
	}

	/* Attach the domains */
	rcu_read_lock();
	for_each_cpu(i, cpu_map) {
		sd = *per_cpu_ptr(d.sd, i);
		cpu_attach_domain(sd, d.rd, i);
	}
	rcu_read_unlock();

	ret = 0;
error:
	__free_domain_allocs(&d, alloc_state, cpu_map);
	return ret;
}

static cpumask_var_t *doms_cur;	/* current sched domains */
static int ndoms_cur;		/* number of sched domains in 'doms_cur' */
static struct sched_domain_attr *dattr_cur;
				/* attribues of custom domains in 'doms_cur' */

/*
 * Special case: If a kmalloc of a doms_cur partition (array of
 * cpumask) fails, then fallback to a single sched domain,
 * as determined by the single cpumask fallback_doms.
 */
static cpumask_var_t fallback_doms;

/*
 * arch_update_cpu_topology lets virtualized architectures update the
 * cpu core maps. It is supposed to return 1 if the topology changed
 * or 0 if it stayed the same.
 */
int __attribute__((weak)) arch_update_cpu_topology(void)
{
	return 0;
}

cpumask_var_t *alloc_sched_domains(unsigned int ndoms)
{
	int i;
	cpumask_var_t *doms;

	doms = kmalloc(sizeof(*doms) * ndoms, GFP_KERNEL);
	if (!doms)
		return NULL;
	for (i = 0; i < ndoms; i++) {
		if (!alloc_cpumask_var(&doms[i], GFP_KERNEL)) {
			free_sched_domains(doms, i);
			return NULL;
		}
	}
	return doms;
}

void free_sched_domains(cpumask_var_t doms[], unsigned int ndoms)
{
	unsigned int i;
	for (i = 0; i < ndoms; i++)
		free_cpumask_var(doms[i]);
	kfree(doms);
}

/*
 * Set up scheduler domains and groups. Callers must hold the hotplug lock.
 * For now this just excludes isolated cpus, but could be used to
 * exclude other special cases in the future.
 */
static int init_sched_domains(const struct cpumask *cpu_map)
{
	int err;

	arch_update_cpu_topology();
	ndoms_cur = 1;
	doms_cur = alloc_sched_domains(ndoms_cur);
	if (!doms_cur)
		doms_cur = &fallback_doms;
	cpumask_andnot(doms_cur[0], cpu_map, cpu_isolated_map);
	dattr_cur = NULL;
	err = build_sched_domains(doms_cur[0], NULL);
	register_sched_domain_sysctl();

	return err;
}

/*
 * Detach sched domains from a group of cpus specified in cpu_map
 * These cpus will now be attached to the NULL domain
 */
static void detach_destroy_domains(const struct cpumask *cpu_map)
{
	int i;

	rcu_read_lock();
	for_each_cpu(i, cpu_map)
		cpu_attach_domain(NULL, &def_root_domain, i);
	rcu_read_unlock();
}

/* handle null as "default" */
static int dattrs_equal(struct sched_domain_attr *cur, int idx_cur,
			struct sched_domain_attr *new, int idx_new)
{
	struct sched_domain_attr tmp;

	/* fast path */
	if (!new && !cur)
		return 1;

	tmp = SD_ATTR_INIT;
	return !memcmp(cur ? (cur + idx_cur) : &tmp,
			new ? (new + idx_new) : &tmp,
			sizeof(struct sched_domain_attr));
}

/*
 * Partition sched domains as specified by the 'ndoms_new'
 * cpumasks in the array doms_new[] of cpumasks. This compares
 * doms_new[] to the current sched domain partitioning, doms_cur[].
 * It destroys each deleted domain and builds each new domain.
 *
 * 'doms_new' is an array of cpumask_var_t's of length 'ndoms_new'.
 * The masks don't intersect (don't overlap.) We should setup one
 * sched domain for each mask. CPUs not in any of the cpumasks will
 * not be load balanced. If the same cpumask appears both in the
 * current 'doms_cur' domains and in the new 'doms_new', we can leave
 * it as it is.
 *
 * The passed in 'doms_new' should be allocated using
 * alloc_sched_domains.  This routine takes ownership of it and will
 * free_sched_domains it when done with it. If the caller failed the
 * alloc call, then it can pass in doms_new == NULL && ndoms_new == 1,
 * and partition_sched_domains() will fallback to the single partition
 * 'fallback_doms', it also forces the domains to be rebuilt.
 *
 * If doms_new == NULL it will be replaced with cpu_online_mask.
 * ndoms_new == 0 is a special case for destroying existing domains,
 * and it will not create the default domain.
 *
 * Call with hotplug lock held
 */
void partition_sched_domains(int ndoms_new, cpumask_var_t doms_new[],
			     struct sched_domain_attr *dattr_new)
{
	int i, j, n;
	int new_topology;

	mutex_lock(&sched_domains_mutex);

	/* always unregister in case we don't destroy any domains */
	unregister_sched_domain_sysctl();

	/* Let architecture update cpu core mappings. */
	new_topology = arch_update_cpu_topology();

	n = doms_new ? ndoms_new : 0;

	/* Destroy deleted domains */
	for (i = 0; i < ndoms_cur; i++) {
		for (j = 0; j < n && !new_topology; j++) {
			if (cpumask_equal(doms_cur[i], doms_new[j])
			    && dattrs_equal(dattr_cur, i, dattr_new, j))
				goto match1;
		}
		/* no match - a current sched domain not in new doms_new[] */
		detach_destroy_domains(doms_cur[i]);
match1:
		;
	}

	if (doms_new == NULL) {
		ndoms_cur = 0;
		doms_new = &fallback_doms;
		cpumask_andnot(doms_new[0], cpu_active_mask, cpu_isolated_map);
		WARN_ON_ONCE(dattr_new);
	}

	/* Build new domains */
	for (i = 0; i < ndoms_new; i++) {
		for (j = 0; j < ndoms_cur && !new_topology; j++) {
			if (cpumask_equal(doms_new[i], doms_cur[j])
			    && dattrs_equal(dattr_new, i, dattr_cur, j))
				goto match2;
		}
		/* no match - add a new doms_new */
		build_sched_domains(doms_new[i], dattr_new ? dattr_new + i : NULL);
match2:
		;
	}

	/* Remember the new sched domains */
	if (doms_cur != &fallback_doms)
		free_sched_domains(doms_cur, ndoms_cur);
	kfree(dattr_cur);	/* kfree(NULL) is safe */
	doms_cur = doms_new;
	dattr_cur = dattr_new;
	ndoms_cur = ndoms_new;

	register_sched_domain_sysctl();

	mutex_unlock(&sched_domains_mutex);
}

#if defined(CONFIG_SCHED_MC) || defined(CONFIG_SCHED_SMT)
static void reinit_sched_domains(void)
{
	get_online_cpus();

	/* Destroy domains first to force the rebuild */
	partition_sched_domains(0, NULL, NULL);

	rebuild_sched_domains();
	put_online_cpus();
}

static ssize_t sched_power_savings_store(const char *buf, size_t count, int smt)
{
	unsigned int level = 0;

	if (sscanf(buf, "%u", &level) != 1)
		return -EINVAL;

	/*
	 * level is always be positive so don't check for
	 * level < POWERSAVINGS_BALANCE_NONE which is 0
	 * What happens on 0 or 1 byte write,
	 * need to check for count as well?
	 */

	if (level >= MAX_POWERSAVINGS_BALANCE_LEVELS)
		return -EINVAL;

	if (smt)
		sched_smt_power_savings = level;
	else
		sched_mc_power_savings = level;

	reinit_sched_domains();

	return count;
}

#ifdef CONFIG_SCHED_MC
static ssize_t sched_mc_power_savings_show(struct device *dev,
					   struct device_attribute *attr,
					   char *buf)
{
	return sprintf(buf, "%u\n", sched_mc_power_savings);
}
static ssize_t sched_mc_power_savings_store(struct device *dev,
					    struct device_attribute *attr,
					    const char *buf, size_t count)
{
	return sched_power_savings_store(buf, count, 0);
}
static DEVICE_ATTR(sched_mc_power_savings, 0644,
		   sched_mc_power_savings_show,
		   sched_mc_power_savings_store);
#endif

#ifdef CONFIG_SCHED_SMT
static ssize_t sched_smt_power_savings_show(struct device *dev,
					    struct device_attribute *attr,
					    char *buf)
{
	return sprintf(buf, "%u\n", sched_smt_power_savings);
}
static ssize_t sched_smt_power_savings_store(struct device *dev,
					    struct device_attribute *attr,
					     const char *buf, size_t count)
{
	return sched_power_savings_store(buf, count, 1);
}
static DEVICE_ATTR(sched_smt_power_savings, 0644,
		   sched_smt_power_savings_show,
		   sched_smt_power_savings_store);
#endif

int __init sched_create_sysfs_power_savings_entries(struct device *dev)
{
	int err = 0;

#ifdef CONFIG_SCHED_SMT
	if (smt_capable())
		err = device_create_file(dev, &dev_attr_sched_smt_power_savings);
#endif
#ifdef CONFIG_SCHED_MC
	if (!err && mc_capable())
		err = device_create_file(dev, &dev_attr_sched_mc_power_savings);
#endif
	return err;
}
#endif /* CONFIG_SCHED_MC || CONFIG_SCHED_SMT */

static int num_cpus_frozen;	/* used to mark begin/end of suspend/resume */

/*
 * Update cpusets according to cpu_active mask.  If cpusets are
 * disabled, cpuset_update_active_cpus() becomes a simple wrapper
 * around partition_sched_domains().
 *
 * If we come here as part of a suspend/resume, don't touch cpusets because we
 * want to restore it back to its original state upon resume anyway.
 */
static int cpuset_cpu_active(struct notifier_block *nfb, unsigned long action,
			     void *hcpu)
{
	switch (action) {
	case CPU_ONLINE_FROZEN:
	case CPU_DOWN_FAILED_FROZEN:

		/*
		 * num_cpus_frozen tracks how many CPUs are involved in suspend
		 * resume sequence. As long as this is not the last online
		 * operation in the resume sequence, just build a single sched
		 * domain, ignoring cpusets.
		 */
		num_cpus_frozen--;
		if (likely(num_cpus_frozen)) {
			partition_sched_domains(1, NULL, NULL);
			break;
		}

		/*
		 * This is the last CPU online operation. So fall through and
		 * restore the original sched domains by considering the
		 * cpuset configurations.
		 */

	case CPU_ONLINE:
	case CPU_DOWN_FAILED:
		cpuset_update_active_cpus();
		break;
	default:
		return NOTIFY_DONE;
	}
	return NOTIFY_OK;
}

static int cpuset_cpu_inactive(struct notifier_block *nfb, unsigned long action,
			       void *hcpu)
{
	switch (action) {
	case CPU_DOWN_PREPARE:
		cpuset_update_active_cpus();
		break;
	case CPU_DOWN_PREPARE_FROZEN:
		num_cpus_frozen++;
		partition_sched_domains(1, NULL, NULL);
		break;
	default:
		return NOTIFY_DONE;
	}
	return NOTIFY_OK;
}

void __init sched_init_smp(void)
{
	cpumask_var_t non_isolated_cpus;

	alloc_cpumask_var(&non_isolated_cpus, GFP_KERNEL);
	alloc_cpumask_var(&fallback_doms, GFP_KERNEL);

	get_online_cpus();
	mutex_lock(&sched_domains_mutex);
	init_sched_domains(cpu_active_mask);
	cpumask_andnot(non_isolated_cpus, cpu_possible_mask, cpu_isolated_map);
	if (cpumask_empty(non_isolated_cpus))
		cpumask_set_cpu(smp_processor_id(), non_isolated_cpus);
	mutex_unlock(&sched_domains_mutex);
	put_online_cpus();

	hotcpu_notifier(cpuset_cpu_active, CPU_PRI_CPUSET_ACTIVE);
	hotcpu_notifier(cpuset_cpu_inactive, CPU_PRI_CPUSET_INACTIVE);

	/* RT runtime code needs to handle some hotplug events */
	hotcpu_notifier(update_runtime, 0);

	init_hrtick();

	/* Move init over to a non-isolated CPU */
	if (set_cpus_allowed_ptr(current, non_isolated_cpus) < 0)
		BUG();
	sched_init_granularity();
	free_cpumask_var(non_isolated_cpus);

	init_sched_rt_class();
}
#else
void __init sched_init_smp(void)
{
	sched_init_granularity();
}
#endif /* CONFIG_SMP */

const_debug unsigned int sysctl_timer_migration = 1;

int in_sched_functions(unsigned long addr)
{
	return in_lock_functions(addr) ||
		(addr >= (unsigned long)__sched_text_start
		&& addr < (unsigned long)__sched_text_end);
}

#ifdef CONFIG_CGROUP_SCHED
struct task_group root_task_group;
LIST_HEAD(task_groups);
#endif

DECLARE_PER_CPU(cpumask_var_t, load_balance_tmpmask);

void __init sched_init(void)
{
	int i, j;
	unsigned long alloc_size = 0, ptr;

#ifdef CONFIG_FAIR_GROUP_SCHED
	alloc_size += 2 * nr_cpu_ids * sizeof(void **);
#endif
#ifdef CONFIG_RT_GROUP_SCHED
	alloc_size += 2 * nr_cpu_ids * sizeof(void **);
#endif
#ifdef CONFIG_CPUMASK_OFFSTACK
	alloc_size += num_possible_cpus() * cpumask_size();
#endif
	if (alloc_size) {
		ptr = (unsigned long)kzalloc(alloc_size, GFP_NOWAIT);

#ifdef CONFIG_FAIR_GROUP_SCHED
		root_task_group.se = (struct sched_entity **)ptr;
		ptr += nr_cpu_ids * sizeof(void **);

		root_task_group.cfs_rq = (struct cfs_rq **)ptr;
		ptr += nr_cpu_ids * sizeof(void **);

#endif /* CONFIG_FAIR_GROUP_SCHED */
#ifdef CONFIG_RT_GROUP_SCHED
		root_task_group.rt_se = (struct sched_rt_entity **)ptr;
		ptr += nr_cpu_ids * sizeof(void **);

		root_task_group.rt_rq = (struct rt_rq **)ptr;
		ptr += nr_cpu_ids * sizeof(void **);

#endif /* CONFIG_RT_GROUP_SCHED */
#ifdef CONFIG_CPUMASK_OFFSTACK
		for_each_possible_cpu(i) {
			per_cpu(load_balance_tmpmask, i) = (void *)ptr;
			ptr += cpumask_size();
		}
#endif /* CONFIG_CPUMASK_OFFSTACK */
	}

#ifdef CONFIG_SMP
	init_defrootdomain();
#endif

	init_rt_bandwidth(&def_rt_bandwidth,
			global_rt_period(), global_rt_runtime());

#ifdef CONFIG_RT_GROUP_SCHED
	init_rt_bandwidth(&root_task_group.rt_bandwidth,
			global_rt_period(), global_rt_runtime());
#endif /* CONFIG_RT_GROUP_SCHED */

#ifdef CONFIG_CGROUP_SCHED
	list_add(&root_task_group.list, &task_groups);
	INIT_LIST_HEAD(&root_task_group.children);
	INIT_LIST_HEAD(&root_task_group.siblings);
	autogroup_init(&init_task);

#endif /* CONFIG_CGROUP_SCHED */

#ifdef CONFIG_CGROUP_CPUACCT
	root_cpuacct.cpustat = &kernel_cpustat;
	root_cpuacct.cpuusage = alloc_percpu(u64);
	/* Too early, not expected to fail */
	BUG_ON(!root_cpuacct.cpuusage);
#endif
	for_each_possible_cpu(i) {
		struct rq *rq;

		rq = cpu_rq(i);
		raw_spin_lock_init(&rq->lock);
		rq->nr_running = 0;
		rq->calc_load_active = 0;
		rq->calc_load_update = jiffies + LOAD_FREQ;
		init_cfs_rq(&rq->cfs);
		init_rt_rq(&rq->rt, rq);
#ifdef CONFIG_FAIR_GROUP_SCHED
		root_task_group.shares = ROOT_TASK_GROUP_LOAD;
		INIT_LIST_HEAD(&rq->leaf_cfs_rq_list);
		/*
		 * How much cpu bandwidth does root_task_group get?
		 *
		 * In case of task-groups formed thr' the cgroup filesystem, it
		 * gets 100% of the cpu resources in the system. This overall
		 * system cpu resource is divided among the tasks of
		 * root_task_group and its child task-groups in a fair manner,
		 * based on each entity's (task or task-group's) weight
		 * (se->load.weight).
		 *
		 * In other words, if root_task_group has 10 tasks of weight
		 * 1024) and two child groups A0 and A1 (of weight 1024 each),
		 * then A0's share of the cpu resource is:
		 *
		 *	A0's bandwidth = 1024 / (10*1024 + 1024 + 1024) = 8.33%
		 *
		 * We achieve this by letting root_task_group's tasks sit
		 * directly in rq->cfs (i.e root_task_group->se[] = NULL).
		 */
		init_cfs_bandwidth(&root_task_group.cfs_bandwidth);
		init_tg_cfs_entry(&root_task_group, &rq->cfs, NULL, i, NULL);
#endif /* CONFIG_FAIR_GROUP_SCHED */

		rq->rt.rt_runtime = def_rt_bandwidth.rt_runtime;
#ifdef CONFIG_RT_GROUP_SCHED
		INIT_LIST_HEAD(&rq->leaf_rt_rq_list);
		init_tg_rt_entry(&root_task_group, &rq->rt, NULL, i, NULL);
#endif

		for (j = 0; j < CPU_LOAD_IDX_MAX; j++)
			rq->cpu_load[j] = 0;

		rq->last_load_update_tick = jiffies;

#ifdef CONFIG_SMP
		rq->sd = NULL;
		rq->rd = NULL;
		rq->cpu_power = SCHED_POWER_SCALE;
		rq->post_schedule = 0;
		rq->active_balance = 0;
		rq->next_balance = jiffies;
		rq->push_cpu = 0;
		rq->cpu = i;
		rq->online = 0;
		rq->idle_stamp = 0;
		rq->avg_idle = 2*sysctl_sched_migration_cost;

		INIT_LIST_HEAD(&rq->cfs_tasks);

		rq_attach_root(rq, &def_root_domain);
#ifdef CONFIG_NO_HZ
		rq->nohz_flags = 0;
#endif
#endif
		init_rq_hrtick(rq);
		atomic_set(&rq->nr_iowait, 0);
	}

	set_load_weight(&init_task);

#ifdef CONFIG_PREEMPT_NOTIFIERS
	INIT_HLIST_HEAD(&init_task.preempt_notifiers);
#endif

#ifdef CONFIG_RT_MUTEXES
	plist_head_init(&init_task.pi_waiters);
#endif

	/*
	 * The boot idle thread does lazy MMU switching as well:
	 */
	atomic_inc(&init_mm.mm_count);
	enter_lazy_tlb(&init_mm, current);

	/*
	 * Make us the idle thread. Technically, schedule() should not be
	 * called from this thread, however somewhere below it might be,
	 * but because we are the idle thread, we just pick up running again
	 * when this runqueue becomes "idle".
	 */
	init_idle(current, smp_processor_id());

	calc_load_update = jiffies + LOAD_FREQ;

	/*
	 * During early bootup we pretend to be a normal task:
	 */
	current->sched_class = &fair_sched_class;

#ifdef CONFIG_SMP
	zalloc_cpumask_var(&sched_domains_tmpmask, GFP_NOWAIT);
	/* May be allocated at isolcpus cmdline parse time */
	if (cpu_isolated_map == NULL)
		zalloc_cpumask_var(&cpu_isolated_map, GFP_NOWAIT);
#endif
	init_sched_fair_class();

	scheduler_running = 1;
}

#ifdef CONFIG_DEBUG_ATOMIC_SLEEP
static inline int preempt_count_equals(int preempt_offset)
{
	int nested = (preempt_count() & ~PREEMPT_ACTIVE) + rcu_preempt_depth();

	return (nested == preempt_offset);
}

static int __might_sleep_init_called;
int __init __might_sleep_init(void)
{
	__might_sleep_init_called = 1;
	return 0;
}
early_initcall(__might_sleep_init);

void __might_sleep(const char *file, int line, int preempt_offset)
{
	static unsigned long prev_jiffy;	/* ratelimiting */

	rcu_sleep_check(); /* WARN_ON_ONCE() by default, no rate limit reqd. */
	if ((preempt_count_equals(preempt_offset) && !irqs_disabled()) ||
	    oops_in_progress)
		return;
	if (system_state != SYSTEM_RUNNING &&
	    (!__might_sleep_init_called || system_state != SYSTEM_BOOTING))
		return;
	if (time_before(jiffies, prev_jiffy + HZ) && prev_jiffy)
		return;
	prev_jiffy = jiffies;

	printk(KERN_ERR
		"BUG: sleeping function called from invalid context at %s:%d\n",
			file, line);
	printk(KERN_ERR
		"in_atomic(): %d, irqs_disabled(): %d, pid: %d, name: %s\n",
			in_atomic(), irqs_disabled(),
			current->pid, current->comm);

	debug_show_held_locks(current);
	if (irqs_disabled())
		print_irqtrace_events(current);
	dump_stack();
}
EXPORT_SYMBOL(__might_sleep);
#endif

#ifdef CONFIG_MAGIC_SYSRQ
static void normalize_task(struct rq *rq, struct task_struct *p)
{
	const struct sched_class *prev_class = p->sched_class;
	int old_prio = p->prio;
	int on_rq;

	on_rq = p->on_rq;
	if (on_rq)
		dequeue_task(rq, p, 0);
	__setscheduler(rq, p, SCHED_NORMAL, 0);
	if (on_rq) {
		enqueue_task(rq, p, 0);
		resched_task(rq->curr);
	}

	check_class_changed(rq, p, prev_class, old_prio);
}

void normalize_rt_tasks(void)
{
	struct task_struct *g, *p;
	unsigned long flags;
	struct rq *rq;

	read_lock_irqsave(&tasklist_lock, flags);
	do_each_thread(g, p) {
		/*
		 * Only normalize user tasks:
		 */
		if (!p->mm)
			continue;

		p->se.exec_start		= 0;
#ifdef CONFIG_SCHEDSTATS
		p->se.statistics.wait_start	= 0;
		p->se.statistics.sleep_start	= 0;
		p->se.statistics.block_start	= 0;
#endif

		if (!rt_task(p)) {
			/*
			 * Renice negative nice level userspace
			 * tasks back to 0:
			 */
			if (TASK_NICE(p) < 0 && p->mm)
				set_user_nice(p, 0);
			continue;
		}

		raw_spin_lock(&p->pi_lock);
		rq = __task_rq_lock(p);

		normalize_task(rq, p);

		__task_rq_unlock(rq);
		raw_spin_unlock(&p->pi_lock);
	} while_each_thread(g, p);

	read_unlock_irqrestore(&tasklist_lock, flags);
}

#endif /* CONFIG_MAGIC_SYSRQ */

#if defined(CONFIG_IA64) || defined(CONFIG_KGDB_KDB)
/*
 * These functions are only useful for the IA64 MCA handling, or kdb.
 *
 * They can only be called when the whole system has been
 * stopped - every CPU needs to be quiescent, and no scheduling
 * activity can take place. Using them for anything else would
 * be a serious bug, and as a result, they aren't even visible
 * under any other configuration.
 */

/**
 * curr_task - return the current task for a given cpu.
 * @cpu: the processor in question.
 *
 * ONLY VALID WHEN THE WHOLE SYSTEM IS STOPPED!
 */
struct task_struct *curr_task(int cpu)
{
	return cpu_curr(cpu);
}

#endif /* defined(CONFIG_IA64) || defined(CONFIG_KGDB_KDB) */

#ifdef CONFIG_IA64
/**
 * set_curr_task - set the current task for a given cpu.
 * @cpu: the processor in question.
 * @p: the task pointer to set.
 *
 * Description: This function must only be used when non-maskable interrupts
 * are serviced on a separate stack. It allows the architecture to switch the
 * notion of the current task on a cpu in a non-blocking manner. This function
 * must be called with all CPU's synchronized, and interrupts disabled, the
 * and caller must save the original value of the current task (see
 * curr_task() above) and restore that value before reenabling interrupts and
 * re-starting the system.
 *
 * ONLY VALID WHEN THE WHOLE SYSTEM IS STOPPED!
 */
void set_curr_task(int cpu, struct task_struct *p)
{
	cpu_curr(cpu) = p;
}

#endif

#ifdef CONFIG_CGROUP_SCHED
/* task_group_lock serializes the addition/removal of task groups */
static DEFINE_SPINLOCK(task_group_lock);

static void free_sched_group(struct task_group *tg)
{
	free_fair_sched_group(tg);
	free_rt_sched_group(tg);
	autogroup_free(tg);
	kfree(tg);
}

/* allocate runqueue etc for a new task group */
struct task_group *sched_create_group(struct task_group *parent)
{
	struct task_group *tg;
	unsigned long flags;

	tg = kzalloc(sizeof(*tg), GFP_KERNEL);
	if (!tg)
		return ERR_PTR(-ENOMEM);

	if (!alloc_fair_sched_group(tg, parent))
		goto err;

	if (!alloc_rt_sched_group(tg, parent))
		goto err;

	spin_lock_irqsave(&task_group_lock, flags);
	list_add_rcu(&tg->list, &task_groups);

	WARN_ON(!parent); /* root should already exist */

	tg->parent = parent;
	INIT_LIST_HEAD(&tg->children);
	list_add_rcu(&tg->siblings, &parent->children);
	spin_unlock_irqrestore(&task_group_lock, flags);

	return tg;

err:
	free_sched_group(tg);
	return ERR_PTR(-ENOMEM);
}

/* rcu callback to free various structures associated with a task group */
static void free_sched_group_rcu(struct rcu_head *rhp)
{
	/* now it should be safe to free those cfs_rqs */
	free_sched_group(container_of(rhp, struct task_group, rcu));
}

/* Destroy runqueue etc associated with a task group */
void sched_destroy_group(struct task_group *tg)
{
	unsigned long flags;
	int i;

	/* end participation in shares distribution */
	for_each_possible_cpu(i)
		unregister_fair_sched_group(tg, i);

	spin_lock_irqsave(&task_group_lock, flags);
	list_del_rcu(&tg->list);
	list_del_rcu(&tg->siblings);
	spin_unlock_irqrestore(&task_group_lock, flags);

	/* wait for possible concurrent references to cfs_rqs complete */
	call_rcu(&tg->rcu, free_sched_group_rcu);
}

/* change task's runqueue when it moves between groups.
 *	The caller of this function should have put the task in its new group
 *	by now. This function just updates tsk->se.cfs_rq and tsk->se.parent to
 *	reflect its new group.
 */
void sched_move_task(struct task_struct *tsk)
{
	struct task_group *tg;
	int on_rq, running;
	unsigned long flags;
	struct rq *rq;

	rq = task_rq_lock(tsk, &flags);

	running = task_current(rq, tsk);
	on_rq = tsk->on_rq;

	if (on_rq)
		dequeue_task(rq, tsk, 0);
	if (unlikely(running))
		tsk->sched_class->put_prev_task(rq, tsk);

	tg = container_of(task_subsys_state_check(tsk, cpu_cgroup_subsys_id,
				lockdep_is_held(&tsk->sighand->siglock)),
			  struct task_group, css);
	tg = autogroup_task_group(tsk, tg);
	tsk->sched_task_group = tg;

#ifdef CONFIG_FAIR_GROUP_SCHED
	if (tsk->sched_class->task_move_group)
		tsk->sched_class->task_move_group(tsk, on_rq);
	else
#endif
		set_task_rq(tsk, task_cpu(tsk));

	if (unlikely(running))
		tsk->sched_class->set_curr_task(rq);
	if (on_rq)
		enqueue_task(rq, tsk, 0);

	task_rq_unlock(rq, tsk, &flags);
}
#endif /* CONFIG_CGROUP_SCHED */

#if defined(CONFIG_RT_GROUP_SCHED) || defined(CONFIG_CFS_BANDWIDTH)
static unsigned long to_ratio(u64 period, u64 runtime)
{
	if (runtime == RUNTIME_INF)
		return 1ULL << 20;

	return div64_u64(runtime << 20, period);
}
#endif

#ifdef CONFIG_RT_GROUP_SCHED
/*
 * Ensure that the real time constraints are schedulable.
 */
static DEFINE_MUTEX(rt_constraints_mutex);

/* Must be called with tasklist_lock held */
static inline int tg_has_rt_tasks(struct task_group *tg)
{
	struct task_struct *g, *p;

	do_each_thread(g, p) {
		if (rt_task(p) && task_rq(p)->rt.tg == tg)
			return 1;
	} while_each_thread(g, p);

	return 0;
}

struct rt_schedulable_data {
	struct task_group *tg;
	u64 rt_period;
	u64 rt_runtime;
};

static int tg_rt_schedulable(struct task_group *tg, void *data)
{
	struct rt_schedulable_data *d = data;
	struct task_group *child;
	unsigned long total, sum = 0;
	u64 period, runtime;

	period = ktime_to_ns(tg->rt_bandwidth.rt_period);
	runtime = tg->rt_bandwidth.rt_runtime;

	if (tg == d->tg) {
		period = d->rt_period;
		runtime = d->rt_runtime;
	}

	/*
	 * Cannot have more runtime than the period.
	 */
	if (runtime > period && runtime != RUNTIME_INF)
		return -EINVAL;

	/*
	 * Ensure we don't starve existing RT tasks.
	 */
	if (rt_bandwidth_enabled() && !runtime && tg_has_rt_tasks(tg))
		return -EBUSY;

	total = to_ratio(period, runtime);

	/*
	 * Nobody can have more than the global setting allows.
	 */
	if (total > to_ratio(global_rt_period(), global_rt_runtime()))
		return -EINVAL;

	/*
	 * The sum of our children's runtime should not exceed our own.
	 */
	list_for_each_entry_rcu(child, &tg->children, siblings) {
		period = ktime_to_ns(child->rt_bandwidth.rt_period);
		runtime = child->rt_bandwidth.rt_runtime;

		if (child == d->tg) {
			period = d->rt_period;
			runtime = d->rt_runtime;
		}

		sum += to_ratio(period, runtime);
	}

	if (sum > total)
		return -EINVAL;

	return 0;
}

static int __rt_schedulable(struct task_group *tg, u64 period, u64 runtime)
{
	int ret;

	struct rt_schedulable_data data = {
		.tg = tg,
		.rt_period = period,
		.rt_runtime = runtime,
	};

	rcu_read_lock();
	ret = walk_tg_tree(tg_rt_schedulable, tg_nop, &data);
	rcu_read_unlock();

	return ret;
}

static int tg_set_rt_bandwidth(struct task_group *tg,
		u64 rt_period, u64 rt_runtime)
{
	int i, err = 0;

	mutex_lock(&rt_constraints_mutex);
	read_lock(&tasklist_lock);
	err = __rt_schedulable(tg, rt_period, rt_runtime);
	if (err)
		goto unlock;

	raw_spin_lock_irq(&tg->rt_bandwidth.rt_runtime_lock);
	tg->rt_bandwidth.rt_period = ns_to_ktime(rt_period);
	tg->rt_bandwidth.rt_runtime = rt_runtime;

	for_each_possible_cpu(i) {
		struct rt_rq *rt_rq = tg->rt_rq[i];

		raw_spin_lock(&rt_rq->rt_runtime_lock);
		rt_rq->rt_runtime = rt_runtime;
		raw_spin_unlock(&rt_rq->rt_runtime_lock);
	}
	raw_spin_unlock_irq(&tg->rt_bandwidth.rt_runtime_lock);
unlock:
	read_unlock(&tasklist_lock);
	mutex_unlock(&rt_constraints_mutex);

	return err;
}

int sched_group_set_rt_runtime(struct task_group *tg, long rt_runtime_us)
{
	u64 rt_runtime, rt_period;

	rt_period = ktime_to_ns(tg->rt_bandwidth.rt_period);
	rt_runtime = (u64)rt_runtime_us * NSEC_PER_USEC;
	if (rt_runtime_us < 0)
		rt_runtime = RUNTIME_INF;

	return tg_set_rt_bandwidth(tg, rt_period, rt_runtime);
}

long sched_group_rt_runtime(struct task_group *tg)
{
	u64 rt_runtime_us;

	if (tg->rt_bandwidth.rt_runtime == RUNTIME_INF)
		return -1;

	rt_runtime_us = tg->rt_bandwidth.rt_runtime;
	do_div(rt_runtime_us, NSEC_PER_USEC);
	return rt_runtime_us;
}

int sched_group_set_rt_period(struct task_group *tg, long rt_period_us)
{
	u64 rt_runtime, rt_period;

	rt_period = (u64)rt_period_us * NSEC_PER_USEC;
	rt_runtime = tg->rt_bandwidth.rt_runtime;

	if (rt_period == 0)
		return -EINVAL;

	return tg_set_rt_bandwidth(tg, rt_period, rt_runtime);
}

long sched_group_rt_period(struct task_group *tg)
{
	u64 rt_period_us;

	rt_period_us = ktime_to_ns(tg->rt_bandwidth.rt_period);
	do_div(rt_period_us, NSEC_PER_USEC);
	return rt_period_us;
}

static int sched_rt_global_constraints(void)
{
	u64 runtime, period;
	int ret = 0;

	if (sysctl_sched_rt_period <= 0)
		return -EINVAL;

	runtime = global_rt_runtime();
	period = global_rt_period();

	/*
	 * Sanity check on the sysctl variables.
	 */
	if (runtime > period && runtime != RUNTIME_INF)
		return -EINVAL;

	mutex_lock(&rt_constraints_mutex);
	read_lock(&tasklist_lock);
	ret = __rt_schedulable(NULL, 0, 0);
	read_unlock(&tasklist_lock);
	mutex_unlock(&rt_constraints_mutex);

	return ret;
}

int sched_rt_can_attach(struct task_group *tg, struct task_struct *tsk)
{
	/* Don't accept realtime tasks when there is no way for them to run */
	if (rt_task(tsk) && tg->rt_bandwidth.rt_runtime == 0)
		return 0;

	return 1;
}

#else /* !CONFIG_RT_GROUP_SCHED */
static int sched_rt_global_constraints(void)
{
	unsigned long flags;
	int i;

	if (sysctl_sched_rt_period <= 0)
		return -EINVAL;

	/*
	 * There's always some RT tasks in the root group
	 * -- migration, kstopmachine etc..
	 */
	if (sysctl_sched_rt_runtime == 0)
		return -EBUSY;

	raw_spin_lock_irqsave(&def_rt_bandwidth.rt_runtime_lock, flags);
	for_each_possible_cpu(i) {
		struct rt_rq *rt_rq = &cpu_rq(i)->rt;

		raw_spin_lock(&rt_rq->rt_runtime_lock);
		rt_rq->rt_runtime = global_rt_runtime();
		raw_spin_unlock(&rt_rq->rt_runtime_lock);
	}
	raw_spin_unlock_irqrestore(&def_rt_bandwidth.rt_runtime_lock, flags);

	return 0;
}
#endif /* CONFIG_RT_GROUP_SCHED */

int sched_rt_handler(struct ctl_table *table, int write,
		void __user *buffer, size_t *lenp,
		loff_t *ppos)
{
	int ret;
	int old_period, old_runtime;
	static DEFINE_MUTEX(mutex);

	mutex_lock(&mutex);
	old_period = sysctl_sched_rt_period;
	old_runtime = sysctl_sched_rt_runtime;

	ret = proc_dointvec(table, write, buffer, lenp, ppos);

	if (!ret && write) {
		ret = sched_rt_global_constraints();
		if (ret) {
			sysctl_sched_rt_period = old_period;
			sysctl_sched_rt_runtime = old_runtime;
		} else {
			def_rt_bandwidth.rt_runtime = global_rt_runtime();
			def_rt_bandwidth.rt_period =
				ns_to_ktime(global_rt_period());
		}
	}
	mutex_unlock(&mutex);

	return ret;
}

#ifdef CONFIG_CGROUP_SCHED

/* return corresponding task_group object of a cgroup */
static inline struct task_group *cgroup_tg(struct cgroup *cgrp)
{
	return container_of(cgroup_subsys_state(cgrp, cpu_cgroup_subsys_id),
			    struct task_group, css);
}

static struct cgroup_subsys_state *cpu_cgroup_create(struct cgroup *cgrp)
{
	struct task_group *tg, *parent;

	if (!cgrp->parent) {
		/* This is early initialization for the top cgroup */
		return &root_task_group.css;
	}

	parent = cgroup_tg(cgrp->parent);
	tg = sched_create_group(parent);
	if (IS_ERR(tg))
		return ERR_PTR(-ENOMEM);

	return &tg->css;
}

static void cpu_cgroup_destroy(struct cgroup *cgrp)
{
	struct task_group *tg = cgroup_tg(cgrp);

	sched_destroy_group(tg);
}

static int
cpu_cgroup_allow_attach(struct cgroup *cgrp, struct cgroup_taskset *tset)
{
	const struct cred *cred = current_cred(), *tcred;
	struct task_struct *task;

	cgroup_taskset_for_each(task, cgrp, tset) {
		tcred = __task_cred(task);

		if ((current != task) && !capable(CAP_SYS_NICE) &&
		    cred->euid != tcred->uid && cred->euid != tcred->suid)
			return -EACCES;
	}

	return 0;
}

static int cpu_cgroup_can_attach(struct cgroup *cgrp,
				 struct cgroup_taskset *tset)
{
	struct task_struct *task;

	cgroup_taskset_for_each(task, cgrp, tset) {
#ifdef CONFIG_RT_GROUP_SCHED
		if (!sched_rt_can_attach(cgroup_tg(cgrp), task))
			return -EINVAL;
#else
		/* We don't support RT-tasks being in separate groups */
		if (task->sched_class != &fair_sched_class)
			return -EINVAL;
#endif
	}
	return 0;
}

static void cpu_cgroup_attach(struct cgroup *cgrp,
			      struct cgroup_taskset *tset)
{
	struct task_struct *task;

	cgroup_taskset_for_each(task, cgrp, tset)
		sched_move_task(task);
}

static void
cpu_cgroup_exit(struct cgroup *cgrp, struct cgroup *old_cgrp,
		struct task_struct *task)
{
	/*
	 * cgroup_exit() is called in the copy_process() failure path.
	 * Ignore this case since the task hasn't ran yet, this avoids
	 * trying to poke a half freed task state from generic code.
	 */
	if (!(task->flags & PF_EXITING))
		return;

	sched_move_task(task);
}

static u64 cpu_notify_on_migrate_read_u64(struct cgroup *cgrp,
					  struct cftype *cft)
{
	struct task_group *tg = cgroup_tg(cgrp);

	return tg->notify_on_migrate;
}

static int cpu_notify_on_migrate_write_u64(struct cgroup *cgrp,
					   struct cftype *cft, u64 notify)
{
	struct task_group *tg = cgroup_tg(cgrp);

	tg->notify_on_migrate = (notify > 0);

	return 0;
}

#ifdef CONFIG_FAIR_GROUP_SCHED
static int cpu_shares_write_u64(struct cgroup *cgrp, struct cftype *cftype,
				u64 shareval)
{
	return sched_group_set_shares(cgroup_tg(cgrp), scale_load(shareval));
}

static u64 cpu_shares_read_u64(struct cgroup *cgrp, struct cftype *cft)
{
	struct task_group *tg = cgroup_tg(cgrp);

	return (u64) scale_load_down(tg->shares);
}

#ifdef CONFIG_CFS_BANDWIDTH
static DEFINE_MUTEX(cfs_constraints_mutex);

const u64 max_cfs_quota_period = 1 * NSEC_PER_SEC; /* 1s */
const u64 min_cfs_quota_period = 1 * NSEC_PER_MSEC; /* 1ms */

static int __cfs_schedulable(struct task_group *tg, u64 period, u64 runtime);

static int tg_set_cfs_bandwidth(struct task_group *tg, u64 period, u64 quota)
{
	int i, ret = 0, runtime_enabled, runtime_was_enabled;
	struct cfs_bandwidth *cfs_b = &tg->cfs_bandwidth;

	if (tg == &root_task_group)
		return -EINVAL;

	/*
	 * Ensure we have at some amount of bandwidth every period.  This is
	 * to prevent reaching a state of large arrears when throttled via
	 * entity_tick() resulting in prolonged exit starvation.
	 */
	if (quota < min_cfs_quota_period || period < min_cfs_quota_period)
		return -EINVAL;

	/*
	 * Likewise, bound things on the otherside by preventing insane quota
	 * periods.  This also allows us to normalize in computing quota
	 * feasibility.
	 */
	if (period > max_cfs_quota_period)
		return -EINVAL;

	mutex_lock(&cfs_constraints_mutex);
	ret = __cfs_schedulable(tg, period, quota);
	if (ret)
		goto out_unlock;

	runtime_enabled = quota != RUNTIME_INF;
	runtime_was_enabled = cfs_b->quota != RUNTIME_INF;
	account_cfs_bandwidth_used(runtime_enabled, runtime_was_enabled);
	raw_spin_lock_irq(&cfs_b->lock);
	cfs_b->period = ns_to_ktime(period);
	cfs_b->quota = quota;

	__refill_cfs_bandwidth_runtime(cfs_b);
	/* restart the period timer (if active) to handle new period expiry */
	if (runtime_enabled && cfs_b->timer_active) {
		/* force a reprogram */
		cfs_b->timer_active = 0;
		__start_cfs_bandwidth(cfs_b);
	}
	raw_spin_unlock_irq(&cfs_b->lock);

	for_each_possible_cpu(i) {
		struct cfs_rq *cfs_rq = tg->cfs_rq[i];
		struct rq *rq = cfs_rq->rq;

		raw_spin_lock_irq(&rq->lock);
		cfs_rq->runtime_enabled = runtime_enabled;
		cfs_rq->runtime_remaining = 0;

		if (cfs_rq->throttled)
			unthrottle_cfs_rq(cfs_rq);
		raw_spin_unlock_irq(&rq->lock);
	}
out_unlock:
	mutex_unlock(&cfs_constraints_mutex);

	return ret;
}

int tg_set_cfs_quota(struct task_group *tg, long cfs_quota_us)
{
	u64 quota, period;

	period = ktime_to_ns(tg->cfs_bandwidth.period);
	if (cfs_quota_us < 0)
		quota = RUNTIME_INF;
	else
		quota = (u64)cfs_quota_us * NSEC_PER_USEC;

	return tg_set_cfs_bandwidth(tg, period, quota);
}

long tg_get_cfs_quota(struct task_group *tg)
{
	u64 quota_us;

	if (tg->cfs_bandwidth.quota == RUNTIME_INF)
		return -1;

	quota_us = tg->cfs_bandwidth.quota;
	do_div(quota_us, NSEC_PER_USEC);

	return quota_us;
}

int tg_set_cfs_period(struct task_group *tg, long cfs_period_us)
{
	u64 quota, period;

	period = (u64)cfs_period_us * NSEC_PER_USEC;
	quota = tg->cfs_bandwidth.quota;

	return tg_set_cfs_bandwidth(tg, period, quota);
}

long tg_get_cfs_period(struct task_group *tg)
{
	u64 cfs_period_us;

	cfs_period_us = ktime_to_ns(tg->cfs_bandwidth.period);
	do_div(cfs_period_us, NSEC_PER_USEC);

	return cfs_period_us;
}

static s64 cpu_cfs_quota_read_s64(struct cgroup *cgrp, struct cftype *cft)
{
	return tg_get_cfs_quota(cgroup_tg(cgrp));
}

static int cpu_cfs_quota_write_s64(struct cgroup *cgrp, struct cftype *cftype,
				s64 cfs_quota_us)
{
	return tg_set_cfs_quota(cgroup_tg(cgrp), cfs_quota_us);
}

static u64 cpu_cfs_period_read_u64(struct cgroup *cgrp, struct cftype *cft)
{
	return tg_get_cfs_period(cgroup_tg(cgrp));
}

static int cpu_cfs_period_write_u64(struct cgroup *cgrp, struct cftype *cftype,
				u64 cfs_period_us)
{
	return tg_set_cfs_period(cgroup_tg(cgrp), cfs_period_us);
}

struct cfs_schedulable_data {
	struct task_group *tg;
	u64 period, quota;
};

/*
 * normalize group quota/period to be quota/max_period
 * note: units are usecs
 */
static u64 normalize_cfs_quota(struct task_group *tg,
			       struct cfs_schedulable_data *d)
{
	u64 quota, period;

	if (tg == d->tg) {
		period = d->period;
		quota = d->quota;
	} else {
		period = tg_get_cfs_period(tg);
		quota = tg_get_cfs_quota(tg);
	}

	/* note: these should typically be equivalent */
	if (quota == RUNTIME_INF || quota == -1)
		return RUNTIME_INF;

	return to_ratio(period, quota);
}

static int tg_cfs_schedulable_down(struct task_group *tg, void *data)
{
	struct cfs_schedulable_data *d = data;
	struct cfs_bandwidth *cfs_b = &tg->cfs_bandwidth;
	s64 quota = 0, parent_quota = -1;

	if (!tg->parent) {
		quota = RUNTIME_INF;
	} else {
		struct cfs_bandwidth *parent_b = &tg->parent->cfs_bandwidth;

		quota = normalize_cfs_quota(tg, d);
		parent_quota = parent_b->hierarchal_quota;

		/*
		 * ensure max(child_quota) <= parent_quota, inherit when no
		 * limit is set
		 */
		if (quota == RUNTIME_INF)
			quota = parent_quota;
		else if (parent_quota != RUNTIME_INF && quota > parent_quota)
			return -EINVAL;
	}
	cfs_b->hierarchal_quota = quota;

	return 0;
}

static int __cfs_schedulable(struct task_group *tg, u64 period, u64 quota)
{
	int ret;
	struct cfs_schedulable_data data = {
		.tg = tg,
		.period = period,
		.quota = quota,
	};

	if (quota != RUNTIME_INF) {
		do_div(data.period, NSEC_PER_USEC);
		do_div(data.quota, NSEC_PER_USEC);
	}

	rcu_read_lock();
	ret = walk_tg_tree(tg_cfs_schedulable_down, tg_nop, &data);
	rcu_read_unlock();

	return ret;
}

static int cpu_stats_show(struct cgroup *cgrp, struct cftype *cft,
		struct cgroup_map_cb *cb)
{
	struct task_group *tg = cgroup_tg(cgrp);
	struct cfs_bandwidth *cfs_b = &tg->cfs_bandwidth;

	cb->fill(cb, "nr_periods", cfs_b->nr_periods);
	cb->fill(cb, "nr_throttled", cfs_b->nr_throttled);
	cb->fill(cb, "throttled_time", cfs_b->throttled_time);

	return 0;
}
#endif /* CONFIG_CFS_BANDWIDTH */
#endif /* CONFIG_FAIR_GROUP_SCHED */

#ifdef CONFIG_RT_GROUP_SCHED
static int cpu_rt_runtime_write(struct cgroup *cgrp, struct cftype *cft,
				s64 val)
{
	return sched_group_set_rt_runtime(cgroup_tg(cgrp), val);
}

static s64 cpu_rt_runtime_read(struct cgroup *cgrp, struct cftype *cft)
{
	return sched_group_rt_runtime(cgroup_tg(cgrp));
}

static int cpu_rt_period_write_uint(struct cgroup *cgrp, struct cftype *cftype,
		u64 rt_period_us)
{
	return sched_group_set_rt_period(cgroup_tg(cgrp), rt_period_us);
}

static u64 cpu_rt_period_read_uint(struct cgroup *cgrp, struct cftype *cft)
{
	return sched_group_rt_period(cgroup_tg(cgrp));
}
#endif /* CONFIG_RT_GROUP_SCHED */

static struct cftype cpu_files[] = {
	{
		.name = "notify_on_migrate",
		.read_u64 = cpu_notify_on_migrate_read_u64,
		.write_u64 = cpu_notify_on_migrate_write_u64,
	},
#ifdef CONFIG_FAIR_GROUP_SCHED
	{
		.name = "shares",
		.read_u64 = cpu_shares_read_u64,
		.write_u64 = cpu_shares_write_u64,
	},
#endif
#ifdef CONFIG_CFS_BANDWIDTH
	{
		.name = "cfs_quota_us",
		.read_s64 = cpu_cfs_quota_read_s64,
		.write_s64 = cpu_cfs_quota_write_s64,
	},
	{
		.name = "cfs_period_us",
		.read_u64 = cpu_cfs_period_read_u64,
		.write_u64 = cpu_cfs_period_write_u64,
	},
	{
		.name = "stat",
		.read_map = cpu_stats_show,
	},
#endif
#ifdef CONFIG_RT_GROUP_SCHED
	{
		.name = "rt_runtime_us",
		.read_s64 = cpu_rt_runtime_read,
		.write_s64 = cpu_rt_runtime_write,
	},
	{
		.name = "rt_period_us",
		.read_u64 = cpu_rt_period_read_uint,
		.write_u64 = cpu_rt_period_write_uint,
	},
#endif
};

static int cpu_cgroup_populate(struct cgroup_subsys *ss, struct cgroup *cont)
{
	return cgroup_add_files(cont, ss, cpu_files, ARRAY_SIZE(cpu_files));
}

struct cgroup_subsys cpu_cgroup_subsys = {
	.name		= "cpu",
	.create		= cpu_cgroup_create,
	.destroy	= cpu_cgroup_destroy,
	.can_attach	= cpu_cgroup_can_attach,
	.attach		= cpu_cgroup_attach,
	.allow_attach	= cpu_cgroup_allow_attach,
	.exit		= cpu_cgroup_exit,
	.populate	= cpu_cgroup_populate,
	.subsys_id	= cpu_cgroup_subsys_id,
	.early_init	= 1,
};

#endif	/* CONFIG_CGROUP_SCHED */

#ifdef CONFIG_CGROUP_CPUACCT

/*
 * CPU accounting code for task groups.
 *
 * Based on the work by Paul Menage (menage@google.com) and Balbir Singh
 * (balbir@in.ibm.com).
 */

/* create a new cpu accounting group */
static struct cgroup_subsys_state *cpuacct_create(struct cgroup *cgrp)
{
	struct cpuacct *ca;

	if (!cgrp->parent)
		return &root_cpuacct.css;

	ca = kzalloc(sizeof(*ca), GFP_KERNEL);
	if (!ca)
		goto out;

	ca->cpuusage = alloc_percpu(u64);
	if (!ca->cpuusage)
		goto out_free_ca;

	ca->cpustat = alloc_percpu(struct kernel_cpustat);
	if (!ca->cpustat)
		goto out_free_cpuusage;

	return &ca->css;

out_free_cpuusage:
	free_percpu(ca->cpuusage);
out_free_ca:
	kfree(ca);
out:
	return ERR_PTR(-ENOMEM);
}

/* destroy an existing cpu accounting group */
static void cpuacct_destroy(struct cgroup *cgrp)
{
	struct cpuacct *ca = cgroup_ca(cgrp);

	free_percpu(ca->cpustat);
	free_percpu(ca->cpuusage);
	kfree(ca);
}

static u64 cpuacct_cpuusage_read(struct cpuacct *ca, int cpu)
{
	u64 *cpuusage = per_cpu_ptr(ca->cpuusage, cpu);
	u64 data;

#ifndef CONFIG_64BIT
	/*
	 * Take rq->lock to make 64-bit read safe on 32-bit platforms.
	 */
	raw_spin_lock_irq(&cpu_rq(cpu)->lock);
	data = *cpuusage;
	raw_spin_unlock_irq(&cpu_rq(cpu)->lock);
#else
	data = *cpuusage;
#endif

	return data;
}

static void cpuacct_cpuusage_write(struct cpuacct *ca, int cpu, u64 val)
{
	u64 *cpuusage = per_cpu_ptr(ca->cpuusage, cpu);

#ifndef CONFIG_64BIT
	/*
	 * Take rq->lock to make 64-bit write safe on 32-bit platforms.
	 */
	raw_spin_lock_irq(&cpu_rq(cpu)->lock);
	*cpuusage = val;
	raw_spin_unlock_irq(&cpu_rq(cpu)->lock);
#else
	*cpuusage = val;
#endif
}

/* return total cpu usage (in nanoseconds) of a group */
static u64 cpuusage_read(struct cgroup *cgrp, struct cftype *cft)
{
	struct cpuacct *ca = cgroup_ca(cgrp);
	u64 totalcpuusage = 0;
	int i;

	for_each_present_cpu(i)
		totalcpuusage += cpuacct_cpuusage_read(ca, i);

	return totalcpuusage;
}

static int cpuusage_write(struct cgroup *cgrp, struct cftype *cftype,
								u64 reset)
{
	struct cpuacct *ca = cgroup_ca(cgrp);
	int err = 0;
	int i;

	if (reset) {
		err = -EINVAL;
		goto out;
	}

	for_each_present_cpu(i)
		cpuacct_cpuusage_write(ca, i, 0);

out:
	return err;
}

static int cpuacct_percpu_seq_read(struct cgroup *cgroup, struct cftype *cft,
				   struct seq_file *m)
{
	struct cpuacct *ca = cgroup_ca(cgroup);
	u64 percpu;
	int i;

	for_each_present_cpu(i) {
		percpu = cpuacct_cpuusage_read(ca, i);
		seq_printf(m, "%llu ", (unsigned long long) percpu);
	}
	seq_printf(m, "\n");
	return 0;
}

static const char *cpuacct_stat_desc[] = {
	[CPUACCT_STAT_USER] = "user",
	[CPUACCT_STAT_SYSTEM] = "system",
};

static int cpuacct_stats_show(struct cgroup *cgrp, struct cftype *cft,
			      struct cgroup_map_cb *cb)
{
	struct cpuacct *ca = cgroup_ca(cgrp);
	int cpu;
	s64 val = 0;

	for_each_online_cpu(cpu) {
		struct kernel_cpustat *kcpustat = per_cpu_ptr(ca->cpustat, cpu);
		val += kcpustat->cpustat[CPUTIME_USER];
		val += kcpustat->cpustat[CPUTIME_NICE];
	}
	val = cputime64_to_clock_t(val);
	cb->fill(cb, cpuacct_stat_desc[CPUACCT_STAT_USER], val);

	val = 0;
	for_each_online_cpu(cpu) {
		struct kernel_cpustat *kcpustat = per_cpu_ptr(ca->cpustat, cpu);
		val += kcpustat->cpustat[CPUTIME_SYSTEM];
		val += kcpustat->cpustat[CPUTIME_IRQ];
		val += kcpustat->cpustat[CPUTIME_SOFTIRQ];
	}

	val = cputime64_to_clock_t(val);
	cb->fill(cb, cpuacct_stat_desc[CPUACCT_STAT_SYSTEM], val);

	return 0;
}

static struct cftype files[] = {
	{
		.name = "usage",
		.read_u64 = cpuusage_read,
		.write_u64 = cpuusage_write,
	},
	{
		.name = "usage_percpu",
		.read_seq_string = cpuacct_percpu_seq_read,
	},
	{
		.name = "stat",
		.read_map = cpuacct_stats_show,
	},
};

static int cpuacct_populate(struct cgroup_subsys *ss, struct cgroup *cgrp)
{
	return cgroup_add_files(cgrp, ss, files, ARRAY_SIZE(files));
}

/*
 * charge this task's execution time to its accounting group.
 *
 * called with rq->lock held.
 */
void cpuacct_charge(struct task_struct *tsk, u64 cputime)
{
	struct cpuacct *ca;
	int cpu;

	if (unlikely(!cpuacct_subsys.active))
		return;

	cpu = task_cpu(tsk);

	rcu_read_lock();

	ca = task_ca(tsk);

	for (; ca; ca = parent_ca(ca)) {
		u64 *cpuusage = per_cpu_ptr(ca->cpuusage, cpu);
		*cpuusage += cputime;
	}

	rcu_read_unlock();
}

struct cgroup_subsys cpuacct_subsys = {
	.name = "cpuacct",
	.create = cpuacct_create,
	.destroy = cpuacct_destroy,
	.populate = cpuacct_populate,
	.subsys_id = cpuacct_subsys_id,
};
#endif	/* CONFIG_CGROUP_CPUACCT */<|MERGE_RESOLUTION|>--- conflicted
+++ resolved
@@ -1682,18 +1682,12 @@
 {
 	struct rq *rq = task_rq(p);
 
-<<<<<<< HEAD
 	if (rq != this_rq() || p == current) {
 		printk_sched("%s: Failed to wakeup task %d (%s), rq = %p, this_rq = %p, p = %p, current = %p\n",
 			__func__, task_pid_nr(p), p->comm, rq,
 			this_rq(), p, current);
 		return;
 	}
-=======
-	if (WARN_ON_ONCE(rq != this_rq()) ||
-	    WARN_ON_ONCE(p == current))
-		return;
->>>>>>> 85f38030
 
 	lockdep_assert_held(&rq->lock);
 
