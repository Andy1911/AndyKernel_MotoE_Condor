--- conflicted
+++ resolved
@@ -35,9 +35,6 @@
 	OTG_STATE_A_VBUS_ERR,
 };
 
-<<<<<<< HEAD
-enum usb_phy_events {
-=======
 enum usb_otg_event {
 	/* Device is not connected within
 	 * TA_WAIT_BCON or not responding.
@@ -66,8 +63,7 @@
 	OTG_EVENT_NO_RESP_FOR_SRP,
 };
 
-enum usb_xceiv_events {
->>>>>>> 3f6240f3
+enum usb_phy_events {
 	USB_EVENT_NONE,         /* no events or cable disconnected */
 	USB_EVENT_VBUS,         /* vbus valid event */
 	USB_EVENT_ID,           /* id was grounded */
@@ -107,6 +103,10 @@
 
 	/* start or continue HNP role switch */
 	int	(*start_hnp)(struct usb_otg *otg);
+
+	/* send events to user space */
+	int	(*send_event)(struct usb_otg *otg,
+			enum usb_otg_event event);
 
 };
 
@@ -149,19 +149,6 @@
 	int	(*set_suspend)(struct usb_phy *x,
 				int suspend);
 
-<<<<<<< HEAD
-=======
-	/* for B devices only:  start session with A-Host */
-	int	(*start_srp)(struct otg_transceiver *otg);
-
-	/* start or continue HNP role switch */
-	int	(*start_hnp)(struct otg_transceiver *otg);
-
-	/* send events to user space */
-	int	(*send_event)(struct otg_transceiver *otg,
-			enum usb_otg_event event);
-
->>>>>>> 3f6240f3
 };
 
 
