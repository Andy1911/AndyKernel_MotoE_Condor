--- conflicted
+++ resolved
@@ -152,12 +152,9 @@
 	unsigned no_read_disc_info:1;	/* Avoid READ_DISC_INFO cmds */
 	unsigned no_read_capacity_16:1; /* Avoid READ_CAPACITY_16 cmds */
 	unsigned try_rc_10_first:1;	/* Try READ_CAPACACITY_10 first */
-	unsigned is_visible:1;	/* is the device visible in sysfs */
-<<<<<<< HEAD
-	unsigned use_rpm_auto:1; /* Enable runtime PM auto suspend */
-=======
+	unsigned is_visible:1;		/* is the device visible in sysfs */
+	unsigned use_rpm_auto:1;	/* Enable runtime PM auto suspend */
 	unsigned broken_fua:1;		/* Don't set FUA bit */
->>>>>>> 56b48fcd
 
 #define SCSI_DEFAULT_AUTOSUSPEND_DELAY  -1
 	int autosuspend_delay;
