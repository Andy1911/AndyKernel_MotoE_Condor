--- conflicted
+++ resolved
@@ -3078,9 +3078,6 @@
 {
 	struct soc_bytes *params = (void *)kcontrol->private_value;
 	struct snd_soc_codec *codec = snd_kcontrol_chip(kcontrol);
-<<<<<<< HEAD
-	int ret;
-=======
 	int ret, len;
 	unsigned int val;
 	void *data;
@@ -3127,14 +3124,6 @@
 
 	ret = regmap_raw_write(codec->control_data, params->base,
 			       data, len);
->>>>>>> 7fd7a446
-
-	if (codec->using_regmap)
-		ret = regmap_raw_write(codec->control_data, params->base,
-				       ucontrol->value.bytes.data,
-				       params->num_regs * codec->val_bytes);
-	else
-		ret = -EINVAL;
 
 	return ret;
 }
