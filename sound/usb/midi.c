--- conflicted
+++ resolved
@@ -126,10 +126,7 @@
 		struct snd_usb_midi_in_endpoint *in;
 	} endpoints[MIDI_MAX_ENDPOINTS];
 	unsigned long input_triggered;
-<<<<<<< HEAD
 	bool autopm_reference;
-=======
->>>>>>> 8861fd33
 	unsigned int opened[2];
 	unsigned char disconnected;
 	unsigned char input_running;
@@ -1060,7 +1057,6 @@
 	mutex_lock(&umidi->mutex);
 	if (open) {
 		if (!umidi->opened[0] && !umidi->opened[1]) {
-<<<<<<< HEAD
 			err = usb_autopm_get_interface(umidi->iface);
 			umidi->autopm_reference = err >= 0;
 			if (err < 0 && err != -EACCES) {
@@ -1068,8 +1064,6 @@
 				up_read(&umidi->disc_rwsem);
 				return -EIO;
 			}
-=======
->>>>>>> 8861fd33
 			if (umidi->roland_load_ctl) {
 				ctl = umidi->roland_load_ctl;
 				ctl->vd[0].access |= SNDRV_CTL_ELEM_ACCESS_INACTIVE;
@@ -1092,11 +1086,8 @@
 				snd_ctl_notify(umidi->card,
 				       SNDRV_CTL_EVENT_MASK_INFO, &ctl->id);
 			}
-<<<<<<< HEAD
 			if (umidi->autopm_reference)
 				usb_autopm_put_interface(umidi->iface);
-=======
->>>>>>> 8861fd33
 		}
 	}
 	mutex_unlock(&umidi->mutex);
@@ -2271,11 +2262,8 @@
 		return err;
 	}
 
-<<<<<<< HEAD
-=======
 	usb_autopm_get_interface_no_resume(umidi->iface);
 
->>>>>>> 8861fd33
 	list_add_tail(&umidi->list, midi_list);
 	return 0;
 }
