--- conflicted
+++ resolved
@@ -640,13 +640,9 @@
 	int err = -ENODEV;
 
 	down_read(&chip->shutdown_rwsem);
-<<<<<<< HEAD
-	if (!chip->shutdown && !chip->probing)
-=======
 	if (chip->probing)
 		err = 0;
 	else if (!chip->shutdown)
->>>>>>> 8861fd33
 		err = usb_autopm_get_interface(chip->pm_intf);
 	up_read(&chip->shutdown_rwsem);
 
