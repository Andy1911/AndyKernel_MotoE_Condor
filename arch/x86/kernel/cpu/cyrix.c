--- conflicted
+++ resolved
@@ -134,26 +134,6 @@
 	setCx86_old(CX86_CCR2, getCx86_old(CX86_CCR2) | 0x14);
 }
 
-<<<<<<< HEAD
-static void __cpuinit set_cx86_inc(void)
-{
-	unsigned char ccr3;
-
-	printk(KERN_INFO "Enable Incrementor on Cyrix/NSC processor.\n");
-
-	ccr3 = getCx86(CX86_CCR3);
-	setCx86(CX86_CCR3, (ccr3 & 0x0f) | 0x10); /* enable MAPEN */
-	/* PCR1 -- Performance Control */
-	/* Incrementor on, whatever that is */
-	setCx86_old(CX86_PCR1, getCx86_old(CX86_PCR1) | 0x02);
-	/* PCR0 -- Performance Control */
-	/* Incrementor Margin 10 */
-	setCx86_old(CX86_PCR0, getCx86_old(CX86_PCR0) | 0x04);
-	setCx86(CX86_CCR3, ccr3);	/* disable MAPEN */
-}
-
-=======
->>>>>>> c1b362e3
 /*
  *	Configure later MediaGX and/or Geode processor.
  */
