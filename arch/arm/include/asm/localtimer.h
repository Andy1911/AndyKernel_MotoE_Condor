--- conflicted
+++ resolved
@@ -10,72 +10,26 @@
 #ifndef __ASM_ARM_LOCALTIMER_H
 #define __ASM_ARM_LOCALTIMER_H
 
-<<<<<<< HEAD
 #include <linux/errno.h>
 
 struct clock_event_device;
 
-=======
-#include <linux/interrupt.h>
+/*
+ * Setup a per-cpu timer, whether it be a local timer or dummy broadcast
+ */
+void percpu_timer_setup(void);
 
-struct clock_event_device;
-
->>>>>>> 3f6240f3
 struct local_timer_ops {
 	int  (*setup)(struct clock_event_device *);
 	void (*stop)(struct clock_event_device *);
 };
 
-<<<<<<< HEAD
 #ifdef CONFIG_LOCAL_TIMERS
-=======
-/*
- * Setup a per-cpu timer, whether it be a local timer or dummy broadcast
- */
-void percpu_timer_setup(void);
-
-#ifdef CONFIG_LOCAL_TIMERS
-
-#ifdef CONFIG_HAVE_ARM_TWD
-
-#include "smp_twd.h"
-
-#define local_timer_stop(c)	twd_timer_stop((c))
-
-#else
-
-/*
- * Stop the local timer
- */
-void local_timer_stop(struct clock_event_device *);
-
-#endif
-
->>>>>>> 3f6240f3
-/*
- * Register a local timer driver
- */
-<<<<<<< HEAD
-int local_timer_register(struct local_timer_ops *);
-=======
-int local_timer_setup(struct clock_event_device *);
-
 /*
  * Register a local timer driver
  */
 int local_timer_register(struct local_timer_ops *);
-
->>>>>>> 3f6240f3
 #else
-static inline int local_timer_register(struct local_timer_ops *ops)
-{
-	return -ENXIO;
-}
-
-static inline void local_timer_stop(struct clock_event_device *evt)
-{
-}
-
 static inline int local_timer_register(struct local_timer_ops *ops)
 {
 	return -ENXIO;
