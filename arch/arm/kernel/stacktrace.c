#include <linux/export.h>
#include <linux/sched.h>
#include <linux/stacktrace.h>

#include <asm/stacktrace.h>

#if defined(CONFIG_FRAME_POINTER) && !defined(CONFIG_ARM_UNWIND)
/*
 * Unwind the current stack frame and store the new register values in the
 * structure passed as argument. Unwinding is equivalent to a function return,
 * hence the new PC value rather than LR should be used for backtrace.
 *
 * With framepointer enabled, a simple function prologue looks like this:
 *	mov	ip, sp
 *	stmdb	sp!, {fp, ip, lr, pc}
 *	sub	fp, ip, #4
 *
 * A simple function epilogue looks like this:
 *	ldm	sp, {fp, sp, pc}
 *
 * Note that with framepointer enabled, even the leaf functions have the same
 * prologue and epilogue, therefore we can ignore the LR value in this case.
 */
int notrace unwind_frame(struct stackframe *frame)
{
	unsigned long high, low;
	unsigned long fp = frame->fp;

	/* only go to a higher address on the stack */
	low = frame->sp;
	high = ALIGN(low, THREAD_SIZE);

	/* check current frame pointer is within bounds */
	if (fp < low + 12 || fp > high - 4)
		return -EINVAL;

	if (fp % 4 != 0)
		return -EINVAL;

	/* restore the registers from the stack frame */
	frame->fp = *(unsigned long *)(fp - 12);
	frame->sp = *(unsigned long *)(fp - 8);
	frame->pc = *(unsigned long *)(fp - 4);

	/*
	 * ensure the next stack pointer is above this one to guarantee
	 * bounded execution
	 */
	if (frame->sp < fp || frame->sp > high)
		return -EINVAL;

	if (frame->sp % 4 != 0)
		return -EINVAL;

	return 0;
}
#endif

void notrace walk_stackframe(struct stackframe *frame,
		     int (*fn)(struct stackframe *, void *), void *data)
{
	while (1) {
		int ret;

		if (fn(frame, data))
			break;
		ret = unwind_frame(frame);
		if (ret < 0)
			break;
	}
}
EXPORT_SYMBOL(walk_stackframe);

#ifdef CONFIG_STACKTRACE
struct stack_trace_data {
	struct stack_trace *trace;
	unsigned int no_sched_functions;
	unsigned int skip;
};

static int save_trace(struct stackframe *frame, void *d)
{
	struct stack_trace_data *data = d;
	struct stack_trace *trace = data->trace;
	unsigned long addr = frame->pc;

	if (data->no_sched_functions && in_sched_functions(addr))
		return 0;
	if (data->skip) {
		data->skip--;
		return 0;
	}

	trace->entries[trace->nr_entries++] = addr;

	return trace->nr_entries >= trace->max_entries;
}

/* This must be noinline to so that our skip calculation works correctly */
static noinline void __save_stack_trace(struct task_struct *tsk,
	struct stack_trace *trace, unsigned int nosched)
{
	struct stack_trace_data data;
	struct stackframe frame;

	data.trace = trace;
	data.skip = trace->skip;
	data.no_sched_functions = nosched;

	if (tsk != current) {
<<<<<<< HEAD
		data.no_sched_functions = 1;
=======
#ifdef CONFIG_SMP
		/*
		 * What guarantees do we have here that 'tsk' is not
		 * running on another CPU?  For now, ignore it as we
		 * can't guarantee we won't explode.
		 */
		if (trace->nr_entries < trace->max_entries)
			trace->entries[trace->nr_entries++] = ULONG_MAX;
		return;
#else
>>>>>>> 3e3d5f61
		frame.fp = thread_saved_fp(tsk);
		frame.sp = thread_saved_sp(tsk);
		frame.lr = 0;		/* recovered from the stack */
		frame.pc = thread_saved_pc(tsk);
	} else {
		register unsigned long current_sp asm ("sp");

		/* We don't want this function nor the caller */
		data.skip += 2;
		frame.fp = (unsigned long)__builtin_frame_address(0);
		frame.sp = current_sp;
		frame.lr = (unsigned long)__builtin_return_address(0);
		frame.pc = (unsigned long)__save_stack_trace;
	}

	walk_stackframe(&frame, save_trace, &data);
	if (trace->nr_entries < trace->max_entries)
		trace->entries[trace->nr_entries++] = ULONG_MAX;
}

void save_stack_trace_tsk(struct task_struct *tsk, struct stack_trace *trace)
{
	__save_stack_trace(tsk, trace, 1);
}

void save_stack_trace(struct stack_trace *trace)
{
	__save_stack_trace(current, trace, 0);
}
EXPORT_SYMBOL_GPL(save_stack_trace);
#endif<|MERGE_RESOLUTION|>--- conflicted
+++ resolved
@@ -96,6 +96,7 @@
 	return trace->nr_entries >= trace->max_entries;
 }
 
+
 /* This must be noinline to so that our skip calculation works correctly */
 static noinline void __save_stack_trace(struct task_struct *tsk,
 	struct stack_trace *trace, unsigned int nosched)
@@ -108,9 +109,6 @@
 	data.no_sched_functions = nosched;
 
 	if (tsk != current) {
-<<<<<<< HEAD
-		data.no_sched_functions = 1;
-=======
 #ifdef CONFIG_SMP
 		/*
 		 * What guarantees do we have here that 'tsk' is not
@@ -121,11 +119,11 @@
 			trace->entries[trace->nr_entries++] = ULONG_MAX;
 		return;
 #else
->>>>>>> 3e3d5f61
 		frame.fp = thread_saved_fp(tsk);
 		frame.sp = thread_saved_sp(tsk);
 		frame.lr = 0;		/* recovered from the stack */
 		frame.pc = thread_saved_pc(tsk);
+#endif
 	} else {
 		register unsigned long current_sp asm ("sp");
 
