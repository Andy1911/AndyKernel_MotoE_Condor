config ARM_GIC
	select IRQ_DOMAIN
<<<<<<< HEAD
	select MULTI_IRQ_HANDLER
	bool

config GIC_NON_BANKED
=======
>>>>>>> 3f6240f3
	bool
	select MSM_SHOW_RESUME_IRQ

config GIC_NON_BANKED
	bool

config GIC_SECURE
	bool
	depends on ARM_GIC

config ARM_VIC
	select IRQ_DOMAIN
	select MULTI_IRQ_HANDLER
	bool

config ARM_VIC_NR
	int
	default 4 if ARCH_S5PV210
	default 3 if ARCH_S5PC100
	default 2
	depends on ARM_VIC
	help
	  The maximum number of VICs available in the system, for
	  power management.

config ICST
	bool

config SA1111
	bool
	select DMABOUNCE if !ARCH_PXA

config DMABOUNCE
	bool
	select ZONE_DMA

config SHARP_LOCOMO
	bool

config SHARP_PARAM
	bool

config SHARP_SCOOP
	bool

config FIQ_GLUE
	bool
	select FIQ

config FIQ_DEBUGGER
	bool "FIQ Mode Serial Debugger"
	select FIQ
	select FIQ_GLUE
	default n
	help
	  The FIQ serial debugger can accept commands even when the
	  kernel is unresponsive due to being stuck with interrupts
	  disabled.


config FIQ_DEBUGGER_NO_SLEEP
	bool "Keep serial debugger active"
	depends on FIQ_DEBUGGER
	default n
	help
	  Enables the serial debugger at boot. Passing
	  fiq_debugger.no_sleep on the kernel commandline will
	  override this config option.

config FIQ_DEBUGGER_WAKEUP_IRQ_ALWAYS_ON
	bool "Don't disable wakeup IRQ when debugger is active"
	depends on FIQ_DEBUGGER
	default n
	help
	  Don't disable the wakeup irq when enabling the uart clock.  This will
	  cause extra interrupts, but it makes the serial debugger usable with
	  on some MSM radio builds that ignore the uart clock request in power
	  collapse.

config FIQ_DEBUGGER_CONSOLE
	bool "Console on FIQ Serial Debugger port"
	depends on FIQ_DEBUGGER
	default n
	help
	  Enables a console so that printk messages are displayed on
	  the debugger serial port as the occur.

config FIQ_DEBUGGER_CONSOLE_DEFAULT_ENABLE
	bool "Put the FIQ debugger into console mode by default"
	depends on FIQ_DEBUGGER_CONSOLE
	default n
	help
	  If enabled, this puts the fiq debugger into console mode by default.
	  Otherwise, the fiq debugger will start out in debug mode.<|MERGE_RESOLUTION|>--- conflicted
+++ resolved
@@ -1,14 +1,8 @@
 config ARM_GIC
 	select IRQ_DOMAIN
-<<<<<<< HEAD
 	select MULTI_IRQ_HANDLER
+	select MSM_SHOW_RESUME_IRQ
 	bool
-
-config GIC_NON_BANKED
-=======
->>>>>>> 3f6240f3
-	bool
-	select MSM_SHOW_RESUME_IRQ
 
 config GIC_NON_BANKED
 	bool
